--- conflicted
+++ resolved
@@ -108,14 +108,8 @@
     std::ranges::for_each(frameBuffers, [device](auto& frameBuffer) { device->state().add(std::move(frameBuffer)); });
 }
 
-<<<<<<< HEAD
 template<render_backend TBackend, typename TDevice = TBackend::device_type>
-void loadTexture(TDevice& device, UniquePtr<IImage>& texture, UniquePtr<ISampler>& sampler)
-=======
-template<typename TDevice> requires
-    meta::implements<TDevice, IGraphicsDevice>
-void loadTexture(TDevice& device, SharedPtr<IImage>& texture, SharedPtr<ISampler>& sampler)
->>>>>>> ef2704e1
+void loadTexture(TDevice& device, SharedPtr<typename TDevice::image_type>& texture, SharedPtr<typename TDevice::sampler_type>& sampler)
 {
     using TBarrier = typename TDevice::barrier_type;
 
@@ -164,15 +158,12 @@
     device.defaultQueue(QueueType::Graphics).waitFor(transferFence);
 }
 
-<<<<<<< HEAD
 template<render_backend TBackend, typename TDevice = TBackend::device_type>
 UInt64 initBuffers(SampleApp& app, TDevice& device, SharedPtr<IInputAssembler> inputAssembler)
-=======
-template<typename TDevice> requires
-    meta::implements<TDevice, IGraphicsDevice>
-UInt64 initBuffers(SampleApp& app, TDevice& device, const SharedPtr<IInputAssembler>& inputAssembler)
->>>>>>> ef2704e1
-{
+{
+    using image_type = TDevice::image_type;
+    using sampler_type = TDevice::sampler_type;
+
     // Get a command buffer
     auto commandBuffer = device.defaultQueue(QueueType::Transfer).createCommandBuffer(true);
 
@@ -194,9 +185,9 @@
     app.updateCamera(*commandBuffer, *cameraBuffer);
 
     // Load the texture.
-    SharedPtr<IImage> texture;
-    SharedPtr<ISampler> sampler;
-    ::loadTexture(device, texture, sampler);
+    SharedPtr<image_type> texture;
+    SharedPtr<sampler_type> sampler;
+    ::loadTexture<TBackend>(device, texture, sampler);
 
     // Allocate the descriptor sets.
     auto staticBindings = staticBindingLayout.allocate({ { 0, *cameraBuffer }, { 1, *texture } });
@@ -300,11 +291,7 @@
 
         // Initialize resources.
         ::initRenderGraph(backend, m_inputAssembler);
-<<<<<<< HEAD
-        m_transferFence = ::initBuffers<TBackend>(*this, *device, m_inputAssembler);
-=======
-        m_transferFence = ::initBuffers(*this, device, m_inputAssembler);
->>>>>>> ef2704e1
+        m_transferFence = ::initBuffers<TBackend>(*this, device, m_inputAssembler);
 
         return true;
     };
