--- conflicted
+++ resolved
@@ -23,11 +23,7 @@
 FIND_PROGRAM(LITEFX_BUILD_GLSLC_COMPILER glslc HINTS ENV VULKAN_SDK PATH_SUFFIXES bin DOC "The full path to the `glslc.exe` shader compiler binary.")
 FIND_PROGRAM(LITEFX_BUILD_DXC_COMPILER dxc HINTS ENV VULKAN_SDK PATH_SUFFIXES bin DOC "The full path to the `dxc.exe` shader compiler binary.")
 
-<<<<<<< HEAD
-SET(BUILD_HLSL_SHADER_MODEL "6_5" CACHE STRING "Shader model version used to compile HLSL shaders.")
-=======
-SET(LITEFX_BUILD_HLSL_SHADER_MODEL "6_3" CACHE STRING "Shader model version used to compile HLSL shaders.")
->>>>>>> a83d3337
+SET(LITEFX_BUILD_HLSL_SHADER_MODEL "6_5" CACHE STRING "Shader model version used to compile HLSL shaders.")
 
 OPTION(LITEFX_BUILD_PRECOMPILED_HEADERS "Use pre-compiled headers during build." OFF)
 
