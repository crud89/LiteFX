###################################################################################################
#####                                                                                         #####
#####                          Contains LiteFX build configurations.                          #####
#####                                                                                         #####
###################################################################################################

# C++ standard version.
SET(CMAKE_CXX_STANDARD 23)
SET(CMAKE_CXX_STANDARD_REQUIRED ON)

# Define C++ compile flags.
<<<<<<< HEAD
IF(MSVC)
    IF(CMAKE_CXX_COMPILER_VERSION VERSION_LESS "17.10")
        MESSAGE(FATAL_ERROR "The minimum required MSVC version is 17.10, but only ${CMAKE_CXX_COMPILER_VERSION} has been found.")
    ENDIF(CMAKE_CXX_COMPILER_VERSION VERSION_LESS "17.10")

    # Use multi core compiling to speed up compile times and enable "just-my-code" for debug builds.
    ADD_COMPILE_OPTIONS(/MP $<$<CONFIG:Debug,RelWithDebInfo>:/JMC>)
ELSEIF(CMAKE_CXX_COMPILER_ID STREQUAL "GNU")
    IF(CMAKE_CXX_COMPILER_VERSION VERSION_LESS "14.2")
        MESSAGE(FATAL_ERROR "The minimum required GCC version is 14.2, but only ${CMAKE_CXX_COMPILER_VERSION} has been found.")
    ENDIF(CMAKE_CXX_COMPILER_VERSION VERSION_LESS "14.2")
    
    MESSAGE(STATUS "GCC ${CMAKE_CXX_COMPILER_VERSION} has been found, but note that Linux support is currently experimental. Compilation may fail if GCC has no been compiled with -lstdc++exp set.")
ENDIF(MSVC)
=======
IF(CMAKE_CXX_COMPILER_ID STREQUAL "MSVC")
    # Enable "just-my-code" for debug builds.
    ADD_COMPILE_OPTIONS($<$<CONFIG:Debug,RelWithDebInfo>:/JMC>)

    # Be more pedantic with warnings and treat them as errors for release builds.
    ADD_COMPILE_OPTIONS(/W4 $<$<CONFIG:Release,RelWithDebInfo>:/WX>)
ELSEIF(CMAKE_CXX_COMPILER_ID STREQUAL "Clang" AND CMAKE_CXX_COMPILER_FRONTEND_VARIANT STREQUAL "MSVC")
    # For clang-cl we need a different warning level, as `/W4` is mapped to `/Wall` which then gets mapped to `-Weverything`, which warns about C++98 compatibility and other obscure flavors irrelevant to modern C++.
    ADD_COMPILE_OPTIONS(-W4 -Wno-missing-field-initializers $<$<CONFIG:Release,RelWithDebInfo>:-Werror> $<$<CONFIG:Debug,RelWithDebInfo>:/JMC>)
ELSEIF(CMAKE_CXX_COMPILER_ID STREQUAL "Clang" OR CMAKE_CXX_COMPILER_ID STREQUAL "GNU")
    # Be more pedantic with warnings and treat them as errors for release builds.
    # Explicitly disable the following warnings:
    # - Wextra-semi: Complains a lot about code in `generator.hpp`. Can be disabled after VS 17.13 release.
    # - Wlanguage-extension-token: Complains about usage of `IID_PPV_ARGS()`.
    ADD_COMPILE_OPTIONS(-Wall -Wpedantic -Wno-extra-semi -Wno-language-extension-token -Wno-unknown-pragmas -Wno-gnu-zero-variadic-macro-arguments $<$<CONFIG:Release,RelWithDebInfo>:-Werror>)
ENDIF(CMAKE_CXX_COMPILER_ID STREQUAL "MSVC")
>>>>>>> ef2704e1

# For debug builds, append the "d" suffix.
SET(CMAKE_DEBUG_POSTFIX "d")

# If not provided to be any different, initialize the install directory.
IF(CMAKE_INSTALL_PREFIX_INITIALIZED_TO_DEFAULT)
    SET(CMAKE_INSTALL_PREFIX "../install/${CMAKE_GENERATOR_PLATFORM}" CACHE PATH "Installation directory." FORCE)
ENDIF(CMAKE_INSTALL_PREFIX_INITIALIZED_TO_DEFAULT)

# Setup build artifact directory.
SET(CMAKE_RUNTIME_OUTPUT_DIRECTORY "$<1:${CMAKE_BINARY_DIR}/binaries/>")

# Setup installation directories.
IF(CMAKE_INSTALL_LIBDIR STREQUAL "")
    SET(CMAKE_INSTALL_LIBRARY_DIR "${CMAKE_INSTALL_LIBRARY_DIR}")
ELSE()
    SET(CMAKE_INSTALL_LIBRARY_DIR "lib")
ENDIF(CMAKE_INSTALL_LIBDIR STREQUAL "")

IF(CMAKE_INSTALL_BINDIR STREQUAL "")
    SET(CMAKE_INSTALL_BINARY_DIR "${CMAKE_INSTALL_BINDIR}")
ELSE()
    SET(CMAKE_INSTALL_BINARY_DIR "bin")
ENDIF(CMAKE_INSTALL_BINDIR STREQUAL "")

IF(CMAKE_INSTALL_INCLUDEDIR STREQUAL "")
    SET(CMAKE_INSTALL_INCLUDE_DIR "${CMAKE_INSTALL_INCLUDEDIR}")
ELSE()
    SET(CMAKE_INSTALL_INCLUDE_DIR "include")
ENDIF(CMAKE_INSTALL_INCLUDEDIR STREQUAL "")

SET(CMAKE_INSTALL_EXPORT_DIR  "cmake")

# Allow hot reload in MSVC.
IF(POLICY CMP0141)
  CMAKE_POLICY(SET CMP0141 NEW)
  SET(CMAKE_MSVC_DEBUG_INFORMATION_FORMAT "$<IF:$<AND:$<C_COMPILER_ID:MSVC>,$<CXX_COMPILER_ID:MSVC>>,$<$<CONFIG:Debug,RelWithDebInfo>:EditAndContinue>,$<$<CONFIG:Debug,RelWithDebInfo>:ProgramDatabase>>")
ENDIF(POLICY CMP0141)

# Make sure the target export configuration proxy and helper scripts get installed.
INCLUDE(CMakePackageConfigHelpers)

CONFIGURE_FILE("cmake/LiteFXConfig-version.cmake" "${CMAKE_CURRENT_BINARY_DIR}/LiteFXConfig-version.cmake" @ONLY)
CONFIGURE_PACKAGE_CONFIG_FILE("cmake/LiteFXConfig.cmake" "${CMAKE_CURRENT_BINARY_DIR}/LiteFXConfig.cmake" 
    INSTALL_DESTINATION "${CMAKE_INSTALL_EXPORT_DIR}"
)

INSTALL(FILES "${CMAKE_CURRENT_BINARY_DIR}/LiteFXConfig.cmake" "${CMAKE_CURRENT_BINARY_DIR}/LiteFXConfig-version.cmake" "cmake/Assets.cmake" "cmake/Shaders.cmake" 
    DESTINATION "${CMAKE_INSTALL_EXPORT_DIR}"
)<|MERGE_RESOLUTION|>--- conflicted
+++ resolved
@@ -9,22 +9,6 @@
 SET(CMAKE_CXX_STANDARD_REQUIRED ON)
 
 # Define C++ compile flags.
-<<<<<<< HEAD
-IF(MSVC)
-    IF(CMAKE_CXX_COMPILER_VERSION VERSION_LESS "17.10")
-        MESSAGE(FATAL_ERROR "The minimum required MSVC version is 17.10, but only ${CMAKE_CXX_COMPILER_VERSION} has been found.")
-    ENDIF(CMAKE_CXX_COMPILER_VERSION VERSION_LESS "17.10")
-
-    # Use multi core compiling to speed up compile times and enable "just-my-code" for debug builds.
-    ADD_COMPILE_OPTIONS(/MP $<$<CONFIG:Debug,RelWithDebInfo>:/JMC>)
-ELSEIF(CMAKE_CXX_COMPILER_ID STREQUAL "GNU")
-    IF(CMAKE_CXX_COMPILER_VERSION VERSION_LESS "14.2")
-        MESSAGE(FATAL_ERROR "The minimum required GCC version is 14.2, but only ${CMAKE_CXX_COMPILER_VERSION} has been found.")
-    ENDIF(CMAKE_CXX_COMPILER_VERSION VERSION_LESS "14.2")
-    
-    MESSAGE(STATUS "GCC ${CMAKE_CXX_COMPILER_VERSION} has been found, but note that Linux support is currently experimental. Compilation may fail if GCC has no been compiled with -lstdc++exp set.")
-ENDIF(MSVC)
-=======
 IF(CMAKE_CXX_COMPILER_ID STREQUAL "MSVC")
     # Enable "just-my-code" for debug builds.
     ADD_COMPILE_OPTIONS($<$<CONFIG:Debug,RelWithDebInfo>:/JMC>)
@@ -35,13 +19,21 @@
     # For clang-cl we need a different warning level, as `/W4` is mapped to `/Wall` which then gets mapped to `-Weverything`, which warns about C++98 compatibility and other obscure flavors irrelevant to modern C++.
     ADD_COMPILE_OPTIONS(-W4 -Wno-missing-field-initializers $<$<CONFIG:Release,RelWithDebInfo>:-Werror> $<$<CONFIG:Debug,RelWithDebInfo>:/JMC>)
 ELSEIF(CMAKE_CXX_COMPILER_ID STREQUAL "Clang" OR CMAKE_CXX_COMPILER_ID STREQUAL "GNU")
+    IF (CMAKE_CXX_COMPILER_ID STREQUAL "GNU")
+        IF(CMAKE_CXX_COMPILER_VERSION VERSION_LESS "14.2")
+            MESSAGE(FATAL_ERROR "The minimum required GCC version is 14.2, but only ${CMAKE_CXX_COMPILER_VERSION} has been found.")
+        ENDIF(CMAKE_CXX_COMPILER_VERSION VERSION_LESS "14.2")
+    
+        MESSAGE(STATUS "GCC ${CMAKE_CXX_COMPILER_VERSION} has been found, but note that Linux support is currently experimental. Compilation may fail if GCC has no been compiled with -lstdc++exp set.")
+    ENDIF (CMAKE_CXX_COMPILER_ID STREQUAL "GNU")
+
+
     # Be more pedantic with warnings and treat them as errors for release builds.
     # Explicitly disable the following warnings:
     # - Wextra-semi: Complains a lot about code in `generator.hpp`. Can be disabled after VS 17.13 release.
     # - Wlanguage-extension-token: Complains about usage of `IID_PPV_ARGS()`.
     ADD_COMPILE_OPTIONS(-Wall -Wpedantic -Wno-extra-semi -Wno-language-extension-token -Wno-unknown-pragmas -Wno-gnu-zero-variadic-macro-arguments $<$<CONFIG:Release,RelWithDebInfo>:-Werror>)
 ENDIF(CMAKE_CXX_COMPILER_ID STREQUAL "MSVC")
->>>>>>> ef2704e1
 
 # For debug builds, append the "d" suffix.
 SET(CMAKE_DEBUG_POSTFIX "d")
