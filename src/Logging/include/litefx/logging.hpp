#pragma once

#include <litefx/config.h>

#if !defined (LITEFX_LOGGING_API)
#  if defined(LiteFX_Logging_EXPORTS) && (defined _WIN32 || defined WINCE)
#    define LITEFX_LOGGING_API __declspec(dllexport)
#  elif (defined(LiteFX_Logging_EXPORTS) || defined(__APPLE__)) && defined __GNUC__ && __GNUC__ >= 4
#    define LITEFX_LOGGING_API __attribute__ ((visibility ("default")))
#  elif !defined(LiteFX_Logging_EXPORTS) && (defined _WIN32 || defined WINCE)
#    define LITEFX_LOGGING_API __declspec(dllimport)
#  endif
#endif 

#ifndef LITEFX_LOGGING_API
#  define LITEFX_LOGGING_API
#endif

#include <litefx/core.h>
#include <spdlog/spdlog.h>
#include <spdlog/sinks/sink.h>

namespace LiteFX::Logging {
    using namespace LiteFX;

<<<<<<< HEAD
    /// <summary>
    /// Defines the various log levels.
    /// </summary>
    enum class LITEFX_LOGGING_API LogLevel {
=======
    enum class LogLevel {
>>>>>>> 1fbd2544
        Trace = SPDLOG_LEVEL_TRACE,
        Debug = SPDLOG_LEVEL_DEBUG,
        Info = SPDLOG_LEVEL_INFO,
        Warning = SPDLOG_LEVEL_WARN,
        Error = SPDLOG_LEVEL_ERROR,
        Fatal = SPDLOG_LEVEL_CRITICAL,
        Off = SPDLOG_LEVEL_OFF,
        Invalid = 0xFF
    };

    /// <summary>
    /// Interface for a class that receives log messages.
    /// </summary>
    class LITEFX_LOGGING_API ISink {
    public:
        /// <summary>
        /// Gets the minimum log level for messages to get written to the log.
        /// </summary>
        virtual LogLevel getLevel() const = 0;

        /// <summary>
        /// Gets the name of the sink.
        /// </summary>
        virtual String getName() const = 0;

        /// <summary>
        /// Gets the pattern used to format the messages for the sink.
        /// </summary>
        virtual String getPattern() const = 0;

    protected:
        friend class Logger;
        virtual spdlog::sink_ptr get() const = 0;
    };

    /// <summary>
    /// Writes log messages to the console.
    /// </summary>
    class LITEFX_LOGGING_API ConsoleSink : public ISink {
        LITEFX_IMPLEMENTATION(ConsoleSinkImpl);

    public:
        /// <summary>
        /// Creates a new console sink instance.
        /// </summary>
        /// <param name="level">The minimum log level for messages to be displayed on the console.</param>
        /// <param name="pattern">The default format for log messages.</param>
        ConsoleSink(LogLevel level = LogLevel::Info, const String& pattern = "%+");
        ConsoleSink(const ConsoleSink&) = delete;
        ConsoleSink(ConsoleSink&&) = delete;
        virtual ~ConsoleSink() noexcept;

    public:
        /// <inheritdoc />
        LogLevel getLevel() const override;

        /// <inheritdoc />
        String getName() const override;

        /// <inheritdoc />
        String getPattern() const override;

    protected:
        spdlog::sink_ptr get() const override;
    };

    /// <summary>
    /// Writes log messages to a rolling file.
    /// </summary>
    class LITEFX_LOGGING_API RollingFileSink : public ISink {
        LITEFX_IMPLEMENTATION(RollingFileSinkImpl);

    public:
        /// <summary>
        /// Creates a new rolling file sink instance.
        /// </summary>
        /// <param name="fileName">The name of the log file.</param>
        /// <param name="level">The minimum log level for messages to be saved to the file.</param>
        /// <param name="pattern">The default format for log messages.</param>
        /// <param name="truncate">`true`, if the log messages should be truncated to the contents of the file. `false` to overwrite existing messages.</param>
        /// <param name="maxFiles">The maximum number of files to keep.</param>
        RollingFileSink(const String& fileName, LogLevel level = LogLevel::Info, const String& pattern = "%+", bool truncate = false, int maxFiles = 0);
        RollingFileSink(const RollingFileSink&) = delete;
        RollingFileSink(RollingFileSink&&) = delete;
        virtual ~RollingFileSink() noexcept;

    public:
        /// <inheritdoc />
        LogLevel getLevel() const override;

        /// <inheritdoc />
        String getName() const override;

        /// <inheritdoc />
        String getPattern() const override;

        /// <summary>
        /// Gets the file name of the log file.
        /// </summary>
        /// <returns>The file name of the log file.</returns>
        virtual String getFileName() const;

        /// <summary>
        /// Returns `true`, if the log messages should be truncated to the contents of the file, or `false` if existing messages are overwritten.
        /// </summary>
        /// <returns>`true`, if the log messages should be truncated to the contents of the file, or `false` if existing messages are overwritten.</returns>
        virtual bool getTruncate() const;

        /// <summary>
        /// Returns the maximum number of log files to keep.
        /// </summary>
        /// <returns>The maximum number of log files to keep.</returns>
        virtual int getMaxFiles() const;

    protected:
        spdlog::sink_ptr get() const override;
    };

    /// <summary>
    /// Forcefully terminates the application, if a log message of a certain level or higher is output.
    /// </summary>
    /// <remarks>
    /// The purpose of this sink is to allow tests to catch errors during application runtime. You probably do not want to use this sink in an actual
    /// application.
    /// </remarks>
    class LITEFX_LOGGING_API TerminationSink : public ISink {
        LITEFX_IMPLEMENTATION(TerminationSinkImpl);

    public:
        /// <summary>
        /// The default status code used to exit the application.
        /// </summary>
        static constexpr int DEFAULT_TERMINATION_STATUS = 0xFF455252;

    public:
        /// <summary>
        /// Creates a new exception sink instance.
        /// </summary>
        /// <param name="level">The minimum log level at which an exception is thrown.</param>
        /// <param name="status">The status code used to exit the application.</param>
        TerminationSink(const LogLevel& level = LogLevel::Info, int status = DEFAULT_TERMINATION_STATUS);
        TerminationSink(const TerminationSink&) = delete;
        TerminationSink(TerminationSink&&) = delete;
        virtual ~TerminationSink() noexcept;

    public:
        /// <inheritdoc />
        virtual LogLevel getLevel() const override;

        /// <inheritdoc />
        virtual String getName() const override;

        /// <inheritdoc />
        virtual String getPattern() const override;

    protected:
        virtual spdlog::sink_ptr get() const override;
    };

    /// <summary>
    /// A log to which messages are written to.
    /// </summary>
    /// <remarks>
    /// Note that in release builds, message at <see cref="LogLevel::Trace" /> and <see cref="LogLevel::Debug" /> are not forwarded and the corresponding functions are disabled. If you *really*
    /// want to log such messages, you have to specify the log level explicitly by calling <see cref="Log::log" />.
    /// </remarks>
    class LITEFX_LOGGING_API Log {
        LITEFX_IMPLEMENTATION(LogImpl);

    public:
        /// <summary>
        /// Creates a new log instance.
        /// </summary>
        /// <param name="name">The name of the log.</param>
        Log(const String& name);
        Log(Log&&) = delete;
        Log(const Log&) = delete;
        virtual ~Log() noexcept;

    public:
        /// <summary>
        /// Gets the name of the logger.
        /// </summary>
        virtual const String& getName() const noexcept;

    protected:
        virtual void log(LogLevel level, StringView message);

    public:
        /// <summary>
        /// Logs a message of <paramref name="level" /> with <paramref name="format" />.
        /// </summary>
        /// <param name="level">The log level of the message.</param>
        /// <param name="format">The format of the message.</param>
        template<typename ...TArgs>
        inline void log(LogLevel level, std::format_string<TArgs...> format, TArgs&&... args) {
            this->log(level, std::format(format, std::forward<TArgs>(args)...));
        }

        /// <summary>
        /// Logs a trace message with <paramref name="format" />.
        /// </summary>
        /// <param name="format">The format of the message.</param>
        template<typename ...TArgs>
        inline void trace(std::format_string<TArgs...> format, TArgs&&... args) {
#ifndef NDEBUG
            this->log(LogLevel::Trace, format, std::forward<TArgs>(args)...);
#endif
        }

        /// <summary>
        /// Logs a debug message with <paramref name="format" />.
        /// </summary>
        /// <param name="format">The format of the message.</param>
        template<typename ...TArgs>
        inline void debug(std::format_string<TArgs...> format, TArgs&&... args) {
#ifndef NDEBUG
            this->log(LogLevel::Debug, format, std::forward<TArgs>(args)...);
#endif
        }

        /// <summary>
        /// Logs an info message with <paramref name="format" />.
        /// </summary>
        /// <param name="format">The format of the message.</param>
        template<typename ...TArgs>
        inline void info(std::format_string<TArgs...> format, TArgs&&... args) {
            this->log(LogLevel::Info, format, std::forward<TArgs>(args)...);
        }

        /// <summary>
        /// Logs a warning message with <paramref name="format" />.
        /// </summary>
        /// <param name="format">The format of the message.</param>
        template<typename ...TArgs>
        inline void warning(std::format_string<TArgs...> format, TArgs&&... args) {
            this->log(LogLevel::Warning, format, std::forward<TArgs>(args)...);
        }

        /// <summary>
        /// Logs an error message with <paramref name="format" />.
        /// </summary>
        /// <param name="format">The format of the message.</param>
        template<typename ...TArgs>
        inline void error(std::format_string<TArgs...> format, TArgs&&... args) {
            this->log(LogLevel::Error, format, std::forward<TArgs>(args)...);
        }

        /// <summary>
        /// Logs a fatal error message with <paramref name="format" />.
        /// </summary>
        /// <param name="format">The format of the message.</param>
        template<typename ...TArgs>
        inline void fatal(std::format_string<TArgs...> format, TArgs&&... args) {
            this->log(LogLevel::Fatal, format, std::forward<TArgs>(args)...);
        }
    };

    /// <summary>
    /// A provider for <see cref="Log" /> instances.
    /// </summary>
    class LITEFX_LOGGING_API Logger {
        LITEFX_IMPLEMENTATION(LoggerImpl);

    public:
        Logger(Logger&&) = delete;
        Logger(const Logger&) = delete;
        Logger& operator=(const Logger&) = delete;
        virtual ~Logger() noexcept;

    private:
        Logger() noexcept;

        // TODO: Cache logs by name and return them, instead of re-creating them with each call.
    public:
        /// <summary>
        /// Retrieves a log from <paramref name="name" />.
        /// </summary>
        /// <param name="name">The name of the log to query.</param>
        /// <returns>A instance of a log.</returns>
        static Log get(StringView name);

        /// <summary>
        /// Allows a log to write messages to <paramref name="sink" />.
        /// </summary>
        /// <param name="sink">The sink to write log messages to.</param>
        /// <exception cref="InvalidArgumentException">Thrown, if <paramref name="sink" /> is not initialized.</exception>
        static void sinkTo(const ISink* sink);
    };

}

#ifndef NDEBUG
#define LITEFX_TRACE(log, format, ...) LiteFX::Logging::Logger::get(log).trace(format, __VA_ARGS__)
#define LITEFX_DEBUG(log, format, ...) LiteFX::Logging::Logger::get(log).debug(format, __VA_ARGS__)
#else
#define LITEFX_TRACE(log, format, ...) 
#define LITEFX_DEBUG(log, format, ...) 
#endif

#define LITEFX_INFO(log, format, ...) LiteFX::Logging::Logger::get(log).info(format, __VA_ARGS__)
#define LITEFX_WARNING(log, format, ...) LiteFX::Logging::Logger::get(log).warning(format, __VA_ARGS__)
#define LITEFX_ERROR(log, format, ...) LiteFX::Logging::Logger::get(log).error(format, __VA_ARGS__)
#define LITEFX_FATAL_ERROR(log, format, ...) LiteFX::Logging::Logger::get(log).fatal(format, __VA_ARGS__)<|MERGE_RESOLUTION|>--- conflicted
+++ resolved
@@ -23,14 +23,10 @@
 namespace LiteFX::Logging {
     using namespace LiteFX;
 
-<<<<<<< HEAD
     /// <summary>
     /// Defines the various log levels.
     /// </summary>
-    enum class LITEFX_LOGGING_API LogLevel {
-=======
     enum class LogLevel {
->>>>>>> 1fbd2544
         Trace = SPDLOG_LEVEL_TRACE,
         Debug = SPDLOG_LEVEL_DEBUG,
         Info = SPDLOG_LEVEL_INFO,
