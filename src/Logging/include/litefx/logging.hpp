#pragma once

#if !defined (LITEFX_LOGGING_API)
#  if defined(LiteFX_Logging_EXPORTS) && (defined _WIN32 || defined WINCE)
#    define LITEFX_LOGGING_API __declspec(dllexport)
#  elif (defined(LiteFX_Logging_EXPORTS) || defined(__APPLE__)) && defined __GNUC__ && __GNUC__ >= 4
#    define LITEFX_LOGGING_API __attribute__ ((visibility ("default")))
#  elif !defined(LiteFX_Logging_EXPORTS) && (defined _WIN32 || defined WINCE)
#    define LITEFX_LOGGING_API __declspec(dllimport)
#  endif
#endif

#ifndef LITEFX_LOGGING_API
#  define LITEFX_LOGGING_API
#endif

#include <litefx/core.h>
#include <fmt/core.h>
#include <spdlog/spdlog.h>
#include <spdlog/sinks/sink.h>

namespace LiteFX::Logging {
    using namespace LiteFX;

    enum class LITEFX_LOGGING_API LogLevel {
        Trace = SPDLOG_LEVEL_TRACE,
        Debug = SPDLOG_LEVEL_DEBUG,
        Info = SPDLOG_LEVEL_INFO,
        Warning = SPDLOG_LEVEL_WARN,
        Error = SPDLOG_LEVEL_ERROR,
        Fatal = SPDLOG_LEVEL_CRITICAL,
        Off = SPDLOG_LEVEL_OFF,
        Invalid = 0xFF
    };

    class LITEFX_LOGGING_API ISink {
    public:
        /// <summary>
        /// Gets the minimum log level for messages to get written to the log.
        /// </summary>
        virtual LogLevel getLevel() const = 0;

        /// <summary>
        /// Gets the name of the sink.
        /// </summary>
        virtual String getName() const = 0;

        /// <summary>
        /// Gets the pattern used to format the messages for the sink.
        /// </summary>
        virtual String getPattern() const = 0;

    protected:
        friend class Logger;
        virtual spdlog::sink_ptr get() const = 0;
    };

    class LITEFX_LOGGING_API ConsoleSink : public ISink {
        LITEFX_IMPLEMENTATION(ConsoleSinkImpl);

    public:
        ConsoleSink(const LogLevel& level = LogLevel::Info, const String& pattern = "%+");
        ConsoleSink(const ConsoleSink&) = delete;
        ConsoleSink(ConsoleSink&&) = delete;
        virtual ~ConsoleSink() noexcept;

    public:
        /// <inheritdoc />
        virtual LogLevel getLevel() const override;

        /// <inheritdoc />
        virtual String getName() const override;

        /// <inheritdoc />
        virtual String getPattern() const override;

    protected:
        virtual spdlog::sink_ptr get() const override;
    };

    class LITEFX_LOGGING_API RollingFileSink : public ISink {
        LITEFX_IMPLEMENTATION(RollingFileSinkImpl);

    public:
        RollingFileSink(const String& fileName, const LogLevel& level = LogLevel::Info, const String& pattern = "%+", const bool& truncate = false, const int& maxFiles = 0);
        RollingFileSink(const RollingFileSink&) = delete;
        RollingFileSink(RollingFileSink&&) = delete;
        virtual ~RollingFileSink() noexcept;

    public:
        /// <inheritdoc />
        virtual LogLevel getLevel() const override;

        /// <inheritdoc />
        virtual String getName() const override;

        /// <inheritdoc />
        virtual String getPattern() const override;

        virtual String getFileName() const;

        virtual bool getTruncate() const;

        virtual int getMaxFiles() const;

    protected:
        virtual spdlog::sink_ptr get() const override;
    };

    class LITEFX_LOGGING_API Log {
        LITEFX_IMPLEMENTATION(LogImpl);

    public:
        Log(const String& name);
        Log(Log&&) = delete;
        Log(const Log&) = delete;
        virtual ~Log() noexcept;

    public:
        /// <summary>
        /// Gets the name of the logger.
        /// </summary>
        virtual inline const String& getName() const noexcept;

    protected:
<<<<<<< HEAD
        virtual void log(const LogLevel& level, StringView message);

    public:
        template<typename ...TArgs>
        inline void log(const LogLevel& level, StringView format, TArgs&&... args) {
            this->log(level, fmt::format(format, std::forward<TArgs>(args)...));
        }

        template<typename ...TArgs>
        inline void trace(StringView format, TArgs&&... args) {
=======
        virtual void log(const LogLevel& level, const String& message) const noexcept;

    public:
        template<typename ...TArgs>
        inline void log(const LogLevel& level, const String& format, TArgs&&... args) const noexcept {
            this->log(level, fmt::format(fmt::runtime(format), std::forward<TArgs>(args)...));
        }

        template<typename ...TArgs>
        inline void trace(const String& format, TArgs&&... args) const noexcept {
>>>>>>> b0320397
#ifndef NDEBUG
            this->log(LogLevel::Trace, format, std::forward<TArgs>(args)...);
#endif
        }

        template<typename ...TArgs>
<<<<<<< HEAD
        inline void debug(StringView format, TArgs&&... args) {
=======
        inline void debug(const String& format, TArgs&&... args) const noexcept {
>>>>>>> b0320397
#ifndef NDEBUG
            this->log(LogLevel::Debug, format, std::forward<TArgs>(args)...);
#endif
        }

        template<typename ...TArgs>
<<<<<<< HEAD
        inline void info(StringView format, TArgs&&... args) {
=======
        inline void info(const String& format, TArgs&&... args) const noexcept {
>>>>>>> b0320397
            this->log(LogLevel::Info, format, std::forward<TArgs>(args)...);
        }

        template<typename ...TArgs>
<<<<<<< HEAD
        inline void warning(StringView format, TArgs&&... args) {
=======
        inline void warning(const String& format, TArgs&&... args) const noexcept {
>>>>>>> b0320397
            this->log(LogLevel::Warning, format, std::forward<TArgs>(args)...);
        }

        template<typename ...TArgs>
<<<<<<< HEAD
        inline void error(StringView format, TArgs&&... args) {
=======
        inline void error(const String& format, TArgs&&... args) const noexcept {
>>>>>>> b0320397
            this->log(LogLevel::Error, format, std::forward<TArgs>(args)...);
        }

        template<typename ...TArgs>
<<<<<<< HEAD
        inline void fatal(StringView format, TArgs&&... args) {
=======
        inline void fatal(const String& format, TArgs&&... args) const noexcept {
>>>>>>> b0320397
            this->log(LogLevel::Fatal, format, std::forward<TArgs>(args)...);
        }
    };

    class LITEFX_LOGGING_API Logger {
        LITEFX_IMPLEMENTATION(LoggerImpl);

    public:
        Logger(Logger&&) = delete;
        Logger(const Logger&) = delete;
        Logger& operator=(const Logger&) = delete;
        virtual ~Logger() noexcept;

    private:
        Logger() noexcept;

    public:
        // TODO: Cache logs by name and return them, instead of re-creating them with each call.
        static Log get(StringView name);
        static void sinkTo(const ISink* sink);
    };

}

#ifndef NDEBUG
#define LITEFX_TRACE(log, format, ...) LiteFX::Logging::Logger::get(log).trace(format, __VA_ARGS__)
#define LITEFX_DEBUG(log, format, ...) LiteFX::Logging::Logger::get(log).debug(format, __VA_ARGS__)
#else
#define LITEFX_TRACE(log, format, ...) 
#define LITEFX_DEBUG(log, format, ...) 
#endif

#define LITEFX_INFO(log, format, ...) LiteFX::Logging::Logger::get(log).info(format, __VA_ARGS__)
#define LITEFX_WARNING(log, format, ...) LiteFX::Logging::Logger::get(log).warning(format, __VA_ARGS__)
#define LITEFX_ERROR(log, format, ...) LiteFX::Logging::Logger::get(log).error(format, __VA_ARGS__)
#define LITEFX_FATAL_ERROR(log, format, ...) LiteFX::Logging::Logger::get(log).fatal(format, __VA_ARGS__)<|MERGE_RESOLUTION|>--- conflicted
+++ resolved
@@ -123,78 +123,45 @@
         virtual inline const String& getName() const noexcept;
 
     protected:
-<<<<<<< HEAD
         virtual void log(const LogLevel& level, StringView message);
 
     public:
         template<typename ...TArgs>
         inline void log(const LogLevel& level, StringView format, TArgs&&... args) {
-            this->log(level, fmt::format(format, std::forward<TArgs>(args)...));
+            this->log(level, fmt::format(fmt::runtime(format), std::forward<TArgs>(args)...));
         }
 
         template<typename ...TArgs>
         inline void trace(StringView format, TArgs&&... args) {
-=======
-        virtual void log(const LogLevel& level, const String& message) const noexcept;
-
-    public:
-        template<typename ...TArgs>
-        inline void log(const LogLevel& level, const String& format, TArgs&&... args) const noexcept {
-            this->log(level, fmt::format(fmt::runtime(format), std::forward<TArgs>(args)...));
-        }
-
-        template<typename ...TArgs>
-        inline void trace(const String& format, TArgs&&... args) const noexcept {
->>>>>>> b0320397
 #ifndef NDEBUG
             this->log(LogLevel::Trace, format, std::forward<TArgs>(args)...);
 #endif
         }
 
         template<typename ...TArgs>
-<<<<<<< HEAD
         inline void debug(StringView format, TArgs&&... args) {
-=======
-        inline void debug(const String& format, TArgs&&... args) const noexcept {
->>>>>>> b0320397
 #ifndef NDEBUG
             this->log(LogLevel::Debug, format, std::forward<TArgs>(args)...);
 #endif
         }
 
         template<typename ...TArgs>
-<<<<<<< HEAD
         inline void info(StringView format, TArgs&&... args) {
-=======
-        inline void info(const String& format, TArgs&&... args) const noexcept {
->>>>>>> b0320397
             this->log(LogLevel::Info, format, std::forward<TArgs>(args)...);
         }
 
         template<typename ...TArgs>
-<<<<<<< HEAD
         inline void warning(StringView format, TArgs&&... args) {
-=======
-        inline void warning(const String& format, TArgs&&... args) const noexcept {
->>>>>>> b0320397
             this->log(LogLevel::Warning, format, std::forward<TArgs>(args)...);
         }
 
         template<typename ...TArgs>
-<<<<<<< HEAD
         inline void error(StringView format, TArgs&&... args) {
-=======
-        inline void error(const String& format, TArgs&&... args) const noexcept {
->>>>>>> b0320397
             this->log(LogLevel::Error, format, std::forward<TArgs>(args)...);
         }
 
         template<typename ...TArgs>
-<<<<<<< HEAD
         inline void fatal(StringView format, TArgs&&... args) {
-=======
-        inline void fatal(const String& format, TArgs&&... args) const noexcept {
->>>>>>> b0320397
             this->log(LogLevel::Fatal, format, std::forward<TArgs>(args)...);
         }
     };
