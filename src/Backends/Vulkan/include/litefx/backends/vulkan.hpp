--- conflicted
+++ resolved
@@ -781,20 +781,16 @@
         UInt32 globalHeapAddressRange(DescriptorHeapType heapType) const noexcept override;
 
         /// <inheritdoc />
-<<<<<<< HEAD
+        UInt32 bindToHeap(DescriptorType bindingType, UInt32 descriptor, const IVulkanBuffer& buffer, UInt32 bufferElement = 0, UInt32 elements = 0) const override;
+
+        /// <inheritdoc />
+        UInt32 bindToHeap(DescriptorType bindingType, UInt32 descriptor, const IVulkanImage& image, UInt32 firstLevel = 0, UInt32 levels = 0, UInt32 firstLayer = 0, UInt32 layers = 0) const override;
+
+        /// <inheritdoc />
+        UInt32 bindToHeap(UInt32 descriptor, const IVulkanSampler& sampler) const override;
+
+        /// <inheritdoc />
         void update(UInt32 binding, const IVulkanBuffer& buffer, UInt32 bufferElement = 0, UInt32 elements = 0, UInt32 firstDescriptor = 0, Format texelFormat = Format::None) const override;
-=======
-        UInt32 bindToHeap(DescriptorType bindingType, UInt32 descriptor, const IVulkanBuffer& buffer, UInt32 bufferElement = 0, UInt32 elements = 0) const override;
-
-        /// <inheritdoc />
-        UInt32 bindToHeap(DescriptorType bindingType, UInt32 descriptor, const IVulkanImage& image, UInt32 firstLevel = 0, UInt32 levels = 0, UInt32 firstLayer = 0, UInt32 layers = 0) const override;
-
-        /// <inheritdoc />
-        UInt32 bindToHeap(UInt32 descriptor, const IVulkanSampler& sampler) const override;
-
-        /// <inheritdoc />
-        void update(UInt32 binding, const IVulkanBuffer& buffer, UInt32 bufferElement = 0, UInt32 elements = 0, UInt32 firstDescriptor = 0) const override;
->>>>>>> 4aea8477
 
         /// <inheritdoc />
         void update(UInt32 binding, const IVulkanImage& texture, UInt32 descriptor = 0, UInt32 firstLevel = 0, UInt32 levels = 0, UInt32 firstLayer = 0, UInt32 layers = 0) const override;
