#pragma once

#include <litefx/rendering_builders.hpp>
#include "vulkan_api.hpp"
#include "vulkan.hpp"

#if defined(LITEFX_BUILD_DEFINE_BUILDERS)
namespace LiteFX::Rendering::Backends {
	using namespace LiteFX::Math;
	using namespace LiteFX::Rendering;

	/// <summary>
	/// Builds a Vulkan  <see cref="Barrier" />.
	/// </summary>
	/// <seealso cref="VulkanBarrier" />
	class LITEFX_VULKAN_API [[nodiscard]] VulkanBarrierBuilder final : public BarrierBuilder<VulkanBarrier> {
	public:
		/// <summary>
		/// Initializes a Vulkan barrier builder.
		/// </summary>
		constexpr inline explicit VulkanBarrierBuilder();
		constexpr inline VulkanBarrierBuilder(const VulkanBarrierBuilder&) = delete;
		constexpr inline VulkanBarrierBuilder(VulkanBarrierBuilder&&) = default;
		constexpr inline virtual ~VulkanBarrierBuilder() noexcept;

		// BarrierBuilder interface.
	public:
		/// <inheritdoc />
		constexpr inline void setupStages(PipelineStage waitFor, PipelineStage continueWith) override;

		/// <inheritdoc />
		constexpr inline void setupGlobalBarrier(ResourceAccess before, ResourceAccess after) override;

		/// <inheritdoc />
		constexpr inline void setupBufferBarrier(IBuffer& buffer, ResourceAccess before, ResourceAccess after) override;

		/// <inheritdoc />
		constexpr inline void setupImageBarrier(IImage& image, ResourceAccess before, ResourceAccess after, ImageLayout layout, UInt32 level, UInt32 levels, UInt32 layer, UInt32 layers, UInt32 plane) override;
	};

	/// <summary>
	/// Builds a Vulkan  <see cref="ShaderProgram" />.
	/// </summary>
	/// <seealso cref="VulkanShaderProgram" />
	class LITEFX_VULKAN_API [[nodiscard]] VulkanShaderProgramBuilder final : public ShaderProgramBuilder<VulkanShaderProgram> {
		LITEFX_IMPLEMENTATION(VulkanShaderProgramBuilderImpl);

	public:
		/// <summary>
		/// Initializes a Vulkan graphics shader program builder.
		/// </summary>
		/// <param name="device">The parent device that hosts the shader program.</param>
		constexpr inline explicit VulkanShaderProgramBuilder(const VulkanDevice& device);
		VulkanShaderProgramBuilder(const VulkanShaderProgramBuilder&) = delete;
		VulkanShaderProgramBuilder(VulkanShaderProgramBuilder&&) = delete;
		constexpr inline virtual ~VulkanShaderProgramBuilder() noexcept;

		// Builder interface.
	protected:
		/// <inheritdoc />
		inline void build() override;

		// ShaderProgramBuilder interface.
	protected:
		/// <inheritdoc />
		constexpr inline UniquePtr<VulkanShaderModule> makeShaderModule(ShaderStage type, const String& fileName, const String& entryPoint) override;

		/// <inheritdoc />
		constexpr inline UniquePtr<VulkanShaderModule> makeShaderModule(ShaderStage type, std::istream& stream, const String& name, const String& entryPoint) override;
	};

	/// <summary>
	/// Builds a Vulkan <see cref="IRasterizer" />.
	/// </summary>
	/// <seealso cref="VulkanRasterizer" />
	class LITEFX_VULKAN_API [[nodiscard]] VulkanRasterizerBuilder final : public RasterizerBuilder<VulkanRasterizer> {
	public:
		/// <summary>
		/// Initializes a Vulkan input assembler builder.
		/// </summary>
		constexpr inline explicit VulkanRasterizerBuilder() noexcept;
		VulkanRasterizerBuilder(const VulkanRasterizerBuilder&) noexcept = delete;
		VulkanRasterizerBuilder(VulkanRasterizerBuilder&&) noexcept = delete;
		constexpr inline virtual ~VulkanRasterizerBuilder() noexcept;

		// Builder interface.
	public:
		/// <inheritdoc />
		inline void build() override;
	};

	/// <summary>
	/// Builds a see <see cref="VulkanVertexBufferLayout" />.
	/// </summary>
	/// <seealso cref="VulkanVertexBuffer" />
	/// <seealso cref="VulkanVertexBufferLayout" />
	class LITEFX_VULKAN_API [[nodiscard]] VulkanVertexBufferLayoutBuilder final : public VertexBufferLayoutBuilder<VulkanVertexBufferLayout, VulkanInputAssemblerBuilder> {
	public:
		using VertexBufferLayoutBuilder<VulkanVertexBufferLayout, VulkanInputAssemblerBuilder>::VertexBufferLayoutBuilder;

		// Builder interface.
	protected:
		/// <inheritdoc />
		inline void build() override;
	};

	/// <summary>
	/// Builds a <see cref="VulkanInputAssembler" />.
	/// </summary>
	/// <seealso cref="VulkanInputAssembler" />
	class LITEFX_VULKAN_API [[nodiscard]] VulkanInputAssemblerBuilder final : public InputAssemblerBuilder<VulkanInputAssembler> {
		LITEFX_IMPLEMENTATION(VulkanInputAssemblerBuilderImpl);

	public:
		/// <summary>
		/// Initializes a Vulkan input assembler builder.
		/// </summary>
		constexpr inline explicit VulkanInputAssemblerBuilder() noexcept;
		VulkanInputAssemblerBuilder(const VulkanInputAssemblerBuilder&) noexcept = delete;
		VulkanInputAssemblerBuilder(VulkanInputAssemblerBuilder&&) noexcept = delete;
		constexpr inline virtual ~VulkanInputAssemblerBuilder() noexcept;

		// Builder interface.
	protected:
		/// <inheritdoc />
		inline void build() override;

	public:
		/// <summary>
		/// Starts building a vertex buffer layout.
		/// </summary>
		/// <param name="elementSize">The size of a vertex within the vertex buffer.</param>
		/// <param name="binding">The binding point to bind the vertex buffer to.</param>
		constexpr inline VulkanVertexBufferLayoutBuilder vertexBuffer(size_t elementSize, UInt32 binding = 0);

		/// <summary>
		/// Starts building an index buffer layout.
		/// </summary>
		/// <param name="type">The type of the index buffer.</param>
		template <typename TSelf>
		constexpr inline auto indexType(this TSelf&& self, IndexType type) -> TSelf&& {
			self.use(makeUnique<VulkanIndexBufferLayout>(type));
			return self;
		}
	};

	/// <summary>
	/// Builds a <see cref="VulkanDescriptorSetLayout" /> for a <see cref="VulkanPipelineLayout" />.
	/// </summary>
	/// <seealso cref="VulkanDescriptorSetLayout" />
	/// <seealso cref="VulkanRenderPipeline" />
	/// <seealso cref="VulkanComputePipeline" />
	class LITEFX_VULKAN_API [[nodiscard]] VulkanDescriptorSetLayoutBuilder final : public DescriptorSetLayoutBuilder<VulkanDescriptorSetLayout, VulkanPipelineLayoutBuilder> {
	public:
		/// <summary>
		/// Initializes a Vulkan descriptor set layout builder.
		/// </summary>
		/// <param name="parent">The parent pipeline layout builder.</param>
		/// <param name="space">The space the descriptor set is bound to.</param>
		/// <param name="stages">The shader stages, the descriptor set is accessible from.</param>
<<<<<<< HEAD
		constexpr inline explicit VulkanDescriptorSetLayoutBuilder(VulkanPipelineLayoutBuilder& parent, UInt32 space = 0, ShaderStage stages = ShaderStage::Fragment | ShaderStage::Geometry | ShaderStage::TessellationControl | ShaderStage::TessellationEvaluation | ShaderStage::Vertex);
=======
		/// <param name="maxUnboundedArraySize">The maximum array size of unbounded descriptor arrays in this descriptor set.</param>
		constexpr inline explicit VulkanDescriptorSetLayoutBuilder(VulkanPipelineLayoutBuilder& parent, UInt32 space = 0, ShaderStage stages = ShaderStage::Any, UInt32 maxUnboundedArraySize = 0);
>>>>>>> ebaedbe5
		VulkanDescriptorSetLayoutBuilder(const VulkanDescriptorSetLayoutBuilder&) = delete;
		VulkanDescriptorSetLayoutBuilder(VulkanDescriptorSetLayoutBuilder&&) = delete;
		constexpr inline virtual ~VulkanDescriptorSetLayoutBuilder() noexcept;

		// Builder interface.
	protected:
		/// <inheritdoc />
		inline void build() override;

		// DescriptorSetLayoutBuilder interface.
	protected:
		/// <inheritdoc />
		constexpr inline UniquePtr<VulkanDescriptorLayout> makeDescriptor(DescriptorType type, UInt32 binding, UInt32 descriptorSize, UInt32 descriptors) override;

		/// <inheritdoc />
		constexpr inline UniquePtr<VulkanDescriptorLayout> makeDescriptor(UInt32 binding, FilterMode magFilter, FilterMode minFilter, BorderMode borderU, BorderMode borderV, BorderMode borderW, MipMapMode mipMapMode, Float mipMapBias, Float minLod, Float maxLod, Float anisotropy) override;
	};

	/// <summary>
	/// Builds a Vulkan <see cref="PushConstantsLayout" /> for a <see cref="VulkanPipelineLayout" />.
	/// </summary>
	/// <seealso cref="VulkanPushConstantsLayout" />
	class LITEFX_VULKAN_API [[nodiscard]] VulkanPushConstantsLayoutBuilder final : public PushConstantsLayoutBuilder<VulkanPushConstantsLayout, VulkanPipelineLayoutBuilder> {
	public:
		/// <summary>
		/// Initializes a Vulkan render pipeline push constants layout builder.
		/// </summary>
		/// <param name="parent">The parent pipeline layout builder.</param>
		/// <param name="size">The size of the push constants backing memory.</param>
		constexpr inline explicit VulkanPushConstantsLayoutBuilder(VulkanPipelineLayoutBuilder& parent, UInt32 size);
		VulkanPushConstantsLayoutBuilder(const VulkanPushConstantsLayoutBuilder&) = delete;
		VulkanPushConstantsLayoutBuilder(VulkanPushConstantsLayoutBuilder&&) = delete;
		constexpr inline virtual ~VulkanPushConstantsLayoutBuilder() noexcept;

		// Builder interface.
	protected:
		/// <inheritdoc />
		inline void build() override;

		// PushConstantsLayoutBuilder interface.
	protected:
		/// <inheritdoc />
		inline UniquePtr<VulkanPushConstantsRange> makeRange(ShaderStage shaderStages, UInt32 offset, UInt32 size, UInt32 space, UInt32 binding) override;
	};

	/// <summary>
	/// Builds a Vulkan <see cref="PipelineLayout" /> for a pipeline.
	/// </summary>
	/// <seealso cref="VulkanPipelineLayout" />
	/// <seealso cref="VulkanRenderPipeline" />
	/// <seealso cref="VulkanComputePipeline" />
	class LITEFX_VULKAN_API [[nodiscard]] VulkanPipelineLayoutBuilder final : public PipelineLayoutBuilder<VulkanPipelineLayout> {
		LITEFX_IMPLEMENTATION(VulkanPipelineLayoutBuilderImpl);
		friend class VulkanDescriptorSetLayoutBuilder;

	public:
		/// <summary>
		/// Initializes a new Vulkan pipeline layout builder.
		/// </summary>
		constexpr inline VulkanPipelineLayoutBuilder(const VulkanDevice& device);
		VulkanPipelineLayoutBuilder(VulkanPipelineLayoutBuilder&&) = delete;
		VulkanPipelineLayoutBuilder(const VulkanPipelineLayoutBuilder&) = delete;
		constexpr inline virtual ~VulkanPipelineLayoutBuilder() noexcept;

		// Builder interface.
	protected:
		/// <inheritdoc />
		inline void build() override;

		// VulkanPipelineLayoutBuilder.
	public:
		/// <summary>
		/// Builds a new descriptor set for the pipeline layout.
		/// </summary>
		/// <param name="space">The space, the descriptor set is bound to.</param>
		/// <param name="stages">The stages, the descriptor set will be accessible from.</param>
<<<<<<< HEAD
		constexpr inline VulkanDescriptorSetLayoutBuilder descriptorSet(UInt32 space = 0, ShaderStage stages = ShaderStage::Compute | ShaderStage::Fragment | ShaderStage::Geometry | ShaderStage::TessellationControl | ShaderStage::TessellationEvaluation | ShaderStage::Vertex);
=======
		/// <param name="maxUnboundedArraySize">The maximum array size of unbounded descriptor arrays in this descriptor set.</param>
		constexpr inline VulkanDescriptorSetLayoutBuilder descriptorSet(UInt32 space = 0, ShaderStage stages = ShaderStage::Any, UInt32 maxUnboundedArraySize = 0);
>>>>>>> ebaedbe5

		/// <summary>
		/// Builds a new push constants layout for the pipeline layout.
		/// </summary>
		/// <param name="size">The size of the push constants backing memory.</param>
		constexpr inline VulkanPushConstantsLayoutBuilder pushConstants(UInt32 size);

	private:
		/// <summary>
		/// Returns the device, the builder has been initialized with.
		/// </summary>
		/// <returns>A reference of the device, the builder has been initialized with.</returns>
		constexpr inline const VulkanDevice& device() const noexcept;
	};

	/// <summary>
	/// Builds a Vulkan <see cref="RenderPipeline" />.
	/// </summary>
	/// <seealso cref="VulkanRenderPipeline" />
	class LITEFX_VULKAN_API [[nodiscard]] VulkanRenderPipelineBuilder final : public RenderPipelineBuilder<VulkanRenderPipeline> {
	public:
		/// <summary>
		/// Initializes a Vulkan render pipeline builder.
		/// </summary>
		/// <param name="renderPass">The parent render pass</param>
		/// <param name="name">A debug name for the render pipeline.</param>
		constexpr inline explicit VulkanRenderPipelineBuilder(const VulkanRenderPass& renderPass, const String& name = "");
		VulkanRenderPipelineBuilder(VulkanRenderPipelineBuilder&&) = delete;
		VulkanRenderPipelineBuilder(const VulkanRenderPipelineBuilder&) = delete;
		constexpr inline virtual ~VulkanRenderPipelineBuilder() noexcept;

		// Builder interface.
	public:
		/// <inheritdoc />
		inline void build() override;
	};

	/// <summary>
	/// Builds a Vulkan <see cref="ComputePipeline" />.
	/// </summary>
	/// <seealso cref="VulkanComputePipeline" />
	class LITEFX_VULKAN_API [[nodiscard]] VulkanComputePipelineBuilder final : public ComputePipelineBuilder<VulkanComputePipeline> {
	public:
		/// <summary>
		/// Initializes a Vulkan compute pipeline builder.
		/// </summary>
		/// <param name="device">The parent device</param>
		/// <param name="name">A debug name for the compute pipeline.</param>
		constexpr inline explicit VulkanComputePipelineBuilder(const VulkanDevice& device, const String& name = "");
		VulkanComputePipelineBuilder(VulkanComputePipelineBuilder&&) = delete;
		VulkanComputePipelineBuilder(const VulkanComputePipelineBuilder&) = delete;
		constexpr inline virtual ~VulkanComputePipelineBuilder() noexcept;

		// Builder interface.
	public:
		/// <inheritdoc />
		inline void build() override;
	};

	/// <summary>
	/// Implements the Vulkan <see cref="RenderPassBuilder" />.
	/// </summary>
	/// <seealso cref="VulkanRenderPass" />
	class LITEFX_VULKAN_API [[nodiscard]] VulkanRenderPassBuilder final : public RenderPassBuilder<VulkanRenderPass> {
	public:
		/// <summary>
		/// Initializes a Vulkan render pass builder.
		/// </summary>
		/// <param name="device">The parent device</param>
		/// <param name="name">A debug name for the render pass.</param>
		constexpr inline explicit VulkanRenderPassBuilder(const VulkanDevice& device, const String& name = "") noexcept;

		/// <summary>
		/// Initializes a Vulkan render pass builder.
		/// </summary>
		/// <param name="device">The parent device</param>
		/// <param name="samples">The multi-sampling level for the render targets.</param>
		/// <param name="name">A debug name for the render pass.</param>
		constexpr inline explicit VulkanRenderPassBuilder(const VulkanDevice& device, MultiSamplingLevel samples = MultiSamplingLevel::x1, const String& name = "") noexcept;

		/// <summary>
		/// Initializes a Vulkan render pass builder.
		/// </summary>
		/// <param name="device">The parent device</param>
		/// <param name="commandBuffers">The number of command buffers to initialize.</param>
		/// <param name="name">A debug name for the render pass.</param>
		constexpr inline explicit VulkanRenderPassBuilder(const VulkanDevice& device, UInt32 commandBuffers, const String& name = "") noexcept;

		/// <summary>
		/// Initializes a Vulkan render pass builder.
		/// </summary>
		/// <param name="device">The parent device</param>
		/// <param name="commandBuffers">The number of command buffers to initialize.</param>
		/// <param name="multiSamplingLevel">The multi-sampling level for the render targets.</param>
		/// <param name="name">A debug name for the render pass.</param>
		constexpr inline explicit VulkanRenderPassBuilder(const VulkanDevice& device, UInt32 commandBuffers, MultiSamplingLevel multiSamplingLevel, const String& name = "") noexcept;
		VulkanRenderPassBuilder(const VulkanRenderPassBuilder&) noexcept = delete;
		VulkanRenderPassBuilder(VulkanRenderPassBuilder&&) noexcept = delete;
		constexpr inline virtual ~VulkanRenderPassBuilder() noexcept;

		// Builder interface.
	protected:
		/// <inheritdoc />
		inline void build() override;

		// RenderPassBuilder interface.
	protected:
		/// <inheritdoc />
		inline VulkanInputAttachmentMapping makeInputAttachment(UInt32 inputLocation, const VulkanRenderPass& renderPass, const RenderTarget& renderTarget) override;
	};

}
#endif // defined(LITEFX_BUILD_DEFINE_BUILDERS)<|MERGE_RESOLUTION|>--- conflicted
+++ resolved
@@ -158,12 +158,7 @@
 		/// <param name="parent">The parent pipeline layout builder.</param>
 		/// <param name="space">The space the descriptor set is bound to.</param>
 		/// <param name="stages">The shader stages, the descriptor set is accessible from.</param>
-<<<<<<< HEAD
-		constexpr inline explicit VulkanDescriptorSetLayoutBuilder(VulkanPipelineLayoutBuilder& parent, UInt32 space = 0, ShaderStage stages = ShaderStage::Fragment | ShaderStage::Geometry | ShaderStage::TessellationControl | ShaderStage::TessellationEvaluation | ShaderStage::Vertex);
-=======
-		/// <param name="maxUnboundedArraySize">The maximum array size of unbounded descriptor arrays in this descriptor set.</param>
-		constexpr inline explicit VulkanDescriptorSetLayoutBuilder(VulkanPipelineLayoutBuilder& parent, UInt32 space = 0, ShaderStage stages = ShaderStage::Any, UInt32 maxUnboundedArraySize = 0);
->>>>>>> ebaedbe5
+		constexpr inline explicit VulkanDescriptorSetLayoutBuilder(VulkanPipelineLayoutBuilder& parent, UInt32 space = 0, ShaderStage stages = ShaderStage::Any);
 		VulkanDescriptorSetLayoutBuilder(const VulkanDescriptorSetLayoutBuilder&) = delete;
 		VulkanDescriptorSetLayoutBuilder(VulkanDescriptorSetLayoutBuilder&&) = delete;
 		constexpr inline virtual ~VulkanDescriptorSetLayoutBuilder() noexcept;
@@ -240,12 +235,7 @@
 		/// </summary>
 		/// <param name="space">The space, the descriptor set is bound to.</param>
 		/// <param name="stages">The stages, the descriptor set will be accessible from.</param>
-<<<<<<< HEAD
-		constexpr inline VulkanDescriptorSetLayoutBuilder descriptorSet(UInt32 space = 0, ShaderStage stages = ShaderStage::Compute | ShaderStage::Fragment | ShaderStage::Geometry | ShaderStage::TessellationControl | ShaderStage::TessellationEvaluation | ShaderStage::Vertex);
-=======
-		/// <param name="maxUnboundedArraySize">The maximum array size of unbounded descriptor arrays in this descriptor set.</param>
-		constexpr inline VulkanDescriptorSetLayoutBuilder descriptorSet(UInt32 space = 0, ShaderStage stages = ShaderStage::Any, UInt32 maxUnboundedArraySize = 0);
->>>>>>> ebaedbe5
+		constexpr inline VulkanDescriptorSetLayoutBuilder descriptorSet(UInt32 space = 0, ShaderStage stages = ShaderStage::Any);
 
 		/// <summary>
 		/// Builds a new push constants layout for the pipeline layout.
