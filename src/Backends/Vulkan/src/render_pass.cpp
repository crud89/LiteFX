#include <litefx/backends/vulkan.hpp>
#include <litefx/backends/vulkan_builders.hpp>

using namespace LiteFX::Rendering::Backends;

// ------------------------------------------------------------------------------------------------
// Implementation.
// ------------------------------------------------------------------------------------------------

class VulkanRenderPass::VulkanRenderPassImpl : public Implement<VulkanRenderPass> {
public:
    friend class VulkanRenderPassBuilder;
    friend class VulkanRenderPass;

private:
    Array<UniquePtr<VulkanRenderPipeline>> m_pipelines;
    Array<RenderTarget> m_renderTargets;
    Array<VulkanInputAttachmentMapping> m_inputAttachments;
    Array<UniquePtr<VulkanFrameBuffer>> m_frameBuffers;
    Array<SharedPtr<VulkanCommandBuffer>> m_primaryCommandBuffers;
    const VulkanFrameBuffer* m_activeFrameBuffer = nullptr;
    SharedPtr<const VulkanCommandBuffer> m_activeCommandBuffer;
    Array<VkClearValue> m_clearValues;
    UInt32 m_backBuffer{ 0 };
    MultiSamplingLevel m_samples;
    const VulkanDevice& m_device;

public:
    VulkanRenderPassImpl(VulkanRenderPass* parent, const VulkanDevice& device, Span<RenderTarget> renderTargets, const MultiSamplingLevel& samples, Span<VulkanInputAttachmentMapping> inputAttachments) :
        base(parent), m_samples(samples), m_device(device)
    {
        this->mapRenderTargets(renderTargets);
        this->mapInputAttachments(inputAttachments);
    }

    VulkanRenderPassImpl(VulkanRenderPass* parent, const VulkanDevice& device) :
        base(parent), m_device(device)
    {
    }

public:
    void mapRenderTargets(Span<RenderTarget> renderTargets)
    {
        m_renderTargets.assign(std::begin(renderTargets), std::end(renderTargets));
        //std::ranges::sort(m_renderTargets, [this](const RenderTarget& a, const RenderTarget& b) { return a.location() < b.location(); });
        std::sort(std::begin(m_renderTargets), std::end(m_renderTargets), [](const RenderTarget& a, const RenderTarget& b) { return a.location() < b.location(); });
    }

    void mapInputAttachments(Span<VulkanInputAttachmentMapping> inputAttachments)
    {
        m_inputAttachments.assign(std::begin(inputAttachments), std::end(inputAttachments));
        //std::ranges::sort(m_inputAttachments, [this](const VulkanInputAttachmentMapping& a, const VulkanInputAttachmentMapping& b) { return a.location() < b.location(); });
        std::sort(std::begin(m_inputAttachments), std::end(m_inputAttachments), [](const VulkanInputAttachmentMapping& a, const VulkanInputAttachmentMapping& b) { return a.location() < b.location(); });
    }

public:
    VkRenderPass initialize()
    {
        // Setup the attachments.
        Array<VkAttachmentDescription> attachments;
        Array<VkAttachmentReference> inputAttachments;
        Array<VkAttachmentReference> outputAttachments; // Contains all output attachments, except the depth/stencil target.
        Optional<VkAttachmentReference> depthTarget, presentTarget;
        Optional<VkAttachmentDescription> presentResolveAttachment;

        // Map input attachments.
        std::ranges::for_each(m_inputAttachments, [&, i = 0](const VulkanInputAttachmentMapping& inputAttachment) mutable {
            UInt32 currentIndex = i++;

            if (inputAttachment.location() != currentIndex)
                throw InvalidArgumentException("No input attachment is mapped to location {0}. The locations must be within a contiguous domain.", currentIndex);

            VkAttachmentDescription attachment{};
            attachment.format = Vk::getFormat(inputAttachment.renderTarget().format());
            attachment.samples = Vk::getSamples(inputAttachment.inputAttachmentSource()->multiSamplingLevel());
            attachment.loadOp = VK_ATTACHMENT_LOAD_OP_LOAD;
            attachment.stencilLoadOp = VK_ATTACHMENT_LOAD_OP_LOAD;
            attachment.storeOp = VK_ATTACHMENT_STORE_OP_DONT_CARE;
            attachment.stencilStoreOp = VK_ATTACHMENT_STORE_OP_DONT_CARE;
            
            // Add a clear value, so that the indexing stays valid.
            m_clearValues.push_back(VkClearValue{ });

            switch (inputAttachment.renderTarget().type()) 
            {
            case RenderTargetType::Present: [[unlikely]]
                throw InvalidArgumentException("The render pass input attachment at location {0} maps to a present render target, which can not be used as input attachment.", currentIndex);
            case RenderTargetType::Color:
                attachment.initialLayout = attachment.finalLayout = VK_IMAGE_LAYOUT_COLOR_ATTACHMENT_OPTIMAL;
                inputAttachments.push_back({ static_cast<UInt32>(currentIndex), VK_IMAGE_LAYOUT_SHADER_READ_ONLY_OPTIMAL });
                attachments.push_back(attachment);
                break;
            case RenderTargetType::DepthStencil:
                if (::hasDepth(inputAttachment.renderTarget().format()) && ::hasStencil(inputAttachment.renderTarget().format())) [[likely]]
                    attachment.initialLayout = attachment.finalLayout = VK_IMAGE_LAYOUT_DEPTH_STENCIL_ATTACHMENT_OPTIMAL;
                else if (::hasDepth(inputAttachment.renderTarget().format()))
                    attachment.initialLayout = attachment.finalLayout = VK_IMAGE_LAYOUT_DEPTH_ATTACHMENT_OPTIMAL;
                else if (::hasStencil(inputAttachment.renderTarget().format()))
                    attachment.initialLayout = attachment.finalLayout = VK_IMAGE_LAYOUT_STENCIL_ATTACHMENT_OPTIMAL;
                else [[unlikely]]
                {
                    LITEFX_WARNING(VULKAN_LOG, "The depth/stencil input attachment at location {0} does not have a valid depth/stencil format ({1}). Falling back to VK_IMAGE_LAYOUT_GENERAL.", currentIndex, inputAttachment.renderTarget().format());
                    attachment.initialLayout = attachment.finalLayout = VK_IMAGE_LAYOUT_GENERAL;
                }

                inputAttachments.push_back({ static_cast<UInt32>(currentIndex), VK_IMAGE_LAYOUT_SHADER_READ_ONLY_OPTIMAL });
                attachments.push_back(attachment);
                break;
            }
        });

        // Map the render targets.
        std::ranges::for_each(m_renderTargets, [&, i = 0](const RenderTarget& renderTarget) mutable {
            UInt32 currentIndex = i++;

            if (renderTarget.location() != currentIndex)
                throw InvalidArgumentException("No render target is mapped to location {0}. The locations must be within a contiguous domain.", currentIndex);

            if ((renderTarget.type() == RenderTargetType::DepthStencil && depthTarget.has_value())) [[unlikely]]
                throw InvalidArgumentException("The depth/stencil target at location {0} cannot be mapped. Another depth/stencil target is already bound to location {1} and only one is allowed.", renderTarget.location(), depthTarget->attachment);
            else if (renderTarget.type() == RenderTargetType::Present && presentTarget.has_value()) [[unlikely]]
                throw InvalidArgumentException("The present target at location {0} cannot be mapped. Another present target is already bound to location {1} and only one is allowed.", renderTarget.location(), presentTarget->attachment);
            else [[likely]]
            {
                VkAttachmentDescription attachment{};
                attachment.format = Vk::getFormat(renderTarget.format());
                attachment.samples = Vk::getSamples(m_samples);
                attachment.loadOp = renderTarget.clearBuffer() ? VK_ATTACHMENT_LOAD_OP_CLEAR : VK_ATTACHMENT_LOAD_OP_DONT_CARE;
                attachment.stencilLoadOp = renderTarget.clearStencil() ? VK_ATTACHMENT_LOAD_OP_CLEAR : VK_ATTACHMENT_LOAD_OP_DONT_CARE;
                attachment.storeOp = renderTarget.isVolatile() ? VK_ATTACHMENT_STORE_OP_DONT_CARE : VK_ATTACHMENT_STORE_OP_STORE;
                attachment.stencilStoreOp = renderTarget.isVolatile() ? VK_ATTACHMENT_STORE_OP_DONT_CARE : VK_ATTACHMENT_STORE_OP_STORE;

                // Add a clear values (even if it's unused).
                if (renderTarget.clearBuffer() || renderTarget.clearStencil())
                    m_clearValues.push_back(VkClearValue{ renderTarget.clearValues().x(), renderTarget.clearValues().y(), renderTarget.clearValues().z(), renderTarget.clearValues().w() });
                else
                    m_clearValues.push_back(VkClearValue{ });

                switch (renderTarget.type())
                {
                case RenderTargetType::Color:
                    attachment.initialLayout = VK_IMAGE_LAYOUT_UNDEFINED;
                    attachment.finalLayout = VK_IMAGE_LAYOUT_COLOR_ATTACHMENT_OPTIMAL;
                    outputAttachments.push_back({ static_cast<UInt32>(currentIndex + inputAttachments.size()), attachment.finalLayout });
                    break;
                case RenderTargetType::DepthStencil:
                    if (::hasDepth(renderTarget.format()) || ::hasStencil(renderTarget.format())) [[likely]]
                        attachment.finalLayout = VK_IMAGE_LAYOUT_DEPTH_STENCIL_ATTACHMENT_OPTIMAL;
                    else if (::hasDepth(renderTarget.format()))
                        attachment.finalLayout = VK_IMAGE_LAYOUT_DEPTH_ATTACHMENT_OPTIMAL;
                    else if (::hasStencil(renderTarget.format()))
                        attachment.finalLayout = VK_IMAGE_LAYOUT_STENCIL_ATTACHMENT_OPTIMAL;
                    else [[unlikely]]
                    {
                        LITEFX_WARNING(VULKAN_LOG, "The depth/stencil render target at location {0} does not have a valid depth/stencil format ({1}). Falling back to VK_IMAGE_LAYOUT_GENERAL.", currentIndex, renderTarget.format());
                        attachment.finalLayout = VK_IMAGE_LAYOUT_GENERAL;
                    }

                    attachment.initialLayout = VK_IMAGE_LAYOUT_UNDEFINED;
                    depthTarget = VkAttachmentReference{ static_cast<UInt32>(currentIndex + inputAttachments.size()), VK_IMAGE_LAYOUT_DEPTH_STENCIL_ATTACHMENT_OPTIMAL };
                    break;
                case RenderTargetType::Present:
                    attachment.initialLayout = VK_IMAGE_LAYOUT_UNDEFINED;

                    // If we have a multi-sampled present attachment, we also need to attach a resolve attachment for it.
                    if (m_samples == MultiSamplingLevel::x1)
                        attachment.finalLayout = VK_IMAGE_LAYOUT_PRESENT_SRC_KHR;
                    else
                    {
                        attachment.finalLayout = VK_IMAGE_LAYOUT_COLOR_ATTACHMENT_OPTIMAL;

                        presentResolveAttachment = VkAttachmentDescription{};
                        presentResolveAttachment->format = attachment.format;
                        presentResolveAttachment->samples = VK_SAMPLE_COUNT_1_BIT;
                        presentResolveAttachment->loadOp = VK_ATTACHMENT_LOAD_OP_DONT_CARE;
                        presentResolveAttachment->storeOp = VK_ATTACHMENT_STORE_OP_STORE;
                        presentResolveAttachment->stencilLoadOp = VK_ATTACHMENT_LOAD_OP_DONT_CARE;
                        presentResolveAttachment->stencilStoreOp = VK_ATTACHMENT_STORE_OP_DONT_CARE;
                        presentResolveAttachment->initialLayout = VK_IMAGE_LAYOUT_UNDEFINED;
                        presentResolveAttachment->finalLayout = VK_IMAGE_LAYOUT_PRESENT_SRC_KHR;
                    }

                    presentTarget = VkAttachmentReference { static_cast<UInt32>(currentIndex + inputAttachments.size()), VK_IMAGE_LAYOUT_COLOR_ATTACHMENT_OPTIMAL };
                    outputAttachments.push_back(presentTarget.value());
                    break;
                }

                attachments.push_back(attachment);
            }
        });

        // Setup the sub-pass.
        VkSubpassDescription subPass{};
        subPass.pipelineBindPoint = VK_PIPELINE_BIND_POINT_GRAPHICS;
        subPass.colorAttachmentCount = static_cast<UInt32>(outputAttachments.size());
        subPass.pColorAttachments = outputAttachments.data();
        subPass.pDepthStencilAttachment = depthTarget.has_value() ? &depthTarget.value() : nullptr;
        subPass.inputAttachmentCount = static_cast<UInt32>(inputAttachments.size());
        subPass.pInputAttachments = inputAttachments.data();
        subPass.pResolveAttachments = nullptr;

        // Add the resolve attachment.
        VkAttachmentReference presentResolveReference = { static_cast<UInt32>(attachments.size()), VK_IMAGE_LAYOUT_COLOR_ATTACHMENT_OPTIMAL };

        if (presentResolveAttachment.has_value())
        {
            subPass.pResolveAttachments = &presentResolveReference;
            attachments.push_back(presentResolveAttachment.value());
        }

        // Define an external sub-pass dependency, if there are input attachments to synchronize with.
        Array<VkSubpassDependency> dependencies;

        if (!m_inputAttachments.empty())
        {
            VkSubpassDependency dependency{};
            dependency.srcSubpass = VK_SUBPASS_EXTERNAL;
            dependency.srcStageMask = VK_PIPELINE_STAGE_COLOR_ATTACHMENT_OUTPUT_BIT | VK_PIPELINE_STAGE_EARLY_FRAGMENT_TESTS_BIT | VK_PIPELINE_STAGE_LATE_FRAGMENT_TESTS_BIT;
            dependency.srcAccessMask = VK_ACCESS_COLOR_ATTACHMENT_WRITE_BIT | VK_ACCESS_DEPTH_STENCIL_ATTACHMENT_WRITE_BIT;
            dependency.dstSubpass = 0;
            dependency.dstStageMask = VK_PIPELINE_STAGE_FRAGMENT_SHADER_BIT | VK_PIPELINE_STAGE_COLOR_ATTACHMENT_OUTPUT_BIT | VK_PIPELINE_STAGE_EARLY_FRAGMENT_TESTS_BIT | VK_PIPELINE_STAGE_LATE_FRAGMENT_TESTS_BIT;
            dependency.dstAccessMask = VK_ACCESS_COLOR_ATTACHMENT_WRITE_BIT | VK_ACCESS_DEPTH_STENCIL_ATTACHMENT_WRITE_BIT | VK_ACCESS_INPUT_ATTACHMENT_READ_BIT | VK_ACCESS_COLOR_ATTACHMENT_READ_BIT | VK_ACCESS_DEPTH_STENCIL_ATTACHMENT_READ_BIT;
            dependencies.push_back(dependency);
        }

        // Setup render pass state.
        VkRenderPassCreateInfo renderPassState{};
        renderPassState.sType = VK_STRUCTURE_TYPE_RENDER_PASS_CREATE_INFO;
        renderPassState.attachmentCount = static_cast<UInt32>(attachments.size());
        renderPassState.pAttachments = attachments.data();
        renderPassState.subpassCount = 1;
        renderPassState.pSubpasses = &subPass;
        renderPassState.dependencyCount = static_cast<UInt32>(dependencies.size());
        renderPassState.pDependencies = dependencies.data();

        // Create the render pass.
        VkRenderPass renderPass;
        raiseIfFailed<RuntimeException>(::vkCreateRenderPass(m_device.handle(), &renderPassState, nullptr, &renderPass), "Unable to create render pass.");

#ifndef NDEBUG
        m_device.setDebugName(*reinterpret_cast<const UInt64*>(&renderPass), VK_DEBUG_REPORT_OBJECT_TYPE_RENDER_PASS_EXT, m_parent->name());
#endif

        return renderPass;
    }

    void initializeFrameBuffers(const UInt32& commandBuffers)
    {
        // Initialize the frame buffers.
        this->m_frameBuffers.resize(this->m_device.swapChain().buffers());
        std::ranges::generate(this->m_frameBuffers, [this, &commandBuffers, i = 0]() mutable { 
            auto frameBuffer = makeUnique<VulkanFrameBuffer>(*m_parent, i++, this->m_device.swapChain().renderArea(), commandBuffers);

#ifndef NDEBUG
            m_device.setDebugName(*reinterpret_cast<const UInt64*>(&std::as_const(*frameBuffer).handle()), VK_DEBUG_REPORT_OBJECT_TYPE_FRAMEBUFFER_EXT, fmt::format("Framebuffer {0}-{1}", m_parent->name(), i));

            auto images = frameBuffer->images();
            int renderTarget = 0;

            for (auto& image : images)
                if (renderTarget < m_renderTargets.size())  // Resolve target is not included in render targets, but appended to the image list in the frame buffer.
                    m_device.setDebugName(*reinterpret_cast<const UInt64*>(&std::as_const(*image).handle()), VK_DEBUG_REPORT_OBJECT_TYPE_IMAGE_EXT, m_renderTargets[renderTarget++].name());
                else
                    m_device.setDebugName(*reinterpret_cast<const UInt64*>(&std::as_const(*image).handle()), VK_DEBUG_REPORT_OBJECT_TYPE_IMAGE_EXT, "Multisampling Resolve");


            auto secondaryCommandBuffers = frameBuffer->commandBuffers();
            int commandBuffer = 0;

            for (auto& buffer : secondaryCommandBuffers)
                m_device.setDebugName(*reinterpret_cast<const UInt64*>(&std::as_const(*buffer).handle()), VK_DEBUG_REPORT_OBJECT_TYPE_COMMAND_BUFFER_EXT, fmt::format("Command Buffer {0}-{1}", m_parent->name(), commandBuffer++));
#endif

            return frameBuffer;
        });

        // Initialize the primary command buffers, that are used to record begin and end commands for the render pass on each frame buffer.
        m_primaryCommandBuffers.resize(this->m_device.swapChain().buffers());
        std::ranges::generate(m_primaryCommandBuffers, [&, i = 0]() mutable {
            auto commandBuffer = this->m_device.graphicsQueue().createCommandBuffer(false);

#ifndef NDEBUG
            m_device.setDebugName(*reinterpret_cast<const UInt64*>(&std::as_const(*commandBuffer).handle()), VK_DEBUG_REPORT_OBJECT_TYPE_COMMAND_BUFFER_EXT, fmt::format("{0} Primary Command Buffer {1}", m_parent->name(), i++));
#endif

            return commandBuffer;
        });
    }
};

// ------------------------------------------------------------------------------------------------
// Interface.
// ------------------------------------------------------------------------------------------------

VulkanRenderPass::VulkanRenderPass(const VulkanDevice& device, Span<RenderTarget> renderTargets, const UInt32& commandBuffers, const MultiSamplingLevel& samples, Span<VulkanInputAttachmentMapping> inputAttachments) :
    m_impl(makePimpl<VulkanRenderPassImpl>(this, device, renderTargets, samples, inputAttachments)), Resource<VkRenderPass>(VK_NULL_HANDLE)
{
    this->handle() = m_impl->initialize();
    m_impl->initializeFrameBuffers(commandBuffers);
}

VulkanRenderPass::VulkanRenderPass(const VulkanDevice& device, const String& name, Span<RenderTarget> renderTargets, const UInt32& commandBuffers, const MultiSamplingLevel& samples, Span<VulkanInputAttachmentMapping> inputAttachments) :
    VulkanRenderPass(device, renderTargets, commandBuffers, samples, inputAttachments)
{
    if (!name.empty())
        this->name() = name;
}

VulkanRenderPass::VulkanRenderPass(const VulkanDevice& device, const String& name) noexcept :
    m_impl(makePimpl<VulkanRenderPassImpl>(this, device)), Resource<VkRenderPass>(VK_NULL_HANDLE)
{
    if (!name.empty())
        this->name() = name;
}

VulkanRenderPass::~VulkanRenderPass() noexcept
{
    ::vkDestroyRenderPass(m_impl->m_device.handle(), this->handle(), nullptr);
}

const VulkanFrameBuffer& VulkanRenderPass::frameBuffer(const UInt32& buffer) const
{
    if (buffer >= m_impl->m_frameBuffers.size()) [[unlikely]]
        throw ArgumentOutOfRangeException("The buffer {0} does not exist in this render pass. The render pass only contains {1} frame buffers.", buffer, m_impl->m_frameBuffers.size());

    return *m_impl->m_frameBuffers[buffer].get();
}

const VulkanDevice& VulkanRenderPass::device() const noexcept
{
    return m_impl->m_device;
}

const VulkanFrameBuffer& VulkanRenderPass::activeFrameBuffer() const
{
    if (m_impl->m_activeFrameBuffer == nullptr)
        throw RuntimeException("No frame buffer is active, since the render pass has not begun.");

    return *m_impl->m_activeFrameBuffer;
}

Array<const VulkanFrameBuffer*> VulkanRenderPass::frameBuffers() const noexcept
{
    return m_impl->m_frameBuffers | 
        std::views::transform([](const UniquePtr<VulkanFrameBuffer>& frameBuffer) { return frameBuffer.get(); }) |
        ranges::to<Array<const VulkanFrameBuffer*>>();
}

Array<const VulkanRenderPipeline*> VulkanRenderPass::pipelines() const noexcept
{
    return m_impl->m_pipelines | 
        std::views::transform([](const UniquePtr<VulkanRenderPipeline>& pipeline) { return pipeline.get(); }) | ranges::to<Array<const VulkanRenderPipeline*>>() |
        ranges::to<Array<const VulkanRenderPipeline*>>();
}

const RenderTarget& VulkanRenderPass::renderTarget(const UInt32& location) const
{
    if (auto match = std::ranges::find_if(m_impl->m_renderTargets, [&location](const RenderTarget& renderTarget) { return renderTarget.location() == location; }); match != m_impl->m_renderTargets.end())
        return *match;

    throw ArgumentOutOfRangeException("No render target is mapped to location {0} in this render pass.", location);
}

Span<const RenderTarget> VulkanRenderPass::renderTargets() const noexcept
{
    return m_impl->m_renderTargets;
}

bool VulkanRenderPass::hasPresentTarget() const noexcept
{
    return std::ranges::any_of(m_impl->m_renderTargets, [](const auto& renderTarget) { return renderTarget.type() == RenderTargetType::Present; });
}

Span<const VulkanInputAttachmentMapping> VulkanRenderPass::inputAttachments() const noexcept
{
    return m_impl->m_inputAttachments;
}

const MultiSamplingLevel& VulkanRenderPass::multiSamplingLevel() const noexcept
{
    return m_impl->m_samples;
}

void VulkanRenderPass::begin(const UInt32& buffer)
{
    // Only begin, if we are currently not running.
    if (m_impl->m_activeFrameBuffer != nullptr)
        throw RuntimeException("Unable to begin a render pass, that is already running. End the current pass first.");

    // Select the active frame buffer.
    if (buffer >= m_impl->m_frameBuffers.size())
        throw ArgumentOutOfRangeException("The frame buffer {0} is out of range. The render pass only contains {1} frame buffers.", buffer, m_impl->m_frameBuffers.size());

    auto frameBuffer = m_impl->m_activeFrameBuffer = m_impl->m_frameBuffers[buffer].get();
    auto commandBuffer = m_impl->m_activeCommandBuffer = m_impl->m_primaryCommandBuffers[buffer];
    m_impl->m_backBuffer = buffer;

    // Begin the command recording on the frame buffers command buffer. Before we can do that, we need to make sure it has not being executed anymore.
    m_impl->m_device.graphicsQueue().waitFor(frameBuffer->lastFence());
    commandBuffer->begin();

    // Begin the render pass.
    VkRenderPassBeginInfo renderPassInfo{};
    renderPassInfo.sType = VK_STRUCTURE_TYPE_RENDER_PASS_BEGIN_INFO;
    renderPassInfo.renderPass = this->handle();
    renderPassInfo.framebuffer = frameBuffer->handle();
    renderPassInfo.renderArea.offset = { 0, 0 };
    renderPassInfo.renderArea.extent.width = static_cast<UInt32>(frameBuffer->getWidth());
    renderPassInfo.renderArea.extent.height = static_cast<UInt32>(frameBuffer->getHeight());
    renderPassInfo.clearValueCount = m_impl->m_clearValues.size();
    renderPassInfo.pClearValues = m_impl->m_clearValues.data();

    ::vkCmdBeginRenderPass(std::as_const(*commandBuffer).handle(), &renderPassInfo, VK_SUBPASS_CONTENTS_SECONDARY_COMMAND_BUFFERS);

    // Begin the frame buffer command buffers.
<<<<<<< HEAD
    std::ranges::for_each(frameBuffer->commandBuffers(), [this](const VulkanCommandBuffer* commandBuffer) { commandBuffer->begin(*this); });

    // Publish beginning event.
    this->beginning(this, { buffer });
=======
    std::ranges::for_each(frameBuffer->commandBuffers(), [this](auto commandBuffer) { commandBuffer->begin(*this); });
>>>>>>> daa3757b
}

void VulkanRenderPass::end() const
{
    // Check if we are running.
    if (m_impl->m_activeFrameBuffer == nullptr)
        throw RuntimeException("Unable to end a render pass, that has not been begun. Start the render pass first.");

    // Publish ending event.
    this->ending(this, { });

    auto frameBuffer = m_impl->m_activeFrameBuffer;
    auto commandBuffer = m_impl->m_activeCommandBuffer;

    // End the render pass and the command buffer recording.
    auto secondaryBuffers = frameBuffer->commandBuffers();
    auto secondaryHandles = secondaryBuffers |
        std::views::transform([](auto commandBuffer) { commandBuffer->end(); return commandBuffer->handle(); }) |
        ranges::to<Array<VkCommandBuffer>>();
    ::vkCmdExecuteCommands(std::as_const(*commandBuffer).handle(), static_cast<UInt32>(secondaryHandles.size()), secondaryHandles.data());
    ::vkCmdEndRenderPass(std::as_const(*commandBuffer).handle());

    // Submit the command buffer.
    if (!this->hasPresentTarget())
        frameBuffer->lastFence() = m_impl->m_device.graphicsQueue().submit(commandBuffer);
    else
    {
        // Draw the frame, if the result of the render pass it should be presented to the swap chain.
        std::array<VkSemaphore, 1> waitForSemaphores = { m_impl->m_device.swapChain().semaphore() };
        std::array<VkPipelineStageFlags, 1> waitForStages = { VK_PIPELINE_STAGE_TOP_OF_PIPE_BIT };
        std::array<VkSemaphore, 1> signalSemaphores = { frameBuffer->semaphore() };
        frameBuffer->lastFence() = m_impl->m_device.graphicsQueue().submit(commandBuffer, waitForSemaphores, waitForStages, signalSemaphores);

        // Present the swap chain.
        m_impl->m_device.swapChain().present(*frameBuffer);
    }

    // Reset the frame buffer.
    m_impl->m_activeFrameBuffer = nullptr;
    m_impl->m_activeCommandBuffer = nullptr;
}

void VulkanRenderPass::resizeFrameBuffers(const Size2d& renderArea)
{
    // Check if we're currently running.
    if (m_impl->m_activeFrameBuffer != nullptr)
        throw RuntimeException("Unable to reset the frame buffers while the render pass is running. End the render pass first.");

    std::ranges::for_each(m_impl->m_frameBuffers, [&](UniquePtr<VulkanFrameBuffer>& frameBuffer) { frameBuffer->resize(renderArea); });
}

void VulkanRenderPass::changeMultiSamplingLevel(const MultiSamplingLevel& samples)
{
    // Check if we're currently running.
    if (m_impl->m_activeFrameBuffer != nullptr)
        throw RuntimeException("Unable to reset the frame buffers while the render pass is running. End the render pass first.");

    m_impl->m_samples = samples;
    std::ranges::for_each(m_impl->m_frameBuffers, [&](UniquePtr<VulkanFrameBuffer>& frameBuffer) { frameBuffer->resize(frameBuffer->size()); });
}

void VulkanRenderPass::updateAttachments(const VulkanDescriptorSet& descriptorSet) const
{
    const auto backBuffer = m_impl->m_backBuffer;

    std::ranges::for_each(m_impl->m_inputAttachments, [&descriptorSet, &backBuffer](const VulkanInputAttachmentMapping& inputAttachment) {
#ifndef NDEBUG
        if (inputAttachment.inputAttachmentSource() == nullptr)
            throw RuntimeException("No source render pass has been specified for the input attachment mapped to location {0}.", inputAttachment.location());
#endif

        descriptorSet.attach(inputAttachment.location(), inputAttachment.inputAttachmentSource()->frameBuffer(backBuffer).image(inputAttachment.renderTarget().location()));
    });
}

#if defined(BUILD_DEFINE_BUILDERS)
// ------------------------------------------------------------------------------------------------
// Builder implementation.
// ------------------------------------------------------------------------------------------------

class VulkanRenderPassBuilder::VulkanRenderPassBuilderImpl : public Implement<VulkanRenderPassBuilder> {
public:
    friend class VulkanRenderPassBuilder;
    friend class VulkanRenderPass;

private:
    Array<UniquePtr<VulkanRenderPipeline>> m_pipelines;
    Array<VulkanInputAttachmentMapping> m_inputAttachments;
    Array<RenderTarget> m_renderTargets;
    MultiSamplingLevel m_samples;
    UInt32 m_commandBuffers;

public:
    VulkanRenderPassBuilderImpl(VulkanRenderPassBuilder* parent, const MultiSamplingLevel& samples, const UInt32& commandBuffers) :
        base(parent), m_samples(samples), m_commandBuffers(commandBuffers)
    {
    }
};

// ------------------------------------------------------------------------------------------------
// Builder shared interface.
// ------------------------------------------------------------------------------------------------

VulkanRenderPassBuilder::VulkanRenderPassBuilder(const VulkanDevice& device, const String& name) noexcept :
    VulkanRenderPassBuilder(device, 1, MultiSamplingLevel::x1, name)
{
}

VulkanRenderPassBuilder::VulkanRenderPassBuilder(const VulkanDevice& device, const UInt32& commandBuffers, const String& name) noexcept :
    VulkanRenderPassBuilder(device, commandBuffers, MultiSamplingLevel::x1, name)
{
}

VulkanRenderPassBuilder::VulkanRenderPassBuilder(const VulkanDevice& device, const MultiSamplingLevel& samples, const String& name) noexcept :
    VulkanRenderPassBuilder(device, 1, samples, name)
{
}

VulkanRenderPassBuilder::VulkanRenderPassBuilder(const VulkanDevice& device, const UInt32& commandBuffers, const MultiSamplingLevel& samples, const String& name) noexcept :
    m_impl(makePimpl<VulkanRenderPassBuilderImpl>(this, samples, commandBuffers)), RenderPassBuilder<VulkanRenderPassBuilder, VulkanRenderPass>(UniquePtr<VulkanRenderPass>(new VulkanRenderPass(device, name)))
{
}

VulkanRenderPassBuilder::~VulkanRenderPassBuilder() noexcept = default;

void VulkanRenderPassBuilder::build()
{
    auto instance = this->instance();
    instance->m_impl->mapRenderTargets(m_impl->m_renderTargets);
    instance->m_impl->mapInputAttachments(m_impl->m_inputAttachments);
    instance->m_impl->m_samples = std::move(m_impl->m_samples);
    instance->handle() = instance->m_impl->initialize();
    instance->m_impl->initializeFrameBuffers(m_impl->m_commandBuffers);
}

VulkanRenderPassBuilder& VulkanRenderPassBuilder::commandBuffers(const UInt32& count)
{
    m_impl->m_commandBuffers = count;
    return *this;
}

VulkanRenderPassBuilder& VulkanRenderPassBuilder::multiSamplingLevel(const MultiSamplingLevel& samples)
{
    m_impl->m_samples = samples;
    return *this;
}

VulkanRenderPassBuilder& VulkanRenderPassBuilder::renderTarget(const RenderTargetType& type, const Format& format, const Vector4f& clearValues, bool clear, bool clearStencil, bool isVolatile)
{
    return this->renderTarget("", type, format, clearValues, clear, clearStencil, isVolatile);
}

VulkanRenderPassBuilder& VulkanRenderPassBuilder::renderTarget(const String& name, const RenderTargetType& type, const Format& format, const Vector4f& clearValues, bool clear, bool clearStencil, bool isVolatile)
{
    // TODO: This might be invalid, if another target is already defined with a custom location, however in this case we have no guarantee that the location range will be contiguous
    //       until the render pass is initialized, so we silently ignore this for now.
    return this->renderTarget(name, static_cast<UInt32>(m_impl->m_renderTargets.size()), type, format, clearValues, clear, clearStencil, isVolatile);
}

VulkanRenderPassBuilder& VulkanRenderPassBuilder::renderTarget(const UInt32& location, const RenderTargetType& type, const Format& format, const Vector4f& clearValues, bool clear, bool clearStencil, bool isVolatile)
{
    return this->renderTarget("", location, type, format, clearValues, clear, clearStencil, isVolatile);
}

VulkanRenderPassBuilder& VulkanRenderPassBuilder::renderTarget(const String& name, const UInt32& location, const RenderTargetType& type, const Format& format, const Vector4f& clearValues, bool clear, bool clearStencil, bool isVolatile)
{
    m_impl->m_renderTargets.push_back(RenderTarget(name, location, type, format, clear, clearValues, clearStencil, isVolatile));
    return *this;
}

VulkanRenderPassBuilder& VulkanRenderPassBuilder::renderTarget(VulkanInputAttachmentMapping& output, const RenderTargetType& type, const Format& format, const Vector4f& clearValues, bool clear, bool clearStencil, bool isVolatile)
{
    return this->renderTarget("", output, type, format, clearValues, clear, clearStencil, isVolatile);
}

VulkanRenderPassBuilder& VulkanRenderPassBuilder::renderTarget(const String& name, VulkanInputAttachmentMapping& output, const RenderTargetType& type, const Format& format, const Vector4f& clearValues, bool clear, bool clearStencil, bool isVolatile)
{
    // TODO: This might be invalid, if another target is already defined with a custom location, however in this case we have no guarantee that the location range will be contiguous
    //       until the render pass is initialized, so we silently ignore this for now.
    return this->renderTarget(name, output, static_cast<UInt32>(m_impl->m_renderTargets.size()), type, format, clearValues, clear, clearStencil, isVolatile);
}

VulkanRenderPassBuilder& VulkanRenderPassBuilder::renderTarget(VulkanInputAttachmentMapping& output, const UInt32& location, const RenderTargetType& type, const Format& format, const Vector4f& clearValues, bool clear, bool clearStencil, bool isVolatile)
{
    return this->renderTarget("", output, location, type, format, clearValues, clear, clearStencil, isVolatile);
}

VulkanRenderPassBuilder& VulkanRenderPassBuilder::renderTarget(const String& name, VulkanInputAttachmentMapping& output, const UInt32& location, const RenderTargetType& type, const Format& format, const Vector4f& clearValues, bool clear, bool clearStencil, bool isVolatile)
{
    auto renderTarget = RenderTarget(name, location, type, format, clear, clearValues, clearStencil, isVolatile);
    output = std::move(VulkanInputAttachmentMapping(*this->instance(), renderTarget, location));
    m_impl->m_renderTargets.push_back(renderTarget);
    return *this;
}

VulkanRenderPassBuilder& VulkanRenderPassBuilder::inputAttachment(const VulkanInputAttachmentMapping& inputAttachment)
{
    m_impl->m_inputAttachments.push_back(inputAttachment);
    return *this;
}

VulkanRenderPassBuilder& VulkanRenderPassBuilder::inputAttachment(const UInt32& inputLocation, const VulkanRenderPass& renderPass, const UInt32& outputLocation)
{
    m_impl->m_inputAttachments.push_back(VulkanInputAttachmentMapping(renderPass, renderPass.renderTarget(outputLocation), inputLocation));
    return *this;
}

VulkanRenderPassBuilder& VulkanRenderPassBuilder::inputAttachment(const UInt32& inputLocation, const VulkanRenderPass& renderPass, const RenderTarget& renderTarget)
{
    m_impl->m_inputAttachments.push_back(VulkanInputAttachmentMapping(renderPass, renderTarget, inputLocation));
    return *this;
}
#endif // defined(BUILD_DEFINE_BUILDERS)<|MERGE_RESOLUTION|>--- conflicted
+++ resolved
@@ -413,14 +413,10 @@
     ::vkCmdBeginRenderPass(std::as_const(*commandBuffer).handle(), &renderPassInfo, VK_SUBPASS_CONTENTS_SECONDARY_COMMAND_BUFFERS);
 
     // Begin the frame buffer command buffers.
-<<<<<<< HEAD
-    std::ranges::for_each(frameBuffer->commandBuffers(), [this](const VulkanCommandBuffer* commandBuffer) { commandBuffer->begin(*this); });
+    std::ranges::for_each(frameBuffer->commandBuffers(), [this](auto commandBuffer) { commandBuffer->begin(*this); });
 
     // Publish beginning event.
     this->beginning(this, { buffer });
-=======
-    std::ranges::for_each(frameBuffer->commandBuffers(), [this](auto commandBuffer) { commandBuffer->begin(*this); });
->>>>>>> daa3757b
 }
 
 void VulkanRenderPass::end() const
