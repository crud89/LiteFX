--- conflicted
+++ resolved
@@ -126,13 +126,8 @@
 
         // Create attachments for each render target.
         std::for_each(std::begin(m_targets), std::end(m_targets), [&, i = inputAttachments.size()](const auto& target) mutable {
-<<<<<<< HEAD
-            if ((target->getType() == RenderTargetType::Depth && depthAttachment.has_value()) || (target->getType() == RenderTargetType::Present && m_presentAttachment.has_value()))
-                throw std::runtime_error(fmt::format("Invalid render target {0}: only one target attachment of type {1} is allowed.", i, target->getType()));
-=======
             if ((target->getType() == RenderTargetType::Depth && depthAttachment.has_value()) || (target->getType() == RenderTargetType::Present && presentAttachment.has_value()))
                 throw ArgumentOutOfRangeException("Invalid render target {0}: only one target attachment of type {1} is allowed.", i, target->getType());
->>>>>>> d0a6fc9b
             else
             {
                 VkAttachmentDescription attachment{};
