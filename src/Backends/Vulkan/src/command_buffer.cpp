--- conflicted
+++ resolved
@@ -13,14 +13,9 @@
 private:
 	const VulkanQueue& m_queue;
 	bool m_recording{ false }, m_secondary{ false };
-<<<<<<< HEAD
-	VkCommandPool m_commandPool{ };
-	Array<SharedPtr<const IStateResource>> m_sharedResources{ };
-=======
 	Optional<VkCommandPool> m_commandPool;
 	Array<SharedPtr<const IStateResource>> m_sharedResources;
 	const VulkanPipelineState* m_lastPipeline = nullptr;
->>>>>>> 2c8c1f94
 
 public:
 	VulkanCommandBufferImpl(VulkanCommandBuffer* parent, const VulkanQueue& queue, bool primary) :
