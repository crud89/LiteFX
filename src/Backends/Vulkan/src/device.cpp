--- conflicted
+++ resolved
@@ -256,10 +256,6 @@
                 };
             }) | std::ranges::to<Array<VkDeviceQueueCreateInfo>>();
 
-<<<<<<< HEAD
-
-=======
->>>>>>> 6202edf9
         // Enable requested features.
         // NOTE: We keep track of the last feature set with this pointer, as it is against the standard to include features in the pNext chain without requiring the extension.
         void* lastFeature = nullptr;
@@ -280,30 +276,13 @@
             .rayTracingPipelineTraceRaysIndirect2 = features.RayQueries
         };
 
-<<<<<<< HEAD
-        if (features.RayQueries || features.RayTracing)
-            lastFeature = &rayTracingMaintenanceFeatures;
-
-        VkPhysicalDeviceRayTracingPipelineFeaturesKHR rayTracingPipelineFeatures = {
-            .sType = VK_STRUCTURE_TYPE_PHYSICAL_DEVICE_RAY_TRACING_PIPELINE_FEATURES_KHR,
-            .pNext = lastFeature,
-            .rayTracingPipeline = features.RayTracing
-        };
-
-=======
->>>>>>> 6202edf9
         VkPhysicalDeviceAccelerationStructureFeaturesKHR accelerationStructureFeatures = {
             .sType = VK_STRUCTURE_TYPE_PHYSICAL_DEVICE_ACCELERATION_STRUCTURE_FEATURES_KHR,
             .pNext = &rayTracingMaintenanceFeatures,
             .accelerationStructure = features.RayTracing || features.RayQueries,
             .descriptorBindingAccelerationStructureUpdateAfterBind = features.RayTracing || features.RayQueries
         };
-
-<<<<<<< HEAD
-        if (features.RayTracing)
-            lastFeature = &accelerationStructureFeatures;
-
-=======
+      
         if (features.RayQueries || features.RayTracing)
             lastFeature = &accelerationStructureFeatures;
 
@@ -316,7 +295,6 @@
         if (features.RayTracing)
             lastFeature = &rayTracingPipelineFeatures;
 
->>>>>>> 6202edf9
         // Enable task and mesh shaders.
         VkPhysicalDeviceMeshShaderFeaturesEXT meshShaderFeatures = {
             .sType = VK_STRUCTURE_TYPE_PHYSICAL_DEVICE_MESH_SHADER_FEATURES_EXT,
