--- conflicted
+++ resolved
@@ -157,14 +157,10 @@
         // Required to query image and buffer requirements.
         m_extensions.push_back(VK_KHR_GET_MEMORY_REQUIREMENTS_2_EXTENSION_NAME);
 
-<<<<<<< HEAD
         // Required for mesh shading.
         m_extensions.push_back(VK_EXT_MESH_SHADER_EXTENSION_NAME);
 
-#ifdef BUILD_DIRECTX_12_BACKEND
-=======
 #ifdef LITEFX_BUILD_DIRECTX_12_BACKEND
->>>>>>> a83d3337
         // Interop swap chain requires external memory access.
         m_extensions.push_back(VK_KHR_EXTERNAL_MEMORY_EXTENSION_NAME);
         m_extensions.push_back(VK_KHR_EXTERNAL_MEMORY_WIN32_EXTENSION_NAME);
