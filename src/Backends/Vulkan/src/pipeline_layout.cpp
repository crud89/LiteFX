#include <litefx/backends/vulkan.hpp>
#include <litefx/backends/vulkan_builders.hpp>

using namespace LiteFX::Rendering::Backends;

// ------------------------------------------------------------------------------------------------
// Implementation.
// ------------------------------------------------------------------------------------------------

class VulkanPipelineLayout::VulkanPipelineLayoutImpl : public Implement<VulkanPipelineLayout> {
public:
    friend class VulkanPipelineLayoutBuilder;
    friend class VulkanPipelineLayout;

private:
    UniquePtr<VulkanPushConstantsLayout> m_pushConstantsLayout;
    Array<UniquePtr<VulkanDescriptorSetLayout>> m_descriptorSetLayouts;
    const VulkanDevice& m_device;

public:
    VulkanPipelineLayoutImpl(VulkanPipelineLayout* parent, const VulkanDevice& device, Enumerable<UniquePtr<VulkanDescriptorSetLayout>>&& descriptorLayouts, UniquePtr<VulkanPushConstantsLayout>&& pushConstantsLayout) :
        base(parent), m_device(device), m_pushConstantsLayout(std::move(pushConstantsLayout))
    {
        m_descriptorSetLayouts = descriptorLayouts | std::views::as_rvalue | std::ranges::to<std::vector>();
    }

    VulkanPipelineLayoutImpl(VulkanPipelineLayout* parent, const VulkanDevice& device) :
        base(parent), m_device(device)
    {
    }

public:
    VkPipelineLayout initialize()
    {
        // Since Vulkan does not know spaces, descriptor sets are mapped to their indices based on the order they are defined. Hence we need to sort the descriptor set layouts accordingly.
        std::ranges::sort(m_descriptorSetLayouts, [](const UniquePtr<VulkanDescriptorSetLayout>& a, const UniquePtr<VulkanDescriptorSetLayout>& b) { return a->space() < b->space(); });

        // Find unused and duplicate descriptor sets.
        Array<UInt32> emptySets;

        for (UInt32 i{ 0 }; Tuple spaces : m_descriptorSetLayouts | std::views::transform([](const UniquePtr<VulkanDescriptorSetLayout>& layout) { return layout->space(); }) | std::views::adjacent_transform<2>([](UInt32 a, UInt32 b) { return std::make_tuple(a, b); }))
        {
            auto [a, b] = spaces;

            if (a == b) [[unlikely]]
                throw InvalidArgumentException("descriptorSetLayouts", "Two layouts defined for the same descriptor set {}. Each descriptor set must use it's own space.", a);
            
            while (i != a)
                emptySets.push_back(i);

            ++i;
        }

        // Add empty sets.
        if (!emptySets.empty())
        {
            for (auto s : emptySets)
<<<<<<< HEAD
                m_descriptorSetLayouts.push_back(UniquePtr<VulkanDescriptorSetLayout>{ new VulkanDescriptorSetLayout(m_device, { }, s, ShaderStage::Vertex | ShaderStage::Fragment) }); // No descriptor can ever be allocated from an empty descriptor set.
=======
                m_descriptorSetLayouts.push_back(UniquePtr<VulkanDescriptorSetLayout>{ new VulkanDescriptorSetLayout(m_device, { }, s, ShaderStage::Any, 0) }); // No descriptor can ever be allocated from an empty descriptor set.
>>>>>>> ebaedbe5

            // Re-order them.
            std::ranges::sort(m_descriptorSetLayouts, [](const UniquePtr<VulkanDescriptorSetLayout>& a, const UniquePtr<VulkanDescriptorSetLayout>& b) { return a->space() < b->space(); });
        }

        // Store the pipeline layout on the push constants.
        if (m_pushConstantsLayout != nullptr)
            m_pushConstantsLayout->pipelineLayout(*this->m_parent);

        // Query for the descriptor set layout handles.
        auto descriptorSetLayouts = m_descriptorSetLayouts |
            std::views::transform([](const UniquePtr<VulkanDescriptorSetLayout>& layout) { return std::as_const(*layout.get()).handle(); }) |
            std::ranges::to<Array<VkDescriptorSetLayout>>();

        // Query for push constant ranges.
        auto ranges = m_pushConstantsLayout == nullptr ? Enumerable<const VulkanPushConstantsRange*>{} : m_pushConstantsLayout->ranges();
        auto rangeHandles = ranges |
            std::views::transform([](const VulkanPushConstantsRange* range) { return VkPushConstantRange{ .stageFlags = static_cast<VkShaderStageFlags>(Vk::getShaderStage(range->stage())), .offset = range->offset(), .size = range->size() }; }) |
            std::ranges::to<Array<VkPushConstantRange>>();

        // Create the pipeline layout.
        LITEFX_TRACE(VULKAN_LOG, "Creating pipeline layout {0} {{ Descriptor Sets: {1}, Push Constant Ranges: {2} }}...", fmt::ptr(m_parent), descriptorSetLayouts.size(), rangeHandles.size());

        VkPipelineLayoutCreateInfo pipelineLayoutInfo = {};
        pipelineLayoutInfo.sType = VK_STRUCTURE_TYPE_PIPELINE_LAYOUT_CREATE_INFO;
        pipelineLayoutInfo.setLayoutCount = descriptorSetLayouts.size();
        pipelineLayoutInfo.pSetLayouts = descriptorSetLayouts.data();
        pipelineLayoutInfo.pushConstantRangeCount = static_cast<UInt32>(rangeHandles.size());
        pipelineLayoutInfo.pPushConstantRanges = rangeHandles.data();

        VkPipelineLayout layout;
        raiseIfFailed(::vkCreatePipelineLayout(m_device.handle(), &pipelineLayoutInfo, nullptr, &layout), "Unable to create pipeline layout.");
        return layout;
    }
};

// ------------------------------------------------------------------------------------------------
// Interface.
// ------------------------------------------------------------------------------------------------

VulkanPipelineLayout::VulkanPipelineLayout(const VulkanDevice& device, Enumerable<UniquePtr<VulkanDescriptorSetLayout>>&& descriptorSetLayouts, UniquePtr<VulkanPushConstantsLayout>&& pushConstantsLayout) :
    m_impl(makePimpl<VulkanPipelineLayoutImpl>(this, device, std::move(descriptorSetLayouts), std::move(pushConstantsLayout))), Resource<VkPipelineLayout>(VK_NULL_HANDLE)
{
    this->handle() = m_impl->initialize();
}

VulkanPipelineLayout::VulkanPipelineLayout(const VulkanDevice& device) noexcept :
    m_impl(makePimpl<VulkanPipelineLayoutImpl>(this, device)), Resource<VkPipelineLayout>(VK_NULL_HANDLE)
{
}

VulkanPipelineLayout::~VulkanPipelineLayout() noexcept
{
    ::vkDestroyPipelineLayout(m_impl->m_device.handle(), this->handle(), nullptr);
}

const VulkanDevice& VulkanPipelineLayout::device() const noexcept
{
    return m_impl->m_device;
}

const VulkanDescriptorSetLayout& VulkanPipelineLayout::descriptorSet(UInt32 space) const
{
    if (auto match = std::ranges::find_if(m_impl->m_descriptorSetLayouts, [&space](const UniquePtr<VulkanDescriptorSetLayout>& layout) { return layout->space() == space; }); match != m_impl->m_descriptorSetLayouts.end())
        return *match->get();

    throw InvalidArgumentException("space", "No descriptor set layout uses the provided space {0}.", space);
}

Enumerable<const VulkanDescriptorSetLayout*> VulkanPipelineLayout::descriptorSets() const noexcept
{
    return m_impl->m_descriptorSetLayouts | std::views::transform([](const UniquePtr<VulkanDescriptorSetLayout>& layout) { return layout.get(); });
}

const VulkanPushConstantsLayout* VulkanPipelineLayout::pushConstants() const noexcept
{
    return m_impl->m_pushConstantsLayout.get();
}

#if defined(LITEFX_BUILD_DEFINE_BUILDERS)
// ------------------------------------------------------------------------------------------------
// Pipeline layout builder implementation.
// ------------------------------------------------------------------------------------------------

class VulkanPipelineLayoutBuilder::VulkanPipelineLayoutBuilderImpl : public Implement<VulkanPipelineLayoutBuilder> {
public:
    friend class VulkanPipelineLayoutBuilder;
    friend class VulkanPipelineLayout;

private:
    const VulkanDevice& m_device;

public:
    VulkanPipelineLayoutBuilderImpl(VulkanPipelineLayoutBuilder* parent, const VulkanDevice& device) :
        base(parent), m_device(device)
    {
    }
};

// ------------------------------------------------------------------------------------------------
// Pipeline layout builder interface.
// ------------------------------------------------------------------------------------------------

constexpr VulkanPipelineLayoutBuilder::VulkanPipelineLayoutBuilder(const VulkanDevice& parent) :
    m_impl(makePimpl<VulkanPipelineLayoutBuilderImpl>(this, parent)), PipelineLayoutBuilder(SharedPtr<VulkanPipelineLayout>(new VulkanPipelineLayout(parent)))
{
}

constexpr VulkanPipelineLayoutBuilder::~VulkanPipelineLayoutBuilder() noexcept = default;

void VulkanPipelineLayoutBuilder::build()
{
    auto instance = this->instance();
    instance->m_impl->m_descriptorSetLayouts = std::move(m_state.descriptorSetLayouts);
    instance->m_impl->m_pushConstantsLayout = std::move(m_state.pushConstantsLayout);
    instance->handle() = instance->m_impl->initialize();
}

constexpr VulkanDescriptorSetLayoutBuilder VulkanPipelineLayoutBuilder::descriptorSet(UInt32 space, ShaderStage stages)
{
    return VulkanDescriptorSetLayoutBuilder(*this, space, stages);
}

constexpr VulkanPushConstantsLayoutBuilder VulkanPipelineLayoutBuilder::pushConstants(UInt32 size)
{
    return VulkanPushConstantsLayoutBuilder(*this, size);
}

constexpr const VulkanDevice& VulkanPipelineLayoutBuilder::device() const noexcept
{
    return m_impl->m_device;
}
#endif // defined(LITEFX_BUILD_DEFINE_BUILDERS)<|MERGE_RESOLUTION|>--- conflicted
+++ resolved
@@ -55,11 +55,7 @@
         if (!emptySets.empty())
         {
             for (auto s : emptySets)
-<<<<<<< HEAD
-                m_descriptorSetLayouts.push_back(UniquePtr<VulkanDescriptorSetLayout>{ new VulkanDescriptorSetLayout(m_device, { }, s, ShaderStage::Vertex | ShaderStage::Fragment) }); // No descriptor can ever be allocated from an empty descriptor set.
-=======
-                m_descriptorSetLayouts.push_back(UniquePtr<VulkanDescriptorSetLayout>{ new VulkanDescriptorSetLayout(m_device, { }, s, ShaderStage::Any, 0) }); // No descriptor can ever be allocated from an empty descriptor set.
->>>>>>> ebaedbe5
+                m_descriptorSetLayouts.push_back(UniquePtr<VulkanDescriptorSetLayout>{ new VulkanDescriptorSetLayout(m_device, { }, s, ShaderStage::Any) }); // No descriptor can ever be allocated from an empty descriptor set.
 
             // Re-order them.
             std::ranges::sort(m_descriptorSetLayouts, [](const UniquePtr<VulkanDescriptorSetLayout>& a, const UniquePtr<VulkanDescriptorSetLayout>& b) { return a->space() < b->space(); });
