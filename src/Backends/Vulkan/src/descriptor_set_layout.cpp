--- conflicted
+++ resolved
@@ -149,9 +149,8 @@
             
             // If the descriptor is an unbounded runtime array, disable validation warnings about partially bound elements.
             if (binding.descriptorCount != std::numeric_limits<UInt32>::max())
-<<<<<<< HEAD
             {
-                bindingFlags.push_back({ });
+                bindingFlags.push_back({ VK_DESCRIPTOR_BINDING_UPDATE_AFTER_BIND_BIT | VK_DESCRIPTOR_BINDING_UPDATE_UNUSED_WHILE_PENDING_BIT });
 
                 // Track remaining descriptors towards limit.
                 switch (binding.descriptorType)
@@ -180,17 +179,7 @@
             }
             else
             {
-                bindingFlags.push_back(VK_DESCRIPTOR_BINDING_PARTIALLY_BOUND_BIT | VK_DESCRIPTOR_BINDING_VARIABLE_DESCRIPTOR_COUNT_BIT | VK_DESCRIPTOR_BINDING_UPDATE_AFTER_BIND_BIT_EXT | VK_DESCRIPTOR_BINDING_UPDATE_UNUSED_WHILE_PENDING_BIT_EXT);
-=======
-                bindingFlags.push_back(VK_DESCRIPTOR_BINDING_UPDATE_AFTER_BIND_BIT | VK_DESCRIPTOR_BINDING_UPDATE_UNUSED_WHILE_PENDING_BIT);
-            else
-            {
-                // Unbounded arrays must be the only descriptor within a descriptor set.
-                if (m_descriptorLayouts.size() != 1) [[unlikely]]
-                    throw InvalidArgumentException("descriptorLayouts", "If an unbounded runtime array descriptor is used, it must be the only descriptor in the descriptor set, however the current descriptor set specifies {0} descriptors", m_descriptorLayouts.size());
-
-                bindingFlags.push_back(VK_DESCRIPTOR_BINDING_PARTIALLY_BOUND_BIT | VK_DESCRIPTOR_BINDING_VARIABLE_DESCRIPTOR_COUNT_BIT | VK_DESCRIPTOR_BINDING_UPDATE_AFTER_BIND_BIT | VK_DESCRIPTOR_BINDING_UPDATE_UNUSED_WHILE_PENDING_BIT);
->>>>>>> f7ecc662
+                bindingFlags.push_back({ VK_DESCRIPTOR_BINDING_PARTIALLY_BOUND_BIT | VK_DESCRIPTOR_BINDING_VARIABLE_DESCRIPTOR_COUNT_BIT | VK_DESCRIPTOR_BINDING_UPDATE_AFTER_BIND_BIT | VK_DESCRIPTOR_BINDING_UPDATE_UNUSED_WHILE_PENDING_BIT });
                 m_usesDescriptorIndexing = true;
 
                 switch (binding.descriptorType)
