#include <litefx/backends/vulkan.hpp>

using namespace LiteFX::Rendering::Backends;

// ------------------------------------------------------------------------------------------------
// Implementation.
// ------------------------------------------------------------------------------------------------

class VulkanGraphicsAdapter::VulkanGraphicsAdapterImpl : public Implement<VulkanGraphicsAdapter> {
public:
    friend class VulkanGraphicsAdapter;

public:
    VulkanGraphicsAdapterImpl(VulkanGraphicsAdapter* parent) : base(parent) 
    {
<<<<<<< HEAD
        this->initialize();
    }

public:
    void initialize()
    {
        // Find an available graphics queue.
        uint32_t queueFamilies = 0;
        ::vkGetPhysicalDeviceQueueFamilyProperties(m_parent->handle(), &queueFamilies, nullptr);

        Array<VkQueueFamilyProperties> familyProperties(queueFamilies);
        Array<UniquePtr<VulkanQueue>> queues(queueFamilies);

        ::vkGetPhysicalDeviceQueueFamilyProperties(m_parent->handle(), &queueFamilies, familyProperties.data());
        std::generate(queues.begin(), queues.end(), [&familyProperties, i = 0]() mutable {
            QueueType type = QueueType::None;
            auto& familyProperty = familyProperties[i];

            if (familyProperty.queueFlags & VK_QUEUE_COMPUTE_BIT)
                type |= QueueType::Compute;
            if (familyProperty.queueFlags & VK_QUEUE_GRAPHICS_BIT)
                type |= QueueType::Graphics;
            if (familyProperty.queueFlags & VK_QUEUE_TRANSFER_BIT)
                type |= QueueType::Transfer;

            return makeUnique<VulkanQueue>(type, i++);
        });

        m_queues = std::move(queues);
    }

public:
    VulkanQueue* findQueue(const QueueType& type) const noexcept
    {
        decltype(m_queues)::const_iterator match;

        // If a transfer queue is requested, look up for a queue that is explicitly *NOT* a graphics queue (since each queue implicitly supports transfer).
        match = type == QueueType::Transfer ?
            std::find_if(m_queues.begin(), m_queues.end(), [&](const UniquePtr<VulkanQueue>& queue) mutable { return queue->getDevice() == nullptr && (queue->getType() & QueueType::Graphics) == QueueType::None && (queue->getType() & type) == type; }) :
            std::find_if(m_queues.begin(), m_queues.end(), [&](const UniquePtr<VulkanQueue>& queue) mutable { return queue->getDevice() == nullptr && (queue->getType() & type) == type; });

        return match == m_queues.end() ? nullptr : match->get();
    }

    VulkanQueue* findQueue(const QueueType& type, const VulkanSurface* surface) const
    {
        if (surface == nullptr)
            throw ArgumentNotInitializedException("The argument `surface` is not initialized.");

        auto match = std::find_if(m_queues.begin(), m_queues.end(), [&](const UniquePtr<VulkanQueue>& queue) mutable {
            if (queue->getDevice() != nullptr && (queue->getType() & type) != type)
                return false;

            VkBool32 canPresent = VK_FALSE;
            ::vkGetPhysicalDeviceSurfaceSupportKHR(m_parent->handle(), queue->getId(), surface->handle(), &canPresent);

            if (!canPresent)
                return false;

            return true;
        });

        if (match == m_queues.end())
            return nullptr;

        return match->get();
=======
>>>>>>> ebec7a84
    }

public:
    VkPhysicalDeviceProperties getProperties() const noexcept
    {
        VkPhysicalDeviceProperties properties;
        ::vkGetPhysicalDeviceProperties(m_parent->handle(), &properties);

        return properties;
    }

    VkPhysicalDeviceFeatures getFeatures() const noexcept
    {
        VkPhysicalDeviceFeatures features;
        ::vkGetPhysicalDeviceFeatures(m_parent->handle(), &features);

        return features;
    }
};

// ------------------------------------------------------------------------------------------------
// Shared interface.
// ------------------------------------------------------------------------------------------------

VulkanGraphicsAdapter::VulkanGraphicsAdapter(VkPhysicalDevice adapter) :
	IResource(adapter), m_impl(makePimpl<VulkanGraphicsAdapterImpl>(this))
{
}

VulkanGraphicsAdapter::~VulkanGraphicsAdapter() noexcept = default;

String VulkanGraphicsAdapter::getName() const noexcept
{
    auto properties = m_impl->getProperties();
    return String(properties.deviceName);
}

uint32_t VulkanGraphicsAdapter::getVendorId() const noexcept
{
    auto properties = m_impl->getProperties();
    return properties.vendorID;
}

uint32_t VulkanGraphicsAdapter::getDeviceId() const noexcept
{
    auto properties = m_impl->getProperties();
    return properties.deviceID;
}

GraphicsAdapterType VulkanGraphicsAdapter::getType() const noexcept
{
    auto properties = m_impl->getProperties();
    
    switch (properties.deviceType)
    {
    case VK_PHYSICAL_DEVICE_TYPE_CPU:
        return GraphicsAdapterType::CPU;
    case VK_PHYSICAL_DEVICE_TYPE_VIRTUAL_GPU:
    case VK_PHYSICAL_DEVICE_TYPE_DISCRETE_GPU:
    case VK_PHYSICAL_DEVICE_TYPE_INTEGRATED_GPU:
        return GraphicsAdapterType::CPU;
    default:
        return GraphicsAdapterType::Other;
    }
}

uint32_t VulkanGraphicsAdapter::getDriverVersion() const noexcept
{
    auto properties = m_impl->getProperties();
    return properties.driverVersion;
}

uint32_t VulkanGraphicsAdapter::getApiVersion() const noexcept
{
    auto properties = m_impl->getProperties();
    return properties.apiVersion;
}

uint32_t VulkanGraphicsAdapter::getDedicatedMemory() const noexcept
{
    VkPhysicalDeviceMemoryProperties memoryProperties{};
    ::vkGetPhysicalDeviceMemoryProperties(this->handle(), &memoryProperties);

    auto memoryHeaps = memoryProperties.memoryHeaps;
    auto heaps = std::vector<VkMemoryHeap>(memoryHeaps, memoryHeaps + memoryProperties.memoryHeapCount);

    for each (const auto& heap in heaps)
        if (LITEFX_FLAG_IS_SET(heap.flags, VkMemoryHeapFlagBits::VK_MEMORY_HEAP_DEVICE_LOCAL_BIT))
            return heap.size;

    return 0;
<<<<<<< HEAD
}

ICommandQueue* VulkanGraphicsAdapter::findQueue(const QueueType& queueType) const
{
    return m_impl->findQueue(queueType);
}

ICommandQueue* VulkanGraphicsAdapter::findQueue(const QueueType& queueType, const ISurface* surface) const
{
    auto forSurface = dynamic_cast<const VulkanSurface*>(surface);

    if (forSurface == nullptr)
        throw InvalidArgumentException("The provided surface is not a valid Vulkan surface.");

    return m_impl->findQueue(queueType, forSurface);
=======
>>>>>>> ebec7a84
}<|MERGE_RESOLUTION|>--- conflicted
+++ resolved
@@ -13,75 +13,6 @@
 public:
     VulkanGraphicsAdapterImpl(VulkanGraphicsAdapter* parent) : base(parent) 
     {
-<<<<<<< HEAD
-        this->initialize();
-    }
-
-public:
-    void initialize()
-    {
-        // Find an available graphics queue.
-        uint32_t queueFamilies = 0;
-        ::vkGetPhysicalDeviceQueueFamilyProperties(m_parent->handle(), &queueFamilies, nullptr);
-
-        Array<VkQueueFamilyProperties> familyProperties(queueFamilies);
-        Array<UniquePtr<VulkanQueue>> queues(queueFamilies);
-
-        ::vkGetPhysicalDeviceQueueFamilyProperties(m_parent->handle(), &queueFamilies, familyProperties.data());
-        std::generate(queues.begin(), queues.end(), [&familyProperties, i = 0]() mutable {
-            QueueType type = QueueType::None;
-            auto& familyProperty = familyProperties[i];
-
-            if (familyProperty.queueFlags & VK_QUEUE_COMPUTE_BIT)
-                type |= QueueType::Compute;
-            if (familyProperty.queueFlags & VK_QUEUE_GRAPHICS_BIT)
-                type |= QueueType::Graphics;
-            if (familyProperty.queueFlags & VK_QUEUE_TRANSFER_BIT)
-                type |= QueueType::Transfer;
-
-            return makeUnique<VulkanQueue>(type, i++);
-        });
-
-        m_queues = std::move(queues);
-    }
-
-public:
-    VulkanQueue* findQueue(const QueueType& type) const noexcept
-    {
-        decltype(m_queues)::const_iterator match;
-
-        // If a transfer queue is requested, look up for a queue that is explicitly *NOT* a graphics queue (since each queue implicitly supports transfer).
-        match = type == QueueType::Transfer ?
-            std::find_if(m_queues.begin(), m_queues.end(), [&](const UniquePtr<VulkanQueue>& queue) mutable { return queue->getDevice() == nullptr && (queue->getType() & QueueType::Graphics) == QueueType::None && (queue->getType() & type) == type; }) :
-            std::find_if(m_queues.begin(), m_queues.end(), [&](const UniquePtr<VulkanQueue>& queue) mutable { return queue->getDevice() == nullptr && (queue->getType() & type) == type; });
-
-        return match == m_queues.end() ? nullptr : match->get();
-    }
-
-    VulkanQueue* findQueue(const QueueType& type, const VulkanSurface* surface) const
-    {
-        if (surface == nullptr)
-            throw ArgumentNotInitializedException("The argument `surface` is not initialized.");
-
-        auto match = std::find_if(m_queues.begin(), m_queues.end(), [&](const UniquePtr<VulkanQueue>& queue) mutable {
-            if (queue->getDevice() != nullptr && (queue->getType() & type) != type)
-                return false;
-
-            VkBool32 canPresent = VK_FALSE;
-            ::vkGetPhysicalDeviceSurfaceSupportKHR(m_parent->handle(), queue->getId(), surface->handle(), &canPresent);
-
-            if (!canPresent)
-                return false;
-
-            return true;
-        });
-
-        if (match == m_queues.end())
-            return nullptr;
-
-        return match->get();
-=======
->>>>>>> ebec7a84
     }
 
 public:
@@ -173,22 +104,4 @@
             return heap.size;
 
     return 0;
-<<<<<<< HEAD
-}
-
-ICommandQueue* VulkanGraphicsAdapter::findQueue(const QueueType& queueType) const
-{
-    return m_impl->findQueue(queueType);
-}
-
-ICommandQueue* VulkanGraphicsAdapter::findQueue(const QueueType& queueType, const ISurface* surface) const
-{
-    auto forSurface = dynamic_cast<const VulkanSurface*>(surface);
-
-    if (forSurface == nullptr)
-        throw InvalidArgumentException("The provided surface is not a valid Vulkan surface.");
-
-    return m_impl->findQueue(queueType, forSurface);
-=======
->>>>>>> ebec7a84
 }