#include <litefx/backends/vulkan.hpp>
#include <litefx/backends/vulkan_builders.hpp>
#include <spirv_reflect.h>
#include <fstream>
#include <numeric>

using namespace LiteFX::Rendering::Backends;

// ------------------------------------------------------------------------------------------------
// Formatter for SpvReflectResult.
// ------------------------------------------------------------------------------------------------

template <>
struct LITEFX_VULKAN_API std::formatter<SpvReflectResult> : std::formatter<std::string_view> {
    auto format(SpvReflectResult t, std::format_context& ctx) {
        string_view name;

        switch (t)
        {
        case SPV_REFLECT_RESULT_SUCCESS: name = "SPV_REFLECT_RESULT_SUCCESS"; break;
        case SPV_REFLECT_RESULT_NOT_READY: name = "SPV_REFLECT_RESULT_NOT_READY"; break;
        case SPV_REFLECT_RESULT_ERROR_PARSE_FAILED: name = "SPV_REFLECT_RESULT_ERROR_PARSE_FAILED"; break;
        case SPV_REFLECT_RESULT_ERROR_ALLOC_FAILED: name = "SPV_REFLECT_RESULT_ERROR_ALLOC_FAILED"; break;
        case SPV_REFLECT_RESULT_ERROR_RANGE_EXCEEDED: name = "SPV_REFLECT_RESULT_ERROR_RANGE_EXCEEDED"; break;
        case SPV_REFLECT_RESULT_ERROR_NULL_POINTER: name = "SPV_REFLECT_RESULT_ERROR_NULL_POINTER"; break;
        case SPV_REFLECT_RESULT_ERROR_INTERNAL_ERROR: name = "SPV_REFLECT_RESULT_ERROR_INTERNAL_ERROR"; break;
        case SPV_REFLECT_RESULT_ERROR_COUNT_MISMATCH: name = "SPV_REFLECT_RESULT_ERROR_COUNT_MISMATCH"; break;
        case SPV_REFLECT_RESULT_ERROR_ELEMENT_NOT_FOUND: name = "SPV_REFLECT_RESULT_ERROR_ELEMENT_NOT_FOUND"; break;
        case SPV_REFLECT_RESULT_ERROR_SPIRV_INVALID_CODE_SIZE: name = "SPV_REFLECT_RESULT_ERROR_SPIRV_INVALID_CODE_SIZE"; break;
        case SPV_REFLECT_RESULT_ERROR_SPIRV_INVALID_MAGIC_NUMBER: name = "SPV_REFLECT_RESULT_ERROR_SPIRV_INVALID_MAGIC_NUMBER"; break;
        case SPV_REFLECT_RESULT_ERROR_SPIRV_UNEXPECTED_EOF: name = "SPV_REFLECT_RESULT_ERROR_SPIRV_UNEXPECTED_EOF"; break;
        case SPV_REFLECT_RESULT_ERROR_SPIRV_INVALID_ID_REFERENCE: name = "SPV_REFLECT_RESULT_ERROR_SPIRV_INVALID_ID_REFERENCE"; break;
        case SPV_REFLECT_RESULT_ERROR_SPIRV_SET_NUMBER_OVERFLOW: name = "SPV_REFLECT_RESULT_ERROR_SPIRV_SET_NUMBER_OVERFLOW"; break;
        case SPV_REFLECT_RESULT_ERROR_SPIRV_INVALID_STORAGE_CLASS: name = "SPV_REFLECT_RESULT_ERROR_SPIRV_INVALID_STORAGE_CLASS"; break;
        case SPV_REFLECT_RESULT_ERROR_SPIRV_RECURSION: name = "SPV_REFLECT_RESULT_ERROR_SPIRV_RECURSION"; break;
        case SPV_REFLECT_RESULT_ERROR_SPIRV_INVALID_INSTRUCTION: name = "SPV_REFLECT_RESULT_ERROR_SPIRV_INVALID_INSTRUCTION"; break;
        case SPV_REFLECT_RESULT_ERROR_SPIRV_UNEXPECTED_BLOCK_DATA: name = "SPV_REFLECT_RESULT_ERROR_SPIRV_UNEXPECTED_BLOCK_DATA"; break;
        case SPV_REFLECT_RESULT_ERROR_SPIRV_INVALID_BLOCK_MEMBER_REFERENCE: name = "SPV_REFLECT_RESULT_ERROR_SPIRV_INVALID_BLOCK_MEMBER_REFERENCE"; break;
        case SPV_REFLECT_RESULT_ERROR_SPIRV_INVALID_ENTRY_POINT: name = "SPV_REFLECT_RESULT_ERROR_SPIRV_INVALID_ENTRY_POINT"; break;
        case SPV_REFLECT_RESULT_ERROR_SPIRV_INVALID_EXECUTION_MODE: name = "SPV_REFLECT_RESULT_ERROR_SPIRV_INVALID_EXECUTION_MODE"; break;
        default: name = "Status: unknown"; break;
        }

        return formatter<string_view>::format(name, ctx);
    }
};

// ------------------------------------------------------------------------------------------------
// Implementation.
// ------------------------------------------------------------------------------------------------

class VulkanShaderProgram::VulkanShaderProgramImpl : public Implement<VulkanShaderProgram> {
public:
    friend class VulkanShaderProgramBuilder;
    friend class VulkanShaderProgram;

private:
    Array<UniquePtr<VulkanShaderModule>> m_modules;
    const VulkanDevice& m_device;

private:
    struct DescriptorInfo {
    public:
        UInt32 location;
        UInt32 elementSize;
        UInt32 elements;
        UInt32 inputAttachmentIndex;
        DescriptorType type;

        bool equals(const DescriptorInfo& rhs)
        {
            return
                this->location == rhs.location &&
                this->elements == rhs.elements &&
                this->elementSize == rhs.elementSize &&
                this->type == rhs.type;
        }
    };

    struct DescriptorSetInfo {
    public:
        UInt32 space;
        ShaderStage stage;
        Array<DescriptorInfo> descriptors;
    };

    struct PushConstantRangeInfo {
    public:
        ShaderStage stage;
        UInt32 offset;
        UInt32 size;
    };

public:
    VulkanShaderProgramImpl(VulkanShaderProgram* parent, const VulkanDevice& device, Enumerable<UniquePtr<VulkanShaderModule>>&& modules) :
        base(parent), m_device(device)
    {
        m_modules = modules | std::views::as_rvalue | std::ranges::to<std::vector>();
    }

    VulkanShaderProgramImpl(VulkanShaderProgram* parent, const VulkanDevice& device) :
        base(parent), m_device(device)
    {
    }

public:
    void validate()
    {
        // First check if there are any modules at all, or any that are uninitialized.
        if (m_modules.empty()) [[unlikely]]
            return; // Not exactly a reason to throw, but rather an empty group cannot be meaningful used anyway.

        if (std::ranges::contains(m_modules, nullptr)) [[unlikely]]
            throw InvalidArgumentException("modules", "At least one of the shader modules is not initialized.");

        // Check if there are combinations, that are not supported.
        Dictionary<ShaderStage, UInt32> shaders = {
            { ShaderStage::Compute, 0 },
            { ShaderStage::Vertex, 0 },
            { ShaderStage::Geometry, 0 },
            { ShaderStage::TessellationControl, 0 },
            { ShaderStage::TessellationEvaluation, 0 },
            { ShaderStage::Fragment, 0 },
            { ShaderStage::Task, 0 },
            { ShaderStage::Mesh, 0 },
            { ShaderStage::RayGeneration, 0 },
            { ShaderStage::Miss, 0 },
            { ShaderStage::Callable, 0 },
            { ShaderStage::AnyHit, 0 },
            { ShaderStage::ClosestHit, 0 },
            { ShaderStage::Intersection, 0 }
        };

        std::ranges::for_each(m_modules, [&shaders](auto& module) { shaders[module->type()]++; });

        bool containsComputeGroup    = shaders[ShaderStage::Compute] > 0;
        bool containsGraphicsGroup   = shaders[ShaderStage::Vertex] > 0 || shaders[ShaderStage::Geometry] > 0 || shaders[ShaderStage::TessellationControl] > 0 || shaders[ShaderStage::TessellationEvaluation] > 0;
        bool containsFragmentGroup   = shaders[ShaderStage::Fragment] > 0;
        bool containsMeshGroup       = shaders[ShaderStage::Task] > 0 || shaders[ShaderStage::Mesh] > 0;
        bool containsRaytracingGroup = shaders[ShaderStage::RayGeneration] > 0 || shaders[ShaderStage::Miss] > 0 || shaders[ShaderStage::Callable] > 0 || shaders[ShaderStage::AnyHit] > 0 || shaders[ShaderStage::ClosestHit] > 0 || shaders[ShaderStage::Intersection] > 0;

        // Compute groups must be compute only.
        if (containsComputeGroup)
        {
            if (containsGraphicsGroup || containsMeshGroup || containsFragmentGroup || containsRaytracingGroup) [[unlikely]]
                throw InvalidArgumentException("modules", "The provided shader modules mix compute shaders with non-compute shaders.");
            if (shaders[ShaderStage::Compute] > 1) [[unlikely]]
                throw InvalidArgumentException("modules", "If a shader program contains a compute shader, it must contain only one shader module.");

            return;
        }

        // No compute shaders from this point - are we on a ray-tracing group?
        if (containsRaytracingGroup)
        {
            if (containsGraphicsGroup || containsMeshGroup || containsFragmentGroup) [[unlikely]]
                throw InvalidArgumentException("modules", "If a shader program contains ray-tracing shaders, it must only contain ray-tracing shaders.");
            if (containsRaytracingGroup && shaders[ShaderStage::RayGeneration] != 1) [[unlikely]]
                throw InvalidArgumentException("modules", "If ray-tracing shaders are present, there must also be exactly one ray generation shader.");
                
            return;
        }

        // No ray-tracing from this point... next are mesh shaders.
        if (containsMeshGroup)
        {
            if (containsGraphicsGroup) [[unlikely]]
                throw InvalidArgumentException("modules", "Mesh shaders must not be combined with graphics shaders.");
            if (shaders[ShaderStage::Fragment] != 1) [[unlikely]]
                throw InvalidArgumentException("modules", "In a mesh shader program, there must be exactly one fragment/pixel shader.");
            if (shaders[ShaderStage::Mesh] != 1) [[unlikely]]
                throw InvalidArgumentException("modules", "In a mesh shader program, there must be exactly one mesh shader.");
            if (shaders[ShaderStage::Task] > 1) [[unlikely]]
                throw InvalidArgumentException("modules", "In a mesh shader program, there must be at most one mesh shader.");

            return;
        }

        // Now on to the standard graphics shaders.
        if (containsGraphicsGroup)
        {
            if (shaders[ShaderStage::Fragment] != 1) [[unlikely]]
                throw InvalidArgumentException("modules", "In a graphics shader program, there must be exactly one fragment/pixel shader.");
            if (shaders[ShaderStage::Vertex] != 1) [[unlikely]]
                throw InvalidArgumentException("modules", "In a graphics shader program, there must be exactly one vertex shader.");
            if (shaders[ShaderStage::TessellationControl] > 1 || shaders[ShaderStage::TessellationEvaluation] > 1 || shaders[ShaderStage::Geometry] > 1) [[unlikely]]
                throw InvalidArgumentException("modules", "In a graphics shader program, there must be at most one geometry, tessellation control/domain or tessellation evaluation/hull shader.");

            return;
        }

        // Finally, let's check if there's a lonely fragment shader.
        if (containsFragmentGroup) [[unlikely]]
            throw InvalidArgumentException("modules", "A shader program that contains only a fragment/pixel shader is not valid.");
    }

    SharedPtr<VulkanPipelineLayout> reflectPipelineLayout()
    {
        // First, filter the descriptor sets and push constant ranges.
        Dictionary<UInt32, DescriptorSetInfo> descriptorSetLayouts;
        Array<PushConstantRangeInfo> pushConstantRanges;

        // Extract reflection data from all shader modules.
        std::ranges::for_each(m_modules, [this, &descriptorSetLayouts, &pushConstantRanges](UniquePtr<VulkanShaderModule>& shaderModule) {
            // Read the file and initialize a reflection module.
            auto bytecode = shaderModule->bytecode();
            spv_reflect::ShaderModule reflection(bytecode.size(), bytecode.c_str());
            auto result = reflection.GetResult();

            if (result != SPV_REFLECT_RESULT_SUCCESS) [[unlikely]]
                throw RuntimeException("Unable to reflect shader module (Error {0:x}).", static_cast<UInt32>(reflection.GetResult()));

            // Get the number of descriptor sets and push constants.
            UInt32 descriptorSetCount, pushConstantCount;

            if ((result = reflection.EnumerateDescriptorSets(&descriptorSetCount, nullptr)) != SPV_REFLECT_RESULT_SUCCESS) [[unlikely]]
                throw RuntimeException("Unable to get descriptor set count (Error {0:x}).", static_cast<UInt32>(result));

            if ((result = reflection.EnumeratePushConstants(&pushConstantCount, nullptr)) != SPV_REFLECT_RESULT_SUCCESS) [[unlikely]]
                throw RuntimeException("Unable to get push constants count (Error {0:x}).", static_cast<UInt32>(result));

            // Acquire the descriptor sets and push constants.
            Array<SpvReflectDescriptorSet*> descriptorSets(descriptorSetCount);
            Array<SpvReflectBlockVariable*> pushConstants(pushConstantCount);

            if ((result = reflection.EnumerateDescriptorSets(&descriptorSetCount, descriptorSets.data())) != SPV_REFLECT_RESULT_SUCCESS) [[unlikely]]
                throw RuntimeException("Unable to enumerate descriptor sets (Error {0:x}).", static_cast<UInt32>(result));

            if ((result = reflection.EnumeratePushConstants(&pushConstantCount, pushConstants.data())) != SPV_REFLECT_RESULT_SUCCESS) [[unlikely]]
                throw RuntimeException("Unable to enumerate push constants (Error {0:x}).", static_cast<UInt32>(result));

            // Parse the descriptor sets.
            std::ranges::for_each(descriptorSets, [this, &shaderModule, &reflection, &descriptorSetLayouts](const SpvReflectDescriptorSet* descriptorSet) {
                // Get all descriptor layouts.
                Array<DescriptorInfo> descriptors(descriptorSet->binding_count);

                std::ranges::generate(descriptors, [&descriptorSet, i = 0]() mutable {
                    auto descriptor = descriptorSet->bindings[i++];

                    // Filter the descriptor type.
                    DescriptorType type;
                    UInt32 inputAttachmentIndex = 0;

                    switch (descriptor->descriptor_type)
                    {
<<<<<<< HEAD
                    default:                                                    throw RuntimeException("Unknown or unsupported descriptor type detected in shader.");
                    case SPV_REFLECT_DESCRIPTOR_TYPE_COMBINED_IMAGE_SAMPLER:    throw RuntimeException("The shader exposes a combined image samplers, which is currently not supported.");
                    case SPV_REFLECT_TYPE_FLAG_EXTERNAL_ACCELERATION_STRUCTURE: throw RuntimeException("The shader exposes an acceleration structure, which is currently not supported.");
=======
                    default: throw RuntimeException("Unsupported descriptor type detected.");
                    case SPV_REFLECT_DESCRIPTOR_TYPE_COMBINED_IMAGE_SAMPLER:     throw RuntimeException("The shader exposes a combined image samplers, which is currently not supported.");
>>>>>>> f7ecc662
                    case SPV_REFLECT_DESCRIPTOR_TYPE_UNIFORM_BUFFER_DYNAMIC:
                    case SPV_REFLECT_DESCRIPTOR_TYPE_STORAGE_BUFFER_DYNAMIC:     throw RuntimeException("The shader exposes a dynamic buffer, which is currently not supported.");
                    case SPV_REFLECT_DESCRIPTOR_TYPE_INPUT_ATTACHMENT:           type = DescriptorType::InputAttachment; inputAttachmentIndex = descriptor->input_attachment_index; break;
                    case SPV_REFLECT_DESCRIPTOR_TYPE_SAMPLER:                    type = DescriptorType::Sampler; break;
                    case SPV_REFLECT_DESCRIPTOR_TYPE_SAMPLED_IMAGE:              type = DescriptorType::Texture; break;
                    case SPV_REFLECT_DESCRIPTOR_TYPE_STORAGE_IMAGE:              type = DescriptorType::RWTexture; break;
                    case SPV_REFLECT_DESCRIPTOR_TYPE_UNIFORM_BUFFER:             type = DescriptorType::ConstantBuffer; break;
                    case SPV_REFLECT_DESCRIPTOR_TYPE_UNIFORM_TEXEL_BUFFER:       type = DescriptorType::Buffer; break;
                    case SPV_REFLECT_DESCRIPTOR_TYPE_STORAGE_TEXEL_BUFFER:       type = DescriptorType::RWBuffer; break;
                    case SPV_REFLECT_DESCRIPTOR_TYPE_ACCELERATION_STRUCTURE_KHR: type = DescriptorType::AccelerationStructure; break;
                    case SPV_REFLECT_DESCRIPTOR_TYPE_STORAGE_BUFFER:
                    {
                        // NOTE: Storage buffers need special care here. For more information see: 
                        //       https://github.com/microsoft/DirectXShaderCompiler/blob/main/docs/SPIR-V.rst#constant-texture-structured-byte-buffers.
                        //       Structured buffers and byte address buffers all translate into storage buffers, which in Vulkan terms only differ in how they are bound. We still try to approximate 
                        //       which buffer type was used for compilation, but at least for how Vulkan is concerned it does not matter anyway.
                        // TODO: There's also  `TextureBuffer`/`tbuffer`, that lands here. But how does it relate to texel buffers?
                        
                        // All buffers should have at least one member that stores the type info about the contained type. Descriptor arrays are of type `SpvOpTypeRuntimeArray`. To differentiate
                        // between `ByteAddressBuffer` and `StructuredBuffer`, we check the type flags of the first member. If it identifies an array of DWORDs, we treat the descriptor as 
                        // `ByteAddressBuffer`, though it could be a flavor of `StructuredBuffer<int>`. This is conceptually identical, so it ultimately makes no difference.
                        if ((descriptor->type_description->members[0].type_flags & SPV_REFLECT_TYPE_FLAG_STRUCT) == SPV_REFLECT_TYPE_FLAG_STRUCT)
                            type = (descriptor->resource_type & SPV_REFLECT_RESOURCE_FLAG_SRV) == SPV_REFLECT_RESOURCE_FLAG_SRV ? DescriptorType::StructuredBuffer : DescriptorType::RWStructuredBuffer;
                        else
                            type = (descriptor->resource_type & SPV_REFLECT_RESOURCE_FLAG_SRV) == SPV_REFLECT_RESOURCE_FLAG_SRV ? DescriptorType::ByteAddressBuffer : DescriptorType::RWByteAddressBuffer;

                        break;
                    }
                    }

                    // Count the array elements.
                    // NOTE: Actually there is a difference between declaring a descriptor an array (e.g. `StructuredBuffer<T> buffers[10]`) and declaring an array of descriptors 
                    //       (e.g. `StructuredBuffer<T> buffers[]`). The first variant only takes up a single descriptor, to which a buffer array can be bound. The second variant describes an 
                    //       variable-sized array of descriptors (aka runtime array). In the engine we treat both identically. A runtime array is defined as a descriptor with 0xFFFFFFFF elements.
                    //       Theoretically, we could bind a buffer array to an descriptor within a descriptor array, which is currently an unsupported use case. In the future, we might want to have
                    //       a separate descriptor flag for descriptor arrays and array descriptors and also provide methods to bind them both.
                    UInt32 descriptors = 1;

                    if (descriptor->type_description->op == SpvOp::SpvOpTypeRuntimeArray)
                        descriptors = std::numeric_limits<UInt32>::max();   // Unbounded.
                    else
                        for (int i(0); i < descriptor->array.dims_count; ++i)
                            descriptors *= descriptor->array.dims[i];

                    // Create the descriptor layout.
                    return DescriptorInfo{ .location = descriptor->binding, .elementSize = descriptor->block.padded_size, .elements = descriptors, .inputAttachmentIndex = inputAttachmentIndex, .type = type };
                });

                if (!descriptorSetLayouts.contains(descriptorSet->set))
                    descriptorSetLayouts.insert(std::make_pair(descriptorSet->set, DescriptorSetInfo{ .space = descriptorSet->set, .stage = shaderModule->type(), .descriptors = descriptors }));
                else
                {
                    // If the set already exists in another stage, merge it.
                    auto& layout = descriptorSetLayouts[descriptorSet->set];

                    for (auto& descriptor : descriptors)
                    {
                        // Add the descriptor, if no other descriptor has been bound to the location. Otherwise, check if the descriptors are equal and drop it, if they aren't.
                        if (auto match = std::ranges::find_if(layout.descriptors, [&descriptor](const DescriptorInfo& element) { return element.location == descriptor.location; }); match == layout.descriptors.end())
                            layout.descriptors.push_back(descriptor);
                        else if (!descriptor.equals(*match))
                            LITEFX_WARNING(VULKAN_LOG, "Mismatching descriptors detected: the descriptor at location {0} ({3} elements with size of {4} bytes) of the descriptor set {1} in shader stage {2} conflicts with a descriptor from at least one other shader stage and will be dropped (conflicts with descriptor of type {8} in stage/s {5} with {6} elements of {7} bytes).",
                                descriptor.location, descriptorSet->set, shaderModule->type(), descriptor.elements, descriptor.elementSize, layout.stage, match->elements, match->elementSize, match->type);
                    }

                    // Store the stage.
                    layout.stage = shaderModule->type() | layout.stage;
                }
            });

            // Parse push constants.
            // NOTE: Block variables are not exposing the shader stage, they are used from. If there are two shader modules created from the same source, but with different 
            //       entry points, each using their own push constants, it would be valid, but we are not able to tell which push constant range belongs to which stage.
            if (pushConstantCount > 1)
                LITEFX_WARNING(VULKAN_LOG, "More than one push constant range detected for shader stage {0}. If you have multiple entry points, you may be able to split them up into different shader files.", shaderModule->type());

            std::ranges::for_each(pushConstants, [this, &shaderModule, &reflection, &pushConstantRanges](const SpvReflectBlockVariable* pushConstant) {
                pushConstantRanges.push_back(PushConstantRangeInfo{ .stage = shaderModule->type(), .offset = pushConstant->absolute_offset, .size = pushConstant->padded_size });
            });
        });

        // Create the descriptor set layouts.
        auto descriptorSets = [this, &descriptorSetLayouts]() -> std::generator<UniquePtr<VulkanDescriptorSetLayout>> {
            for (auto it = descriptorSetLayouts.begin(); it != descriptorSetLayouts.end(); ++it)
            {
                auto& descriptorSet = it->second;

                // Create the descriptor layouts.
                auto descriptorLayouts = [&descriptorSet]() -> std::generator<UniquePtr<VulkanDescriptorLayout>> {
                    for (auto descriptor = descriptorSet.descriptors.begin(); descriptor != descriptorSet.descriptors.end(); ++descriptor)
                        co_yield descriptor->type == DescriptorType::InputAttachment ?
                            makeUnique<VulkanDescriptorLayout>(descriptor->type, descriptor->location, descriptor->inputAttachmentIndex) :
                            makeUnique<VulkanDescriptorLayout>(descriptor->type, descriptor->location, descriptor->elementSize, descriptor->elements);
                }() | std::views::as_rvalue;

                co_yield makeUnique<VulkanDescriptorSetLayout>(m_device, std::move(descriptorLayouts), descriptorSet.space, descriptorSet.stage);
            }
        }() | std::views::as_rvalue;

        // Create the push constants layout.
        auto pushConstants = [&pushConstantRanges]() -> std::generator<UniquePtr<VulkanPushConstantsRange>> {
            for (auto it = pushConstantRanges.begin(); it != pushConstantRanges.end(); ++it)
                co_yield makeUnique<VulkanPushConstantsRange>(it->stage, it->offset, it->size, 0, 0);   // No space or binding for Vulkan push constants.
        }() | std::views::as_rvalue;

        auto overallSize = std::accumulate(pushConstantRanges.begin(), pushConstantRanges.end(), 0, [](UInt32 currentSize, const auto& range) { return currentSize + range.size; });
        auto pushConstantsLayout = makeUnique<VulkanPushConstantsLayout>(std::move(pushConstants), overallSize);

        // Return the pipeline layout.
        return makeShared<VulkanPipelineLayout>(m_device, std::move(descriptorSets), std::move(pushConstantsLayout));
    }
};

// ------------------------------------------------------------------------------------------------
// Interface.
// ------------------------------------------------------------------------------------------------

VulkanShaderProgram::VulkanShaderProgram(const VulkanDevice& device, Enumerable<UniquePtr<VulkanShaderModule>>&& modules) :
    m_impl(makePimpl<VulkanShaderProgramImpl>(this, device, std::move(modules)))
{
    m_impl->validate();
}

VulkanShaderProgram::VulkanShaderProgram(const VulkanDevice& device) noexcept :
    m_impl(makePimpl<VulkanShaderProgramImpl>(this, device))
{
}

VulkanShaderProgram::~VulkanShaderProgram() noexcept = default;

SharedPtr<VulkanShaderProgram> VulkanShaderProgram::create(const VulkanDevice& device, Enumerable<UniquePtr<VulkanShaderModule>>&& modules)
{
    return SharedPtr<VulkanShaderProgram>(new VulkanShaderProgram(device, std::move(modules)));
}

Enumerable<const VulkanShaderModule*> VulkanShaderProgram::modules() const noexcept
{
    return m_impl->m_modules | std::views::transform([](const UniquePtr<VulkanShaderModule>& shader) { return shader.get(); });
}

SharedPtr<VulkanPipelineLayout> VulkanShaderProgram::reflectPipelineLayout() const
{
    return m_impl->reflectPipelineLayout();
}

#if defined(LITEFX_BUILD_DEFINE_BUILDERS)
// ------------------------------------------------------------------------------------------------
// Shader program builder implementation.
// ------------------------------------------------------------------------------------------------

class VulkanShaderProgramBuilder::VulkanShaderProgramBuilderImpl : public Implement<VulkanShaderProgramBuilder> {
public:
    friend class VulkanShaderProgramBuilder;

private:
    const VulkanDevice& m_device;

public:
    VulkanShaderProgramBuilderImpl(VulkanShaderProgramBuilder* parent, const VulkanDevice& device) :
        base(parent), m_device(device)
    {
    }
};

// ------------------------------------------------------------------------------------------------
// Shader program builder shared interface.
// ------------------------------------------------------------------------------------------------

constexpr VulkanShaderProgramBuilder::VulkanShaderProgramBuilder(const VulkanDevice& device) :
    m_impl(makePimpl<VulkanShaderProgramBuilderImpl>(this, device)), ShaderProgramBuilder(SharedPtr<VulkanShaderProgram>(new VulkanShaderProgram(device)))
{
}

constexpr VulkanShaderProgramBuilder::~VulkanShaderProgramBuilder() noexcept = default;

void VulkanShaderProgramBuilder::build()
{
    this->instance()->m_impl->m_modules = std::move(m_state.modules);
    this->instance()->m_impl->validate();
}

constexpr UniquePtr<VulkanShaderModule> VulkanShaderProgramBuilder::makeShaderModule(ShaderStage type, const String& fileName, const String& entryPoint, const Optional<DescriptorBindingPoint>& shaderLocalDescriptor)
{
    return makeUnique<VulkanShaderModule>(m_impl->m_device, type, fileName, entryPoint, shaderLocalDescriptor);
}

constexpr UniquePtr<VulkanShaderModule> VulkanShaderProgramBuilder::makeShaderModule(ShaderStage type, std::istream& stream, const String& name, const String& entryPoint, const Optional<DescriptorBindingPoint>& shaderLocalDescriptor)
{
    return makeUnique<VulkanShaderModule>(m_impl->m_device, type, stream, name, entryPoint, shaderLocalDescriptor);
}
#endif // defined(LITEFX_BUILD_DEFINE_BUILDERS)<|MERGE_RESOLUTION|>--- conflicted
+++ resolved
@@ -243,14 +243,8 @@
 
                     switch (descriptor->descriptor_type)
                     {
-<<<<<<< HEAD
-                    default:                                                    throw RuntimeException("Unknown or unsupported descriptor type detected in shader.");
-                    case SPV_REFLECT_DESCRIPTOR_TYPE_COMBINED_IMAGE_SAMPLER:    throw RuntimeException("The shader exposes a combined image samplers, which is currently not supported.");
-                    case SPV_REFLECT_TYPE_FLAG_EXTERNAL_ACCELERATION_STRUCTURE: throw RuntimeException("The shader exposes an acceleration structure, which is currently not supported.");
-=======
                     default: throw RuntimeException("Unsupported descriptor type detected.");
                     case SPV_REFLECT_DESCRIPTOR_TYPE_COMBINED_IMAGE_SAMPLER:     throw RuntimeException("The shader exposes a combined image samplers, which is currently not supported.");
->>>>>>> f7ecc662
                     case SPV_REFLECT_DESCRIPTOR_TYPE_UNIFORM_BUFFER_DYNAMIC:
                     case SPV_REFLECT_DESCRIPTOR_TYPE_STORAGE_BUFFER_DYNAMIC:     throw RuntimeException("The shader exposes a dynamic buffer, which is currently not supported.");
                     case SPV_REFLECT_DESCRIPTOR_TYPE_INPUT_ATTACHMENT:           type = DescriptorType::InputAttachment; inputAttachmentIndex = descriptor->input_attachment_index; break;
