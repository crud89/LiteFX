#include <litefx/backends/vulkan.hpp>
#include <litefx/backends/vulkan_builders.hpp>
#include <spirv_reflect.h>
#include <fstream>
#include <numeric>

using namespace LiteFX::Rendering::Backends;

// ------------------------------------------------------------------------------------------------
// Formatter for SpvReflectResult.
// ------------------------------------------------------------------------------------------------

template <>
struct LITEFX_VULKAN_API std::formatter<SpvReflectResult> : std::formatter<std::string_view> {
    auto format(SpvReflectResult t, std::format_context& ctx) {
        string_view name;

        switch (t)
        {
        case SPV_REFLECT_RESULT_SUCCESS: name = "SPV_REFLECT_RESULT_SUCCESS"; break;
        case SPV_REFLECT_RESULT_NOT_READY: name = "SPV_REFLECT_RESULT_NOT_READY"; break;
        case SPV_REFLECT_RESULT_ERROR_PARSE_FAILED: name = "SPV_REFLECT_RESULT_ERROR_PARSE_FAILED"; break;
        case SPV_REFLECT_RESULT_ERROR_ALLOC_FAILED: name = "SPV_REFLECT_RESULT_ERROR_ALLOC_FAILED"; break;
        case SPV_REFLECT_RESULT_ERROR_RANGE_EXCEEDED: name = "SPV_REFLECT_RESULT_ERROR_RANGE_EXCEEDED"; break;
        case SPV_REFLECT_RESULT_ERROR_NULL_POINTER: name = "SPV_REFLECT_RESULT_ERROR_NULL_POINTER"; break;
        case SPV_REFLECT_RESULT_ERROR_INTERNAL_ERROR: name = "SPV_REFLECT_RESULT_ERROR_INTERNAL_ERROR"; break;
        case SPV_REFLECT_RESULT_ERROR_COUNT_MISMATCH: name = "SPV_REFLECT_RESULT_ERROR_COUNT_MISMATCH"; break;
        case SPV_REFLECT_RESULT_ERROR_ELEMENT_NOT_FOUND: name = "SPV_REFLECT_RESULT_ERROR_ELEMENT_NOT_FOUND"; break;
        case SPV_REFLECT_RESULT_ERROR_SPIRV_INVALID_CODE_SIZE: name = "SPV_REFLECT_RESULT_ERROR_SPIRV_INVALID_CODE_SIZE"; break;
        case SPV_REFLECT_RESULT_ERROR_SPIRV_INVALID_MAGIC_NUMBER: name = "SPV_REFLECT_RESULT_ERROR_SPIRV_INVALID_MAGIC_NUMBER"; break;
        case SPV_REFLECT_RESULT_ERROR_SPIRV_UNEXPECTED_EOF: name = "SPV_REFLECT_RESULT_ERROR_SPIRV_UNEXPECTED_EOF"; break;
        case SPV_REFLECT_RESULT_ERROR_SPIRV_INVALID_ID_REFERENCE: name = "SPV_REFLECT_RESULT_ERROR_SPIRV_INVALID_ID_REFERENCE"; break;
        case SPV_REFLECT_RESULT_ERROR_SPIRV_SET_NUMBER_OVERFLOW: name = "SPV_REFLECT_RESULT_ERROR_SPIRV_SET_NUMBER_OVERFLOW"; break;
        case SPV_REFLECT_RESULT_ERROR_SPIRV_INVALID_STORAGE_CLASS: name = "SPV_REFLECT_RESULT_ERROR_SPIRV_INVALID_STORAGE_CLASS"; break;
        case SPV_REFLECT_RESULT_ERROR_SPIRV_RECURSION: name = "SPV_REFLECT_RESULT_ERROR_SPIRV_RECURSION"; break;
        case SPV_REFLECT_RESULT_ERROR_SPIRV_INVALID_INSTRUCTION: name = "SPV_REFLECT_RESULT_ERROR_SPIRV_INVALID_INSTRUCTION"; break;
        case SPV_REFLECT_RESULT_ERROR_SPIRV_UNEXPECTED_BLOCK_DATA: name = "SPV_REFLECT_RESULT_ERROR_SPIRV_UNEXPECTED_BLOCK_DATA"; break;
        case SPV_REFLECT_RESULT_ERROR_SPIRV_INVALID_BLOCK_MEMBER_REFERENCE: name = "SPV_REFLECT_RESULT_ERROR_SPIRV_INVALID_BLOCK_MEMBER_REFERENCE"; break;
        case SPV_REFLECT_RESULT_ERROR_SPIRV_INVALID_ENTRY_POINT: name = "SPV_REFLECT_RESULT_ERROR_SPIRV_INVALID_ENTRY_POINT"; break;
        case SPV_REFLECT_RESULT_ERROR_SPIRV_INVALID_EXECUTION_MODE: name = "SPV_REFLECT_RESULT_ERROR_SPIRV_INVALID_EXECUTION_MODE"; break;
        default: name = "Status: unknown"; break;
        }

        return formatter<string_view>::format(name, ctx);
    }
};

// ------------------------------------------------------------------------------------------------
// Implementation.
// ------------------------------------------------------------------------------------------------

class VulkanShaderProgram::VulkanShaderProgramImpl : public Implement<VulkanShaderProgram> {
public:
    friend class VulkanShaderProgramBuilder;
    friend class VulkanShaderProgram;

private:
    Array<UniquePtr<VulkanShaderModule>> m_modules;
    const VulkanDevice& m_device;

private:
    struct DescriptorInfo {
    public:
        UInt32 location;
        UInt32 elementSize;
        UInt32 elements;
        UInt32 inputAttachmentIndex;
        DescriptorType type;

        bool equals(const DescriptorInfo& rhs)
        {
            return
                this->location == rhs.location &&
                this->elements == rhs.elements &&
                this->elementSize == rhs.elementSize &&
                this->type == rhs.type;
        }
    };

    struct DescriptorSetInfo {
    public:
        UInt32 space;
        ShaderStage stage;
        Array<DescriptorInfo> descriptors;
    };

    struct PushConstantRangeInfo {
    public:
        ShaderStage stage;
        UInt32 offset;
        UInt32 size;
    };

public:
    VulkanShaderProgramImpl(VulkanShaderProgram* parent, const VulkanDevice& device, Enumerable<UniquePtr<VulkanShaderModule>>&& modules) :
        base(parent), m_device(device)
    {
        m_modules = modules | std::views::as_rvalue | std::ranges::to<std::vector>();
    }

    VulkanShaderProgramImpl(VulkanShaderProgram* parent, const VulkanDevice& device) :
        base(parent), m_device(device)
    {
    }

public:
    void validate()
    {
        // First check if there are any modules at all, or any that are uninitialized.
        if (m_modules.empty()) [[unlikely]]
            return; // Not exactly a reason to throw, but rather an empty group cannot be meaningful used anyway.

<<<<<<< HEAD
        if (std::ranges::contains(m_modules | std::views::transform([](auto& ptr) { return ptr.get(); }), nullptr)) [[unlikely]]
=======
        if (std::ranges::contains(m_modules, std::unique_ptr<VulkanShaderModule>(nullptr))) [[unlikely]]
>>>>>>> f2a3efa8
            throw InvalidArgumentException("modules", "At least one of the shader modules is not initialized.");

        // Check if there are combinations, that are not supported.
        Dictionary<ShaderStage, UInt32> shaders = {
            { ShaderStage::Compute, 0 },
            { ShaderStage::Vertex, 0 },
            { ShaderStage::Geometry, 0 },
            { ShaderStage::TessellationControl, 0 },
            { ShaderStage::TessellationEvaluation, 0 },
            { ShaderStage::Fragment, 0 },
            { ShaderStage::Task, 0 },
            { ShaderStage::Mesh, 0 },
            { ShaderStage::RayGeneration, 0 },
            { ShaderStage::Miss, 0 },
            { ShaderStage::Callable, 0 },
            { ShaderStage::AnyHit, 0 },
            { ShaderStage::ClosestHit, 0 },
            { ShaderStage::Intersection, 0 }
        };

        std::ranges::for_each(m_modules, [&shaders](auto& module) { shaders[module->type()]++; });

        bool containsComputeGroup    = shaders[ShaderStage::Compute] > 0;
        bool containsGraphicsGroup   = shaders[ShaderStage::Vertex] > 0 || shaders[ShaderStage::Geometry] > 0 || shaders[ShaderStage::TessellationControl] > 0 || shaders[ShaderStage::TessellationEvaluation] > 0;
        bool containsFragmentGroup   = shaders[ShaderStage::Fragment] > 0;
        bool containsMeshGroup       = shaders[ShaderStage::Task] > 0 || shaders[ShaderStage::Mesh] > 0;
        bool containsRaytracingGroup = shaders[ShaderStage::RayGeneration] > 0 || shaders[ShaderStage::Miss] > 0 || shaders[ShaderStage::Callable] > 0 || shaders[ShaderStage::AnyHit] > 0 || shaders[ShaderStage::ClosestHit] > 0 || shaders[ShaderStage::Intersection] > 0;

        // Compute groups must be compute only.
        if (containsComputeGroup)
        {
            if (containsGraphicsGroup || containsMeshGroup || containsFragmentGroup || containsRaytracingGroup) [[unlikely]]
                throw InvalidArgumentException("modules", "The provided shader modules mix compute shaders with non-compute shaders.");
            if (shaders[ShaderStage::Compute] > 1) [[unlikely]]
                throw InvalidArgumentException("modules", "If a shader program contains a compute shader, it must contain only one shader module.");

            return;
        }

        // No compute shaders from this point - are we on a ray-tracing group?
        if (containsRaytracingGroup)
        {
            if (containsGraphicsGroup || containsMeshGroup || containsFragmentGroup) [[unlikely]]
                throw InvalidArgumentException("modules", "If a shader program contains ray-tracing shaders, it must only contain ray-tracing shaders.");
            if (containsRaytracingGroup && shaders[ShaderStage::RayGeneration] != 1) [[unlikely]]
                throw InvalidArgumentException("modules", "If ray-tracing shaders are present, there must also be exactly one ray generation shader.");
                
            return;
        }

        // No ray-tracing from this point... next are mesh shaders.
        if (containsMeshGroup)
        {
            if (containsGraphicsGroup) [[unlikely]]
                throw InvalidArgumentException("modules", "Mesh shaders must not be combined with graphics shaders.");
            if (shaders[ShaderStage::Fragment] != 1) [[unlikely]]
                throw InvalidArgumentException("modules", "In a mesh shader program, there must be exactly one fragment/pixel shader.");
            if (shaders[ShaderStage::Mesh] != 1) [[unlikely]]
                throw InvalidArgumentException("modules", "In a mesh shader program, there must be exactly one mesh shader.");
            if (shaders[ShaderStage::Task] > 1) [[unlikely]]
                throw InvalidArgumentException("modules", "In a mesh shader program, there must be at most one mesh shader.");

            return;
        }

        // Now on to the standard graphics shaders.
        if (containsGraphicsGroup)
        {
            if (shaders[ShaderStage::Fragment] != 1) [[unlikely]]
                throw InvalidArgumentException("modules", "In a graphics shader program, there must be exactly one fragment/pixel shader.");
            if (shaders[ShaderStage::Vertex] != 1) [[unlikely]]
                throw InvalidArgumentException("modules", "In a graphics shader program, there must be exactly one vertex shader.");
            if (shaders[ShaderStage::TessellationControl] > 1 || shaders[ShaderStage::TessellationEvaluation] > 1 || shaders[ShaderStage::Geometry] > 1) [[unlikely]]
                throw InvalidArgumentException("modules", "In a graphics shader program, there must be at most one geometry, tessellation control/domain or tessellation evaluation/hull shader.");

            return;
        }

        // Finally, let's check if there's a lonely fragment shader.
        if (containsFragmentGroup) [[unlikely]]
            throw InvalidArgumentException("modules", "A shader program that contains only a fragment/pixel shader is not valid.");
    }

    SharedPtr<VulkanPipelineLayout> reflectPipelineLayout()
    {
        // First, filter the descriptor sets and push constant ranges.
        Dictionary<UInt32, DescriptorSetInfo> descriptorSetLayouts;
        Array<PushConstantRangeInfo> pushConstantRanges;

        // Extract reflection data from all shader modules.
        std::ranges::for_each(m_modules, [this, &descriptorSetLayouts, &pushConstantRanges](UniquePtr<VulkanShaderModule>& shaderModule) {
            // Read the file and initialize a reflection module.
            auto bytecode = shaderModule->bytecode();
            spv_reflect::ShaderModule reflection(bytecode.size(), bytecode.c_str());
            auto result = reflection.GetResult();

            if (result != SPV_REFLECT_RESULT_SUCCESS) [[unlikely]]
                throw RuntimeException("Unable to reflect shader module (Error {0:x}).", static_cast<UInt32>(reflection.GetResult()));

            // Get the number of descriptor sets and push constants.
            UInt32 descriptorSetCount, pushConstantCount;

            if ((result = reflection.EnumerateDescriptorSets(&descriptorSetCount, nullptr)) != SPV_REFLECT_RESULT_SUCCESS) [[unlikely]]
                throw RuntimeException("Unable to get descriptor set count (Error {0:x}).", static_cast<UInt32>(result));

            if ((result = reflection.EnumeratePushConstantBlocks(&pushConstantCount, nullptr)) != SPV_REFLECT_RESULT_SUCCESS) [[unlikely]]
                throw RuntimeException("Unable to get push constants count (Error {0:x}).", static_cast<UInt32>(result));

            // Acquire the descriptor sets and push constants.
            Array<SpvReflectDescriptorSet*> descriptorSets(descriptorSetCount);
            Array<SpvReflectBlockVariable*> pushConstants(pushConstantCount);

            if ((result = reflection.EnumerateDescriptorSets(&descriptorSetCount, descriptorSets.data())) != SPV_REFLECT_RESULT_SUCCESS) [[unlikely]]
                throw RuntimeException("Unable to enumerate descriptor sets (Error {0:x}).", static_cast<UInt32>(result));

            if ((result = reflection.EnumeratePushConstantBlocks(&pushConstantCount, pushConstants.data())) != SPV_REFLECT_RESULT_SUCCESS) [[unlikely]]
                throw RuntimeException("Unable to enumerate push constants (Error {0:x}).", static_cast<UInt32>(result));

            // Parse the descriptor sets.
            std::ranges::for_each(descriptorSets, [this, &shaderModule, &reflection, &descriptorSetLayouts](const SpvReflectDescriptorSet* descriptorSet) {
                // Get all descriptor layouts.
                Array<DescriptorInfo> descriptors(descriptorSet->binding_count);

                std::ranges::generate(descriptors, [&descriptorSet, i = 0]() mutable {
                    auto descriptor = descriptorSet->bindings[i++];

                    // Filter the descriptor type.
                    DescriptorType type;
                    UInt32 inputAttachmentIndex = 0;

                    switch (descriptor->descriptor_type)
                    {
                    default: throw RuntimeException("Unsupported descriptor type detected.");
                    case SPV_REFLECT_DESCRIPTOR_TYPE_COMBINED_IMAGE_SAMPLER:     throw RuntimeException("The shader exposes a combined image samplers, which is currently not supported.");
                    case SPV_REFLECT_DESCRIPTOR_TYPE_UNIFORM_BUFFER_DYNAMIC:
                    case SPV_REFLECT_DESCRIPTOR_TYPE_STORAGE_BUFFER_DYNAMIC:     throw RuntimeException("The shader exposes a dynamic buffer, which is currently not supported.");
                    case SPV_REFLECT_DESCRIPTOR_TYPE_INPUT_ATTACHMENT:           type = DescriptorType::InputAttachment; inputAttachmentIndex = descriptor->input_attachment_index; break;
                    case SPV_REFLECT_DESCRIPTOR_TYPE_SAMPLER:                    type = DescriptorType::Sampler; break;
                    case SPV_REFLECT_DESCRIPTOR_TYPE_SAMPLED_IMAGE:              type = DescriptorType::Texture; break;
                    case SPV_REFLECT_DESCRIPTOR_TYPE_STORAGE_IMAGE:              type = DescriptorType::RWTexture; break;
                    case SPV_REFLECT_DESCRIPTOR_TYPE_UNIFORM_BUFFER:             type = DescriptorType::ConstantBuffer; break;
                    case SPV_REFLECT_DESCRIPTOR_TYPE_UNIFORM_TEXEL_BUFFER:       type = DescriptorType::Buffer; break;
                    case SPV_REFLECT_DESCRIPTOR_TYPE_STORAGE_TEXEL_BUFFER:       type = DescriptorType::RWBuffer; break;
                    case SPV_REFLECT_DESCRIPTOR_TYPE_ACCELERATION_STRUCTURE_KHR: type = DescriptorType::AccelerationStructure; break;
                    case SPV_REFLECT_DESCRIPTOR_TYPE_STORAGE_BUFFER:
                    {
                        // NOTE: Storage buffers need special care here. For more information see: 
                        //       https://github.com/microsoft/DirectXShaderCompiler/blob/main/docs/SPIR-V.rst#constant-texture-structured-byte-buffers.
                        //       Structured buffers and byte address buffers all translate into storage buffers, which in Vulkan terms only differ in how they are bound. We still try to approximate 
                        //       which buffer type was used for compilation, but at least for how Vulkan is concerned it does not matter anyway.
                        // TODO: There's also  `TextureBuffer`/`tbuffer`, that lands here. But how does it relate to texel buffers?
                        
                        // All buffers should have at least one member that stores the type info about the contained type. Descriptor arrays are of type `SpvOpTypeRuntimeArray`. To differentiate
                        // between `ByteAddressBuffer` and `StructuredBuffer`, we check the type flags of the first member. If it identifies an array of DWORDs, we treat the descriptor as 
                        // `ByteAddressBuffer`, though it could be a flavor of `StructuredBuffer<int>`. This is conceptually identical, so it ultimately makes no difference.
                        if ((descriptor->type_description->members[0].type_flags & SPV_REFLECT_TYPE_FLAG_STRUCT) == SPV_REFLECT_TYPE_FLAG_STRUCT)
                            type = (descriptor->resource_type & SPV_REFLECT_RESOURCE_FLAG_SRV) == SPV_REFLECT_RESOURCE_FLAG_SRV ? DescriptorType::StructuredBuffer : DescriptorType::RWStructuredBuffer;
                        else
                            type = (descriptor->resource_type & SPV_REFLECT_RESOURCE_FLAG_SRV) == SPV_REFLECT_RESOURCE_FLAG_SRV ? DescriptorType::ByteAddressBuffer : DescriptorType::RWByteAddressBuffer;

                        break;
                    }
                    }

                    // Count the array elements.
                    // NOTE: Actually there is a difference between declaring a descriptor an array (e.g. `StructuredBuffer<T> buffers[10]`) and declaring an array of descriptors 
                    //       (e.g. `StructuredBuffer<T> buffers[]`). The first variant only takes up a single descriptor, to which a buffer array can be bound. The second variant describes an 
                    //       variable-sized array of descriptors (aka runtime array). In the engine we treat both identically. A runtime array is defined as a descriptor with 0xFFFFFFFF elements.
                    //       Theoretically, we could bind a buffer array to an descriptor within a descriptor array, which is currently an unsupported use case. In the future, we might want to have
                    //       a separate descriptor flag for descriptor arrays and array descriptors and also provide methods to bind them both.
                    UInt32 descriptors = 1;

                    if (descriptor->type_description->op == SpvOp::SpvOpTypeRuntimeArray)
                        descriptors = std::numeric_limits<UInt32>::max();   // Unbounded.
                    else
                        for (int i(0); i < descriptor->array.dims_count; ++i)
                            descriptors *= descriptor->array.dims[i];

                    // Create the descriptor layout.
                    return DescriptorInfo{ .location = descriptor->binding, .elementSize = descriptor->block.padded_size, .elements = descriptors, .inputAttachmentIndex = inputAttachmentIndex, .type = type };
                });

                if (!descriptorSetLayouts.contains(descriptorSet->set))
                    descriptorSetLayouts.insert(std::make_pair(descriptorSet->set, DescriptorSetInfo{ .space = descriptorSet->set, .stage = shaderModule->type(), .descriptors = descriptors }));
                else
                {
                    // If the set already exists in another stage, merge it.
                    auto& layout = descriptorSetLayouts[descriptorSet->set];

                    for (auto& descriptor : descriptors)
                    {
                        // Add the descriptor, if no other descriptor has been bound to the location. Otherwise, check if the descriptors are equal and drop it, if they aren't.
                        if (auto match = std::ranges::find_if(layout.descriptors, [&descriptor](const DescriptorInfo& element) { return element.location == descriptor.location; }); match == layout.descriptors.end())
                            layout.descriptors.push_back(descriptor);
                        else if (!descriptor.equals(*match))
                            LITEFX_WARNING(VULKAN_LOG, "Mismatching descriptors detected: the descriptor at location {0} ({3} elements with size of {4} bytes) of the descriptor set {1} in shader stage {2} conflicts with a descriptor from at least one other shader stage and will be dropped (conflicts with descriptor of type {8} in stage/s {5} with {6} elements of {7} bytes).",
                                descriptor.location, descriptorSet->set, shaderModule->type(), descriptor.elements, descriptor.elementSize, layout.stage, match->elements, match->elementSize, match->type);
                    }

                    // Store the stage.
                    layout.stage = shaderModule->type() | layout.stage;
                }
            });

            // Parse push constants.
            // NOTE: Block variables are not exposing the shader stage, they are used from. If there are two shader modules created from the same source, but with different 
            //       entry points, each using their own push constants, it would be valid, but we are not able to tell which push constant range belongs to which stage.
            if (pushConstantCount > 1)
                LITEFX_WARNING(VULKAN_LOG, "More than one push constant range detected for shader stage {0}. If you have multiple entry points, you may be able to split them up into different shader files.", shaderModule->type());

            std::ranges::for_each(pushConstants, [this, &shaderModule, &reflection, &pushConstantRanges](const SpvReflectBlockVariable* pushConstant) {
                pushConstantRanges.push_back(PushConstantRangeInfo{ .stage = shaderModule->type(), .offset = pushConstant->absolute_offset, .size = pushConstant->padded_size });
            });
        });

        // Create the descriptor set layouts.
        auto descriptorSets = [this, &descriptorSetLayouts]() -> std::generator<UniquePtr<VulkanDescriptorSetLayout>> {
            for (auto it = descriptorSetLayouts.begin(); it != descriptorSetLayouts.end(); ++it)
            {
                auto& descriptorSet = it->second;

                // Create the descriptor layouts.
                auto descriptorLayouts = [&descriptorSet]() -> std::generator<UniquePtr<VulkanDescriptorLayout>> {
                    for (auto descriptor = descriptorSet.descriptors.begin(); descriptor != descriptorSet.descriptors.end(); ++descriptor)
                        co_yield descriptor->type == DescriptorType::InputAttachment ?
                            makeUnique<VulkanDescriptorLayout>(descriptor->type, descriptor->location, descriptor->inputAttachmentIndex) :
                            makeUnique<VulkanDescriptorLayout>(descriptor->type, descriptor->location, descriptor->elementSize, descriptor->elements);
                }() | std::views::as_rvalue;

                co_yield makeUnique<VulkanDescriptorSetLayout>(m_device, std::move(descriptorLayouts), descriptorSet.space, descriptorSet.stage);
            }
        }() | std::views::as_rvalue | std::ranges::to<Enumerable<UniquePtr<VulkanDescriptorSetLayout>>>();

        // Create the push constants layout.
        auto pushConstants = [&pushConstantRanges]() -> std::generator<UniquePtr<VulkanPushConstantsRange>> {
            for (auto it = pushConstantRanges.begin(); it != pushConstantRanges.end(); ++it)
                co_yield makeUnique<VulkanPushConstantsRange>(it->stage, it->offset, it->size, 0, 0);   // No space or binding for Vulkan push constants.
        }() | std::views::as_rvalue | std::ranges::to<Enumerable<UniquePtr<VulkanPushConstantsRange>>>();

        auto overallSize = std::accumulate(pushConstantRanges.begin(), pushConstantRanges.end(), 0, [](UInt32 currentSize, const auto& range) { return currentSize + range.size; });
        auto pushConstantsLayout = makeUnique<VulkanPushConstantsLayout>(std::move(pushConstants), overallSize);

        // Return the pipeline layout.
        return makeShared<VulkanPipelineLayout>(m_device, std::move(descriptorSets), std::move(pushConstantsLayout));
    }
};

// ------------------------------------------------------------------------------------------------
// Interface.
// ------------------------------------------------------------------------------------------------

VulkanShaderProgram::VulkanShaderProgram(const VulkanDevice& device, Enumerable<UniquePtr<VulkanShaderModule>>&& modules) :
    m_impl(makePimpl<VulkanShaderProgramImpl>(this, device, std::move(modules)))
{
    m_impl->validate();
}

VulkanShaderProgram::VulkanShaderProgram(const VulkanDevice& device) noexcept :
    m_impl(makePimpl<VulkanShaderProgramImpl>(this, device))
{
}

VulkanShaderProgram::~VulkanShaderProgram() noexcept = default;

SharedPtr<VulkanShaderProgram> VulkanShaderProgram::create(const VulkanDevice& device, Enumerable<UniquePtr<VulkanShaderModule>>&& modules)
{
    return SharedPtr<VulkanShaderProgram>(new VulkanShaderProgram(device, std::move(modules)));
}

Enumerable<const VulkanShaderModule*> VulkanShaderProgram::modules() const noexcept
{
    return m_impl->m_modules | std::views::transform([](const UniquePtr<VulkanShaderModule>& shader) { return shader.get(); });
}

SharedPtr<VulkanPipelineLayout> VulkanShaderProgram::reflectPipelineLayout() const
{
    return m_impl->reflectPipelineLayout();
}

#if defined(LITEFX_BUILD_DEFINE_BUILDERS)
// ------------------------------------------------------------------------------------------------
// Shader program builder implementation.
// ------------------------------------------------------------------------------------------------

class VulkanShaderProgramBuilder::VulkanShaderProgramBuilderImpl : public Implement<VulkanShaderProgramBuilder> {
public:
    friend class VulkanShaderProgramBuilder;

private:
    const VulkanDevice& m_device;

public:
    VulkanShaderProgramBuilderImpl(VulkanShaderProgramBuilder* parent, const VulkanDevice& device) :
        base(parent), m_device(device)
    {
    }
};

// ------------------------------------------------------------------------------------------------
// Shader program builder shared interface.
// ------------------------------------------------------------------------------------------------

VulkanShaderProgramBuilder::VulkanShaderProgramBuilder(const VulkanDevice& device) :
    m_impl(makePimpl<VulkanShaderProgramBuilderImpl>(this, device)), ShaderProgramBuilder(SharedPtr<VulkanShaderProgram>(new VulkanShaderProgram(device)))
{
}

VulkanShaderProgramBuilder::~VulkanShaderProgramBuilder() noexcept = default;

void VulkanShaderProgramBuilder::build()
{
    this->instance()->m_impl->m_modules = std::move(m_state.modules);
    this->instance()->m_impl->validate();
}

UniquePtr<VulkanShaderModule> VulkanShaderProgramBuilder::makeShaderModule(ShaderStage type, const String& fileName, const String& entryPoint, const Optional<DescriptorBindingPoint>& shaderLocalDescriptor)
{
    return makeUnique<VulkanShaderModule>(m_impl->m_device, type, fileName, entryPoint, shaderLocalDescriptor);
}

UniquePtr<VulkanShaderModule> VulkanShaderProgramBuilder::makeShaderModule(ShaderStage type, std::istream& stream, const String& name, const String& entryPoint, const Optional<DescriptorBindingPoint>& shaderLocalDescriptor)
{
    return makeUnique<VulkanShaderModule>(m_impl->m_device, type, stream, name, entryPoint, shaderLocalDescriptor);
}
#endif // defined(LITEFX_BUILD_DEFINE_BUILDERS)<|MERGE_RESOLUTION|>--- conflicted
+++ resolved
@@ -110,11 +110,7 @@
         if (m_modules.empty()) [[unlikely]]
             return; // Not exactly a reason to throw, but rather an empty group cannot be meaningful used anyway.
 
-<<<<<<< HEAD
-        if (std::ranges::contains(m_modules | std::views::transform([](auto& ptr) { return ptr.get(); }), nullptr)) [[unlikely]]
-=======
         if (std::ranges::contains(m_modules, std::unique_ptr<VulkanShaderModule>(nullptr))) [[unlikely]]
->>>>>>> f2a3efa8
             throw InvalidArgumentException("modules", "At least one of the shader modules is not initialized.");
 
         // Check if there are combinations, that are not supported.
