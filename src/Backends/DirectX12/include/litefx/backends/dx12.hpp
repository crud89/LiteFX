#pragma once

#include <litefx/rendering.hpp>

#include "dx12_api.hpp"
#include "dx12_formatters.hpp"

namespace LiteFX::Rendering::Backends {
<<<<<<< HEAD
    using namespace LiteFX::Math;
    using namespace LiteFX::Rendering;

    /// <summary>
    /// Implements a DirectX 12 vertex buffer layout.
    /// </summary>
    /// <seealso cref="DirectX12VertexBuffer" />
    /// <seealso cref="DirectX12IndexBuffer" />
    /// <seealso cref="DirectX12VertexBufferLayoutBuilder" />
    class LITEFX_DIRECTX12_API DirectX12VertexBufferLayout final : public IVertexBufferLayout {
        LITEFX_IMPLEMENTATION(DirectX12VertexBufferLayoutImpl);
        LITEFX_BUILDER(DirectX12VertexBufferLayoutBuilder);

    public:
        /// <summary>
        /// Initializes a new vertex buffer layout.
        /// </summary>
        /// <param name="vertexSize">The size of a single vertex.</param>
        /// <param name="binding">The binding point of the vertex buffers using this layout.</param>
        explicit DirectX12VertexBufferLayout(size_t vertexSize, UInt32 binding = 0);
        DirectX12VertexBufferLayout(DirectX12VertexBufferLayout&&) = delete;
        DirectX12VertexBufferLayout(const DirectX12VertexBufferLayout&) = delete;
        virtual ~DirectX12VertexBufferLayout() noexcept;

        // IVertexBufferLayout interface.
    public:
        /// <inheritdoc />
        Enumerable<const BufferAttribute*> attributes() const noexcept override;

        // IBufferLayout interface.
    public:
        /// <inheritdoc />
        size_t elementSize() const noexcept override;

        /// <inheritdoc />
        UInt32 binding() const noexcept override;

        /// <inheritdoc />
        BufferType type() const noexcept override;
    };

    /// <summary>
    /// Implements a DirectX 12 index buffer layout.
    /// </summary>
    /// <seealso cref="DirectX12IndexBuffer" />
    /// <seealso cref="DirectX12VertexBufferLayout" />
    class LITEFX_DIRECTX12_API DirectX12IndexBufferLayout final : public IIndexBufferLayout {
        LITEFX_IMPLEMENTATION(DirectX12IndexBufferLayoutImpl);

    public:
        /// <summary>
        /// Initializes a new index buffer layout
        /// </summary>
        /// <param name="type">The type of the indices within the index buffer.</param>
        explicit DirectX12IndexBufferLayout(IndexType type);
        DirectX12IndexBufferLayout(DirectX12IndexBufferLayout&&) = delete;
        DirectX12IndexBufferLayout(const DirectX12IndexBufferLayout&) = delete;
        virtual ~DirectX12IndexBufferLayout() noexcept;

        // IIndexBufferLayout interface.
    public:
        /// <inheritdoc />
        IndexType indexType() const noexcept override;

        // IBufferLayout interface.
    public:
        /// <inheritdoc />
        size_t elementSize() const noexcept override;

        /// <inheritdoc />
        UInt32 binding() const noexcept override;

        /// <inheritdoc />
        BufferType type() const noexcept override;
    };

    /// <summary>
    /// Represents the base interface for a DirectX 12 buffer implementation.
    /// </summary>
    /// <seealso cref="DirectX12DescriptorSet" />
    /// <seealso cref="IDirectX12Image" />
    /// <seealso cref="IDirectX12VertexBuffer" />
    /// <seealso cref="IDirectX12IndexBuffer" />
    class LITEFX_DIRECTX12_API IDirectX12Buffer : public virtual IBuffer, public virtual IResource<ComPtr<ID3D12Resource>> {
    public:
        virtual ~IDirectX12Buffer() noexcept = default;
    };

    /// <summary>
    /// Represents a DirectX 12 vertex buffer.
    /// </summary>
    /// <seealso cref="DirectX12VertexBufferLayout" />
    /// <seealso cref="IDirectX12Buffer" />
    class LITEFX_DIRECTX12_API IDirectX12VertexBuffer : public virtual VertexBuffer<DirectX12VertexBufferLayout>, public virtual IDirectX12Buffer {
    public:
        virtual ~IDirectX12VertexBuffer() noexcept = default;

    public:
        virtual const D3D12_VERTEX_BUFFER_VIEW& view() const noexcept = 0;
    };

    /// <summary>
    /// Represents a DirectX 12 index buffer.
    /// </summary>
    /// <seealso cref="DirectX12IndexBufferLayout" />
    /// <seealso cref="IDirectX12Buffer" />
    class LITEFX_DIRECTX12_API IDirectX12IndexBuffer : public virtual IndexBuffer<DirectX12IndexBufferLayout>, public virtual IDirectX12Buffer {
    public:
        virtual ~IDirectX12IndexBuffer() noexcept = default;

    public:
        virtual const D3D12_INDEX_BUFFER_VIEW& view() const noexcept = 0;
    };

    /// <summary>
    /// Represents a DirectX 12 sampled image or the base interface for a texture.
    /// </summary>
    /// <seealso cref="DirectX12DescriptorLayout" />
    /// <seealso cref="DirectX12DescriptorSet" />
    /// <seealso cref="DirectX12DescriptorSetLayout" />
    /// <seealso cref="IDirectX12Sampler" />
    class LITEFX_DIRECTX12_API IDirectX12Image : public virtual IImage, public virtual IResource<ComPtr<ID3D12Resource>> {
    public:
        friend class DirectX12Barrier;

    public:
        virtual ~IDirectX12Image() noexcept = default;

    private:
        virtual ImageLayout& layout(UInt32 subresource) = 0;
    };

    /// <summary>
    /// Represents a DirectX 12 sampler.
    /// </summary>
    /// <seealso cref="DirectX12DescriptorLayout" />
    /// <seealso cref="DirectX12DescriptorSet" />
    /// <seealso cref="DirectX12DescriptorSetLayout" />
    /// <seealso cref="IDirectX12Image" />
    class LITEFX_DIRECTX12_API IDirectX12Sampler : public virtual ISampler {
    public:
        virtual ~IDirectX12Sampler() noexcept = default;
    };

    /// <summary>
    /// Implements a DirectX 12 resource barrier.
    /// </summary>
    /// <seealso cref="DirectX12CommandBuffer" />
    /// <seealso cref="IDirectX12Buffer" />
    /// <seealso cref="IDirectX12Image" />
    /// <seealso cref="Barrier" />
    class LITEFX_DIRECTX12_API DirectX12Barrier final : public Barrier<IDirectX12Buffer, IDirectX12Image> {
        LITEFX_IMPLEMENTATION(DirectX12BarrierImpl);
        LITEFX_BUILDER(DirectX12BarrierBuilder);

    public:
        using base_type = Barrier<IDirectX12Buffer, IDirectX12Image>;
        using base_type::transition;

    public:
        /// <summary>
        /// Initializes a new DirectX 12 barrier.
        /// </summary>
        /// <param name="syncBefore">The pipeline stage(s) all previous commands have to finish before the barrier is executed.</param>
        /// <param name="syncAfter">The pipeline stage(s) all subsequent commands are blocked at until the barrier is executed.</param>
        constexpr inline explicit DirectX12Barrier(PipelineStage syncBefore, PipelineStage syncAfter) noexcept;
        DirectX12Barrier(const DirectX12Barrier&) = delete;
        DirectX12Barrier(DirectX12Barrier&&) = delete;
        constexpr inline virtual ~DirectX12Barrier() noexcept;

    private:
        constexpr inline explicit DirectX12Barrier() noexcept;
        constexpr inline PipelineStage& syncBefore() noexcept;
        constexpr inline PipelineStage& syncAfter() noexcept;

        // Barrier interface.
    public:
        /// <inheritdoc />
        constexpr inline PipelineStage syncBefore() const noexcept override;

        /// <inheritdoc />
        constexpr inline PipelineStage syncAfter() const noexcept override;

        /// <inheritdoc />
        constexpr inline void wait(ResourceAccess accessBefore, ResourceAccess accessAfter) noexcept override;

        /// <inheritdoc />
        constexpr inline void transition(IDirectX12Buffer& buffer, ResourceAccess accessBefore, ResourceAccess accessAfter) override;

        /// <inheritdoc />
        constexpr inline void transition(IDirectX12Buffer& buffer, UInt32 element, ResourceAccess accessBefore, ResourceAccess accessAfter) override;

        /// <inheritdoc />
        constexpr inline void transition(IDirectX12Image& image, ResourceAccess accessBefore, ResourceAccess accessAfter, ImageLayout layout) override;

        /// <inheritdoc />
        constexpr inline void transition(IDirectX12Image& image, ResourceAccess accessBefore, ResourceAccess accessAfter, ImageLayout fromLayout, ImageLayout toLayout) override;

        /// <inheritdoc />
        constexpr inline void transition(IDirectX12Image& image, UInt32 level, UInt32 levels, UInt32 layer, UInt32 layers, UInt32 plane, ResourceAccess accessBefore, ResourceAccess accessAfter, ImageLayout layout) override;

        /// <inheritdoc />
        constexpr inline void transition(IDirectX12Image& image, UInt32 level, UInt32 levels, UInt32 layer, UInt32 layers, UInt32 plane, ResourceAccess accessBefore, ResourceAccess accessAfter, ImageLayout fromLayout, ImageLayout toLayout) override;

    public:
        /// <summary>
        /// Adds the barrier to a command buffer and updates the resource target states.
        /// </summary>
        /// <param name="commandBuffer">The command buffer to add the barriers to.</param>
        /// <exception cref="RuntimeException">Thrown, if any of the contained barriers is a image barrier that targets a sub-resource range that does not share the same <see cref="ImageLayout" /> in all sub-resources.</exception>
        inline void execute(const DirectX12CommandBuffer& commandBuffer) const noexcept;
    };

    /// <summary>
    /// Implements a DirectX 12 <see cref="IShaderModule" />.
    /// </summary>
    /// <seealso cref="DirectX12ShaderProgram" />
    /// <seealso href="https://github.com/crud89/LiteFX/wiki/Shader-Development" />
    class LITEFX_DIRECTX12_API DirectX12ShaderModule final : public IShaderModule, public ComResource<IDxcBlob> {
        LITEFX_IMPLEMENTATION(DirectX12ShaderModuleImpl);

    public:
        /// <summary>
        /// Initializes a new DirectX 12 shader module.
        /// </summary>
        /// <param name="device">The parent device, this shader module has been created from.</param>
        /// <param name="type">The shader stage, this module is used in.</param>
        /// <param name="fileName">The file name of the module source.</param>
        /// <param name="entryPoint">The name of the module entry point.</param>
        explicit DirectX12ShaderModule(const DirectX12Device& device, ShaderStage type, const String& fileName, const String& entryPoint = "main");

        /// <summary>
        /// Initializes a new DirectX 12 shader module.
        /// </summary>
        /// <param name="device">The parent device, this shader module has been created from.</param>
        /// <param name="type">The shader stage, this module is used in.</param>
        /// <param name="stream">The file stream to read the shader module from.</param>
        /// <param name="name">The file name of the module source.</param>
        /// <param name="entryPoint">The name of the module entry point.</param>
        explicit DirectX12ShaderModule(const DirectX12Device& device, ShaderStage type, std::istream& stream, const String& name, const String& entryPoint = "main");
        DirectX12ShaderModule(const DirectX12ShaderModule&) noexcept = delete;
        DirectX12ShaderModule(DirectX12ShaderModule&&) noexcept = delete;
        virtual ~DirectX12ShaderModule() noexcept;

        // IShaderModule interface.
    public:
        /// <inheritdoc />
        const String& fileName() const noexcept override;

        /// <inheritdoc />
        const String& entryPoint() const noexcept override;

        /// <inheritdoc />
        ShaderStage type() const noexcept override;
    };

    /// <summary>
    /// Implements a DirectX 12 <see cref="ShaderProgram" />.
    /// </summary>
    /// <seealso cref="DirectX12ShaderProgramBuilder" />
    /// <seealso href="https://github.com/crud89/LiteFX/wiki/Shader-Development" />
    class LITEFX_DIRECTX12_API DirectX12ShaderProgram final : public ShaderProgram<DirectX12ShaderModule> {
        LITEFX_IMPLEMENTATION(DirectX12ShaderProgramImpl);
        LITEFX_BUILDER(DirectX12ShaderProgramBuilder);

    public:
        /// <summary>
        /// Initializes a new DirectX 12 shader program.
        /// </summary>
        /// <param name="device">The parent device of the shader program.</param>
        /// <param name="modules">The shader modules used by the shader program.</param>
        explicit DirectX12ShaderProgram(const DirectX12Device& device, Enumerable<UniquePtr<DirectX12ShaderModule>>&& modules) noexcept;
        DirectX12ShaderProgram(DirectX12ShaderProgram&&) noexcept = delete;
        DirectX12ShaderProgram(const DirectX12ShaderProgram&) noexcept = delete;
        virtual ~DirectX12ShaderProgram() noexcept;

    private:
        /// <summary>
        /// Initializes a new DirectX 12 shader program.
        /// </summary>
        /// <param name="device">The parent device of the shader program.</param>
        explicit DirectX12ShaderProgram(const DirectX12Device& device) noexcept;

    public:
        /// <inheritdoc />
        Enumerable<const DirectX12ShaderModule*> modules() const noexcept override;

        /// <inheritdoc />
        virtual SharedPtr<DirectX12PipelineLayout> reflectPipelineLayout() const;

    private:
        SharedPtr<IPipelineLayout> parsePipelineLayout() const override {
            return std::static_pointer_cast<IPipelineLayout>(this->reflectPipelineLayout());
        }

    public:
        /// <summary>
        /// Suppresses the warning that is issued, if no root signature is found on a shader module when calling <see cref="reflectPipelineLayout" />.
        /// </summary>
        /// <remarks>
        /// When a shader program is asked to build a pipeline layout, it first checks if a root signature is provided within the shader bytecode. If no root signature could 
        /// be found, it falls back to using plain reflection to extract the descriptor sets. This has the drawback, that some features are not or only partially supported.
        /// Most notably, it is not possible to reflect a pipeline layout that uses push constants this way. To ensure that you are not missing the root signature by accident,
        /// the engine warns you when it encounters this situation. However, if you are only using plain descriptor sets, this can result in noise warnings that clutter the 
        /// log. You can call this function to disable the warnings explicitly.
        /// </remarks>
        /// <param name="disableWarning"><c>true</c> to stop issuing the warning or <c>false</c> to continue.</param>
        /// <seealso cref="reflectPipelineLayout" />
        static void suppressMissingRootSignatureWarning(bool disableWarning = true) noexcept;
    };

    /// <summary>
    /// Implements a DirectX 12 <see cref="DescriptorSet" />.
    /// </summary>
    /// <seealso cref="DirectX12DescriptorSetLayout" />
    class LITEFX_DIRECTX12_API DirectX12DescriptorSet final : public DescriptorSet<IDirectX12Buffer, IDirectX12Image, IDirectX12Sampler> {
        LITEFX_IMPLEMENTATION(DirectX12DescriptorSetImpl);

    public:
        using base_type = DescriptorSet<IDirectX12Buffer, IDirectX12Image, IDirectX12Sampler>;
        using base_type::update;
        using base_type::attach;

    public:
        /// <summary>
        /// Initializes a new descriptor set.
        /// </summary>
        /// <param name="layout">The parent descriptor set layout.</param>
        /// <param name="bufferHeap">A CPU-visible descriptor heap that contains all buffer descriptors of the descriptor set.</param>
        /// <param name="samplerHeap">A CPU-visible descriptor heap that contains all sampler descriptors of the descriptor set.</param>
        explicit DirectX12DescriptorSet(const DirectX12DescriptorSetLayout& layout, ComPtr<ID3D12DescriptorHeap>&& bufferHeap, ComPtr<ID3D12DescriptorHeap>&& samplerHeap);
        DirectX12DescriptorSet(DirectX12DescriptorSet&&) = delete;
        DirectX12DescriptorSet(const DirectX12DescriptorSet&) = delete;
        virtual ~DirectX12DescriptorSet() noexcept;

    public:
        /// <summary>
        /// Returns the parent descriptor set layout.
        /// </summary>
        /// <returns>The parent descriptor set layout.</returns>
        virtual const DirectX12DescriptorSetLayout& layout() const noexcept;

    public:
        /// <inheritdoc />
        void update(UInt32 binding, const IDirectX12Buffer& buffer, UInt32 bufferElement = 0, UInt32 elements = 0, UInt32 firstDescriptor = 0) const override;

        /// <inheritdoc />
        void update(UInt32 binding, const IDirectX12Image& texture, UInt32 descriptor = 0, UInt32 firstLevel = 0, UInt32 levels = 0, UInt32 firstLayer = 0, UInt32 layers = 0) const override;

        /// <inheritdoc />
        void update(UInt32 binding, const IDirectX12Sampler& sampler, UInt32 descriptor = 0) const override;

        /// <inheritdoc />
        void attach(UInt32 binding, const IDirectX12Image& image) const override;

    public:
        /// <summary>
        /// Returns the local (CPU-visible) heap that contains the buffer descriptors.
        /// </summary>
        /// <returns>The local (CPU-visible) heap that contains the buffer descriptors, or <c>nullptr</c>, if the descriptor set does not contain any buffers.</returns>
        virtual const ComPtr<ID3D12DescriptorHeap>& bufferHeap() const noexcept;

        /// <summary>
        /// Returns the offset of the buffer descriptors in the global descriptor heap.
        /// </summary>
        /// <returns>The offset of the buffer descriptors in the global descriptor heap.</returns>
        virtual UInt32 bufferOffset() const noexcept;

        /// <summary>
        /// Returns the local (CPU-visible) heap that contains the sampler descriptors.
        /// </summary>
        /// <returns>The local (CPU-visible) heap that contains the sampler descriptors, or <c>nullptr</c>, if the descriptor set does not contain any samplers.</returns>
        virtual const ComPtr<ID3D12DescriptorHeap>& samplerHeap() const noexcept;

        /// <summary>
        /// Returns the offset of the sampler descriptors in the global descriptor heap.
        /// </summary>
        /// <returns>The offset of the sampler descriptors in the global descriptor heap.</returns>
        virtual UInt32 samplerOffset() const noexcept;
    };

    /// <summary>
    /// Implements a DirectX 12 <see cref="IDescriptorLayout" />
    /// </summary>
    /// <seealso cref="IDirectX12Buffer" />
    /// <seealso cref="IDirectX12Image" />
    /// <seealso cref="IDirectX12Sampler" />
    /// <seealso cref="DirectX12DescriptorSet" />
    /// <seealso cref="DirectX12DescriptorSetLayout" />
    class LITEFX_DIRECTX12_API DirectX12DescriptorLayout final : public IDescriptorLayout {
        LITEFX_IMPLEMENTATION(DirectX12DescriptorLayoutImpl);

    public:
        /// <summary>
        /// Initializes a new DirectX 12 descriptor layout.
        /// </summary>
        /// <param name="type">The type of the descriptor.</param>
        /// <param name="binding">The binding point for the descriptor.</param>
        /// <param name="elementSize">The size of the descriptor.</param>
        /// <param name="elementSize">The number of descriptors in the descriptor array.</param>
        explicit DirectX12DescriptorLayout(DescriptorType type, UInt32 binding, size_t elementSize, UInt32 descriptors = 1);

        /// <summary>
        /// Initializes a new DirectX 12 descriptor layout for a static sampler.
        /// </summary>
        /// <param name="staticSampler">The static sampler to initialize the state with.</param>
        /// <param name="binding">The binding point for the descriptor.</param>
        explicit DirectX12DescriptorLayout(UniquePtr<IDirectX12Sampler>&& staticSampler, UInt32 binding);

        DirectX12DescriptorLayout(DirectX12DescriptorLayout&&) = delete;
        DirectX12DescriptorLayout(const DirectX12DescriptorLayout&) = delete;
        virtual ~DirectX12DescriptorLayout() noexcept;

        // IDescriptorLayout interface.
    public:
        /// <inheritdoc />
        DescriptorType descriptorType() const noexcept override;

        /// <inheritdoc />
        UInt32 descriptors() const noexcept override;

        /// <inheritdoc />
        const IDirectX12Sampler* staticSampler() const noexcept override;

        // IBufferLayout interface.
    public:
        /// <inheritdoc />
        size_t elementSize() const noexcept override;

        /// <inheritdoc />
        UInt32 binding() const noexcept override;

        /// <inheritdoc />
        BufferType type() const noexcept override;
    };

    /// <summary>
    /// Implements a DirectX 12 <see cref="DescriptorSetLayout" />.
    /// </summary>
    /// <seealso cref="DirectX12DescriptorSet" />
    /// <seealso cref="DirectX12PipelineDescriptorSetLayoutBuilder" />
    class LITEFX_DIRECTX12_API DirectX12DescriptorSetLayout final : public DescriptorSetLayout<DirectX12DescriptorLayout, DirectX12DescriptorSet> {
        LITEFX_IMPLEMENTATION(DirectX12DescriptorSetLayoutImpl);
        LITEFX_BUILDER(DirectX12DescriptorSetLayoutBuilder);
        friend class DirectX12PipelineLayout;

    public:
        using base_type = DescriptorSetLayout<DirectX12DescriptorLayout, DirectX12DescriptorSet>;
        using base_type::free;

    public:
        /// <summary>
        /// Initializes a DirectX 12 descriptor set layout.
        /// </summary>
        /// <param name="device">The device, the descriptor set layout is created on.</param>
        /// <param name="descriptorLayouts">The descriptor layouts of the descriptors within the descriptor set.</param>
        /// <param name="space">The space or set id of the descriptor set.</param>
        /// <param name="stages">The shader stages, the descriptor sets are bound to.</param>
        explicit DirectX12DescriptorSetLayout(const DirectX12Device& device, Enumerable<UniquePtr<DirectX12DescriptorLayout>>&& descriptorLayouts, UInt32 space, ShaderStage stages);
        DirectX12DescriptorSetLayout(DirectX12DescriptorSetLayout&&) = delete;
        DirectX12DescriptorSetLayout(const DirectX12DescriptorSetLayout&) = delete;
        virtual ~DirectX12DescriptorSetLayout() noexcept;

    private:
        /// <summary>
        /// Initializes a DirectX 12 descriptor set layout.
        /// </summary>
        /// <param name="device">The device, the descriptor set layout is created on.</param>
        explicit DirectX12DescriptorSetLayout(const DirectX12Device& device) noexcept;

    public:
        /// <summary>
        /// Returns the index of the descriptor set root parameter.
        /// </summary>
        /// <returns>The index of the descriptor set root parameter.</returns>
        virtual UInt32 rootParameterIndex() const noexcept;

        /// <summary>
        /// Returns the index of the first descriptor for a certain binding. The offset is relative to the heap for the descriptor (i.e. sampler for sampler descriptors and
        /// CBV/SRV/UAV for other descriptors).
        /// </summary>
        /// <param name="binding">The binding of the descriptor.</param>
        /// <returns>The index of the first descriptor for the binding.</returns>
        /// <exception cref="ArgumentOutOfRangeException">Thrown, if the descriptor set does not contain a descriptor bound to the binding point specified by <paramref name="binding"/>.</exception>
        virtual UInt32 descriptorOffsetForBinding(UInt32 binding) const;

        /// <summary>
        /// Returns the parent device.
        /// </summary>
        /// <returns>A reference of the parent device.</returns>
        virtual const DirectX12Device& device() const noexcept;

    protected:
        /// <summary>
        /// Returns a reference of the index of the descriptor set root parameter.
        /// </summary>
        /// <returns>A reference of the index of the descriptor set root parameter.</returns>
        virtual UInt32& rootParameterIndex() noexcept;

        /// <summary>
        /// Returns <c>true</c>, if the descriptor set contains an (unbounded) runtime array.
        /// </summary>
        /// <remarks>
        /// A descriptor set is a runtime array, if it contains exactly one descriptor, which is an unbounded array, i.e. which has a descriptor count of `-1` (or `0xFFFFFFFF`).
        /// </remarks>
        /// <returns><c>true</c>, if the descriptor set contains an (unbounded) runtime array and <c>false</c> otherwise.</returns>
        virtual bool isRuntimeArray() const noexcept;

    public:
        /// <inheritdoc />
        Enumerable<const DirectX12DescriptorLayout*> descriptors() const noexcept override;

        /// <inheritdoc />
        const DirectX12DescriptorLayout& descriptor(UInt32 binding) const override;

        /// <inheritdoc />
        UInt32 space() const noexcept override;

        /// <inheritdoc />
        ShaderStage shaderStages() const noexcept override;

        /// <inheritdoc />
        UInt32 uniforms() const noexcept override;

        /// <inheritdoc />
        UInt32 storages() const noexcept override;

        /// <inheritdoc />
        UInt32 images() const noexcept override;

        /// <inheritdoc />
        UInt32 buffers() const noexcept override;

        /// <inheritdoc />
        UInt32 samplers() const noexcept override;

        /// <inheritdoc />
        UInt32 staticSamplers() const noexcept override;

        /// <inheritdoc />
        UInt32 inputAttachments() const noexcept override;

    public:
        /// <inheritdoc />
        UniquePtr<DirectX12DescriptorSet> allocate(const Enumerable<DescriptorBinding>& bindings = { }) const override;

        /// <inheritdoc />
        UniquePtr<DirectX12DescriptorSet> allocate(UInt32 descriptors, const Enumerable<DescriptorBinding>& bindings = { }) const override;

        /// <inheritdoc />
        Enumerable<UniquePtr<DirectX12DescriptorSet>> allocateMultiple(UInt32 descriptorSets, const Enumerable<Enumerable<DescriptorBinding>>& bindings = { }) const override;

        /// <inheritdoc />
        Enumerable<UniquePtr<DirectX12DescriptorSet>> allocateMultiple(UInt32 descriptorSets, std::function<Enumerable<DescriptorBinding>(UInt32)> bindingFactory) const override;

        /// <inheritdoc />
        Enumerable<UniquePtr<DirectX12DescriptorSet>> allocateMultiple(UInt32 descriptorSets, UInt32 descriptors, const Enumerable<Enumerable<DescriptorBinding>>& bindings = { }) const override;

        /// <inheritdoc />
        Enumerable<UniquePtr<DirectX12DescriptorSet>> allocateMultiple(UInt32 descriptorSets, UInt32 descriptors, std::function<Enumerable<DescriptorBinding>(UInt32)> bindingFactory) const override;

        /// <inheritdoc />
        void free(const DirectX12DescriptorSet& descriptorSet) const noexcept override;
    };

    /// <summary>
    /// Implements the DirectX 12 <see cref="IPushConstantsRange" />.
    /// </summary>
    /// <seealso cref="DirectX12PushConstantsLayout" />
    class LITEFX_DIRECTX12_API DirectX12PushConstantsRange final : public IPushConstantsRange {
        LITEFX_IMPLEMENTATION(DirectX12PushConstantsRangeImpl);
        friend class DirectX12PipelineLayout;

    public:
        /// <summary>
        /// Initializes a new push constants range.
        /// </summary>
        /// <param name="shaderStages">The shader stages, that access the push constants from the range.</param>
        /// <param name="offset">The offset relative to the parent push constants backing memory that marks the beginning of the range.</param>
        /// <param name="size">The size of the push constants range.</param>
        /// <param name="space">The space from which the push constants of the range will be accessible in the shader.</param>
        /// <param name="binding">The register from which the push constants of the range will be accessible in the shader.</param>
        explicit DirectX12PushConstantsRange(ShaderStage shaderStages, UInt32 offset, UInt32 size, UInt32 space, UInt32 binding);
        DirectX12PushConstantsRange(const DirectX12PushConstantsRange&) = delete;
        DirectX12PushConstantsRange(DirectX12PushConstantsRange&&) = delete;
        virtual ~DirectX12PushConstantsRange() noexcept;

    public:
        /// <inheritdoc />
        UInt32 space() const noexcept override;

        /// <inheritdoc />
        UInt32 binding() const noexcept override;

        /// <inheritdoc />
        UInt32 offset() const noexcept override;

        /// <inheritdoc />
        UInt32 size() const noexcept override;

        /// <inheritdoc />
        ShaderStage stage() const noexcept override;

    public:
        /// <summary>
        /// Returns the index of the root parameter, the range is bound to.
        /// </summary>
        /// <returns>The index of the root parameter, the range is bound to.</returns>
        virtual UInt32 rootParameterIndex() const noexcept;

    protected:
        /// <summary>
        /// Returns a reference of the index of the root parameter, the range is bound to.
        /// </summary>
        /// <returns>A reference of the index of the root parameter, the range is bound to.</returns>
        virtual UInt32& rootParameterIndex() noexcept;
    };

    /// <summary>
    /// Implements the DirectX 12 <see cref="PushConstantsLayout" />.
    /// </summary>
    /// <remarks>
    /// In DirectX 12, push constants map to root constants. Those are 32 bit values that are directly stored on the root signature. Thus, push constants can bloat your root 
    /// signature, since all the required memory is directly reserved on it. The way they are implemented is, that each range gets directly written in 4 byte chunks into the
    /// command buffer. Thus, overlapping is not directly supported (as opposed to Vulkan). If you have overlapping push constants ranges, the overlap will be duplicated in
    /// the root signature.
    /// </remarks>
    /// <seealso cref="DirectX12PushConstantsRange" />
    /// <seealso cref="DirectX12PipelinePushConstantsLayoutBuilder" />
    class LITEFX_DIRECTX12_API DirectX12PushConstantsLayout final : public PushConstantsLayout<DirectX12PushConstantsRange> {
        LITEFX_IMPLEMENTATION(DirectX12PushConstantsLayoutImpl);
        LITEFX_BUILDER(DirectX12PushConstantsLayoutBuilder);
        friend class DirectX12PipelineLayout;

    public:
        /// <summary>
        /// Initializes a new push constants layout.
        /// </summary>
        /// <param name="ranges">The ranges contained by the layout.</param>
        /// <param name="size">The overall size (in bytes) of the push constants backing memory.</param>
        explicit DirectX12PushConstantsLayout(Enumerable<UniquePtr<DirectX12PushConstantsRange>>&& ranges, UInt32 size);
        DirectX12PushConstantsLayout(const DirectX12PushConstantsLayout&) = delete;
        DirectX12PushConstantsLayout(DirectX12PushConstantsLayout&&) = delete;
        virtual ~DirectX12PushConstantsLayout() noexcept;

    private:
        /// <summary>
        /// Initializes a new push constants layout.
        /// </summary>
        /// <param name="size">The overall size (in bytes) of the push constants backing memory.</param>
        explicit DirectX12PushConstantsLayout(UInt32 size);

    public:
        /// <inheritdoc />
        UInt32 size() const noexcept override;

        /// <inheritdoc />
        const DirectX12PushConstantsRange& range(ShaderStage stage) const override;

        /// <inheritdoc />
        Enumerable<const DirectX12PushConstantsRange*> ranges() const noexcept override;

    protected:
        /// <summary>
        /// Returns an array of pointers to the push constant ranges of the layout.
        /// </summary>
        /// <returns>An array of pointers to the push constant ranges of the layout.</returns>
        virtual Enumerable<DirectX12PushConstantsRange*> ranges() noexcept;
    };

    /// <summary>
    /// Implements a DirectX 12 <see cref="PipelineLayout" />.
    /// </summary>
    /// <seealso cref="DirectX12PipelineLayoutBuilder" />
    class LITEFX_DIRECTX12_API DirectX12PipelineLayout final : public PipelineLayout<DirectX12DescriptorSetLayout, DirectX12PushConstantsLayout>, public ComResource<ID3D12RootSignature> {
        LITEFX_IMPLEMENTATION(DirectX12PipelineLayoutImpl);
        LITEFX_BUILDER(DirectX12PipelineLayoutBuilder);

    public:
        /// <summary>
        /// Initializes a new DirectX 12 render pipeline layout.
        /// </summary>
        /// <param name="device">The parent device, the layout is created from.</param>
        /// <param name="descriptorSetLayouts">The descriptor set layouts used by the pipeline.</param>
        /// <param name="pushConstantsLayout">The push constants layout used by the pipeline.</param>
        explicit DirectX12PipelineLayout(const DirectX12Device& device, Enumerable<UniquePtr<DirectX12DescriptorSetLayout>>&& descriptorSetLayouts, UniquePtr<DirectX12PushConstantsLayout>&& pushConstantsLayout);
        DirectX12PipelineLayout(DirectX12PipelineLayout&&) noexcept = delete;
        DirectX12PipelineLayout(const DirectX12PipelineLayout&) noexcept = delete;
        virtual ~DirectX12PipelineLayout() noexcept;

    private:
        /// <summary>
        /// Initializes a new DirectX 12 render pipeline layout.
        /// </summary>
        /// <param name="device">The parent device, the layout is created from.</param>
        explicit DirectX12PipelineLayout(const DirectX12Device& device) noexcept;

    public:
        /// <summary>
        /// Returns a reference to the device that provides this layout.
        /// </summary>
        /// <returns>A reference to the layouts parent device.</returns>
        virtual const DirectX12Device& device() const noexcept;

        // PipelineLayout interface.
    public:
        /// <inheritdoc />
        const DirectX12DescriptorSetLayout& descriptorSet(UInt32 space) const override;

        /// <inheritdoc />
        Enumerable<const DirectX12DescriptorSetLayout*> descriptorSets() const noexcept override;

        /// <inheritdoc />
        const DirectX12PushConstantsLayout* pushConstants() const noexcept override;
    };

    /// <summary>
    /// Implements the DirectX 12 input assembler state.
    /// </summary>
    /// <seealso cref="DirectX12InputAssemblerBuilder" />
    class LITEFX_DIRECTX12_API DirectX12InputAssembler final : public InputAssembler<DirectX12VertexBufferLayout, DirectX12IndexBufferLayout> {
        LITEFX_IMPLEMENTATION(DirectX12InputAssemblerImpl);
        LITEFX_BUILDER(DirectX12InputAssemblerBuilder);

    public:
        /// <summary>
        /// Initializes a new DirectX 12 input assembler state.
        /// </summary>
        /// <param name="vertexBufferLayouts">The vertex buffer layouts supported by the input assembler state. Each layout must have a unique binding.</param>
        /// <param name="indexBufferLayout">The index buffer layout.</param>
        /// <param name="primitiveTopology">The primitive topology.</param>
        explicit DirectX12InputAssembler(Enumerable<UniquePtr<DirectX12VertexBufferLayout>>&& vertexBufferLayouts, UniquePtr<DirectX12IndexBufferLayout>&& indexBufferLayout, PrimitiveTopology primitiveTopology = PrimitiveTopology::TriangleList);
        DirectX12InputAssembler(DirectX12InputAssembler&&) noexcept = delete;
        DirectX12InputAssembler(const DirectX12InputAssembler&) noexcept = delete;
        virtual ~DirectX12InputAssembler() noexcept;

    private:
        /// <summary>
        /// Initializes a new DirectX 12 input assembler state.
        /// </summary>
        explicit DirectX12InputAssembler() noexcept;

    public:
        /// <inheritdoc />
        Enumerable<const DirectX12VertexBufferLayout*> vertexBufferLayouts() const noexcept override;

        /// <inheritdoc />
        const DirectX12VertexBufferLayout& vertexBufferLayout(UInt32 binding) const override;

        /// <inheritdoc />
        const DirectX12IndexBufferLayout& indexBufferLayout() const override;

        /// <inheritdoc />
        PrimitiveTopology topology() const noexcept override;
    };

    /// <summary>
    /// Implements a DirectX 12 <see cref="IRasterizer" />.
    /// </summary>
    /// <seealso cref="DirectX12RasterizerBuilder" />
    class LITEFX_DIRECTX12_API DirectX12Rasterizer final : public Rasterizer {
        LITEFX_BUILDER(DirectX12RasterizerBuilder);

    public:
        /// <summary>
        /// Initializes a new DirectX 12 rasterizer state.
        /// </summary>
        /// <param name="polygonMode">The polygon mode used by the pipeline.</param>
        /// <param name="cullMode">The cull mode used by the pipeline.</param>
        /// <param name="cullOrder">The cull order used by the pipeline.</param>
        /// <param name="lineWidth">The line width used by the pipeline.</param>
        /// <param name="depthStencilState">The rasterizer depth/stencil state.</param>
        explicit DirectX12Rasterizer(PolygonMode polygonMode, CullMode cullMode, CullOrder cullOrder, Float lineWidth = 1.f, const DepthStencilState& depthStencilState = {}) noexcept;
        DirectX12Rasterizer(DirectX12Rasterizer&&) noexcept = delete;
        DirectX12Rasterizer(const DirectX12Rasterizer&) noexcept = delete;
        virtual ~DirectX12Rasterizer() noexcept;

    private:
        /// <summary>
        /// Initializes a new DirectX 12 rasterizer state.
        /// </summary>
        explicit DirectX12Rasterizer() noexcept;
    };

    /// <summary>
    /// Defines the base class for DirectX 12 pipeline state objects.
    /// </summary>
    /// <seealso cref="DirectX12RenderPipeline" />
    /// <seealso cref="DirectX12ComputePipeline" />
    class LITEFX_DIRECTX12_API DirectX12PipelineState : public virtual Pipeline<DirectX12PipelineLayout, DirectX12ShaderProgram>, public ComResource<ID3D12PipelineState> {
    public:
        using ComResource<ID3D12PipelineState>::ComResource;
        virtual ~DirectX12PipelineState() noexcept = default;

    public:
        /// <summary>
        /// Sets the current pipeline state on the <paramref name="commandBuffer" />.
        /// </summary>
        /// <param name="commandBuffer">The command buffer to set the current pipeline state on.</param>
        virtual void use(const DirectX12CommandBuffer& commandBuffer) const noexcept = 0;
    };

    /// <summary>
    /// Records commands for a <see cref="DirectX12CommandQueue" />
    /// </summary>
    /// <seealso cref="DirectX12CommandQueue" />
    class LITEFX_DIRECTX12_API DirectX12CommandBuffer final : public CommandBuffer<DirectX12CommandBuffer, IDirectX12Buffer, IDirectX12VertexBuffer, IDirectX12IndexBuffer, IDirectX12Image, DirectX12Barrier, DirectX12PipelineState>, public ComResource<ID3D12GraphicsCommandList7>, public std::enable_shared_from_this<DirectX12CommandBuffer> {
        LITEFX_IMPLEMENTATION(DirectX12CommandBufferImpl);

    public:
        using base_type = CommandBuffer<DirectX12CommandBuffer, IDirectX12Buffer, IDirectX12VertexBuffer, IDirectX12IndexBuffer, IDirectX12Image, DirectX12Barrier, DirectX12PipelineState>;
        using base_type::dispatch;
        using base_type::draw;
        using base_type::drawIndexed;
        using base_type::barrier;
        using base_type::transfer;
        using base_type::generateMipMaps;
        using base_type::bind;
        using base_type::use;
        using base_type::pushConstants;

    private:
        /// <summary>
        /// Initializes the command buffer from a command queue.
        /// </summary>
        /// <param name="queue">The parent command queue, the buffer gets submitted to.</param>
        /// <param name="begin">If set to <c>true</c>, the command buffer automatically starts recording by calling <see cref="begin" />.</param>
        /// <param name="primary"><c>true</c>, if the command buffer is a primary command buffer.</param>
        explicit DirectX12CommandBuffer(const DirectX12Queue& queue, bool begin = false, bool primary = true);

    public:
        DirectX12CommandBuffer(const DirectX12CommandBuffer&) = delete;
        DirectX12CommandBuffer(DirectX12CommandBuffer&&) = delete;
        virtual ~DirectX12CommandBuffer() noexcept;

    public:
        /// <summary>
        /// Initializes the command buffer from a command queue.
        /// </summary>
        /// <param name="queue">The parent command queue, the buffer gets submitted to.</param>
        /// <param name="begin">If set to <c>true</c>, the command buffer automatically starts recording by calling <see cref="begin" />.</param>
        /// <param name="primary"><c>true</c>, if the command buffer is a primary command buffer.</param>
        static inline SharedPtr<DirectX12CommandBuffer> create(const DirectX12Queue& queue, bool begin = false, bool primary = true) {
            return SharedPtr<DirectX12CommandBuffer>(new DirectX12CommandBuffer(queue, begin, primary));
        }

        // CommandBuffer interface.
    public:
        /// <inheritdoc />
        void begin() const override;

        /// <inheritdoc />
        void end() const override;

        /// <inheritdoc />
        bool isSecondary() const noexcept override;

        /// <inheritdoc />
        void setViewports(Span<const IViewport*> viewports) const noexcept override;

        /// <inheritdoc />
        void setViewports(const IViewport* viewport) const noexcept override;

        /// <inheritdoc />
        void setScissors(Span<const IScissor*> scissors) const noexcept override;

        /// <inheritdoc />
        void setScissors(const IScissor* scissor) const noexcept override;

        /// <inheritdoc />
        void setBlendFactors(const Vector4f& blendFactors) const noexcept override;

        /// <inheritdoc />
        void setStencilRef(UInt32 stencilRef) const noexcept override;

        /// <inheritdoc />
        UInt64 submit() const override;

        /// <inheritdoc />
        void generateMipMaps(IDirectX12Image& image) noexcept override;

        /// <inheritdoc />
        void barrier(const DirectX12Barrier& barrier) const noexcept override;

        /// <inheritdoc />
        void transfer(IDirectX12Buffer& source, IDirectX12Buffer& target, UInt32 sourceElement = 0, UInt32 targetElement = 0, UInt32 elements = 1) const override;

        /// <inheritdoc />
        void transfer(IDirectX12Buffer& source, IDirectX12Image& target, UInt32 sourceElement = 0, UInt32 firstSubresource = 0, UInt32 elements = 1) const override;

        /// <inheritdoc />
        void transfer(IDirectX12Image& source, IDirectX12Image& target, UInt32 sourceSubresource = 0, UInt32 targetSubresource = 0, UInt32 subresources = 1) const override;

        /// <inheritdoc />
        void transfer(IDirectX12Image& source, IDirectX12Buffer& target, UInt32 firstSubresource = 0, UInt32 targetElement = 0, UInt32 subresources = 1) const override;

        /// <inheritdoc />
        void transfer(SharedPtr<IDirectX12Buffer> source, IDirectX12Buffer& target, UInt32 sourceElement = 0, UInt32 targetElement = 0, UInt32 elements = 1) const override;

        /// <inheritdoc />
        void transfer(SharedPtr<IDirectX12Buffer> source, IDirectX12Image& target, UInt32 sourceElement = 0, UInt32 firstSubresource = 0, UInt32 elements = 1) const override;

        /// <inheritdoc />
        void transfer(SharedPtr<IDirectX12Image> source, IDirectX12Image& target, UInt32 sourceSubresource = 0, UInt32 targetSubresource = 0, UInt32 subresources = 1) const override;

        /// <inheritdoc />
        void transfer(SharedPtr<IDirectX12Image> source, IDirectX12Buffer& target, UInt32 firstSubresource = 0, UInt32 targetElement = 0, UInt32 subresources = 1) const override;

        /// <inheritdoc />
        void use(const DirectX12PipelineState& pipeline) const noexcept override;

        /// <inheritdoc />
        void bind(const DirectX12DescriptorSet& descriptorSet, const DirectX12PipelineState& pipeline) const noexcept override;

        /// <inheritdoc />
        void bind(const IDirectX12VertexBuffer& buffer) const noexcept override;

        /// <inheritdoc />
        void bind(const IDirectX12IndexBuffer& buffer) const noexcept override;

        /// <inheritdoc />
        void dispatch(const Vector3u& threadCount) const noexcept override;

        /// <inheritdoc />
        void draw(UInt32 vertices, UInt32 instances = 1, UInt32 firstVertex = 0, UInt32 firstInstance = 0) const noexcept override;

        /// <inheritdoc />
        void drawIndexed(UInt32 indices, UInt32 instances = 1, UInt32 firstIndex = 0, Int32 vertexOffset = 0, UInt32 firstInstance = 0) const noexcept override;
        
        /// <inheritdoc />
        void pushConstants(const DirectX12PushConstantsLayout& layout, const void* const memory) const noexcept override;

        /// <inheritdoc />
        void writeTimingEvent(SharedPtr<const TimingEvent> timingEvent) const override;

        /// <inheritdoc />
        void execute(SharedPtr<const DirectX12CommandBuffer> commandBuffer) const override;

        /// <inheritdoc />
        void execute(Enumerable<SharedPtr<const DirectX12CommandBuffer>> commandBuffers) const override;

    private:
        void releaseSharedState() const override;
    };

    /// <summary>
    /// Implements a DirectX 12 <see cref="RenderPipeline" />.
    /// </summary>
    /// <seealso cref="DirectX12ComputePipeline" />
    /// <seealso cref="DirectX12RenderPipelineBuilder" />
    class LITEFX_DIRECTX12_API DirectX12RenderPipeline final : public virtual DirectX12PipelineState, public RenderPipeline<DirectX12PipelineLayout, DirectX12ShaderProgram, DirectX12InputAssembler, DirectX12Rasterizer> {
        LITEFX_IMPLEMENTATION(DirectX12RenderPipelineImpl);
        LITEFX_BUILDER(DirectX12RenderPipelineBuilder);

    public:
        /// <summary>
        /// Initializes a new DirectX 12 render pipeline.
        /// </summary>
        /// <param name="renderPass">The parent render pass.</param>
        /// <param name="shaderProgram">The shader program used by the pipeline.</param>
        /// <param name="layout">The layout of the pipeline.</param>
        /// <param name="inputAssembler">The input assembler state of the pipeline.</param>
        /// <param name="rasterizer">The rasterizer state of the pipeline.</param>
        /// <param name="name">The optional name of the render pipeline.</param>
        /// <param name="enableAlphaToCoverage">Whether or not to enable Alpha-to-Coverage multi-sampling.</param>
        explicit DirectX12RenderPipeline(const DirectX12RenderPass& renderPass, SharedPtr<DirectX12PipelineLayout> layout, SharedPtr<DirectX12ShaderProgram> shaderProgram, SharedPtr<DirectX12InputAssembler> inputAssembler, SharedPtr<DirectX12Rasterizer> rasterizer, const bool enableAlphaToCoverage = false, const String& name = "");
        DirectX12RenderPipeline(DirectX12RenderPipeline&&) noexcept = delete;
        DirectX12RenderPipeline(const DirectX12RenderPipeline&) noexcept = delete;
        virtual ~DirectX12RenderPipeline() noexcept;

    private:
        /// <summary>
        /// Initializes a new DirectX 12 render pipeline.
        /// </summary>
        /// <param name="renderPass">The parent render pass.</param>
        /// <param name="name">The optional name of the render pipeline.</param>
        DirectX12RenderPipeline(const DirectX12RenderPass& renderPass, const String& name = "") noexcept;

        // Pipeline interface.
    public:
        /// <inheritdoc />
        SharedPtr<const DirectX12ShaderProgram> program() const noexcept override;

        /// <inheritdoc />
        SharedPtr<const DirectX12PipelineLayout> layout() const noexcept override;

        // RenderPipeline interface.
    public:
        /// <inheritdoc />
        SharedPtr<DirectX12InputAssembler> inputAssembler() const noexcept override;

        /// <inheritdoc />
        SharedPtr<DirectX12Rasterizer> rasterizer() const noexcept override;

        /// <inheritdoc />
        bool alphaToCoverage() const noexcept override;

        // DirectX12PipelineState interface.
    public:
        /// <inheritdoc />
        void use(const DirectX12CommandBuffer& commandBuffer) const noexcept override;
    };

    /// <summary>
    /// Implements a DirectX 12 <see cref="ComputePipeline" />.
    /// </summary>
    /// <seealso cref="DirectX12RenderPipeline" />
    /// <seealso cref="DirectX12ComputePipelineBuilder" />
    class LITEFX_DIRECTX12_API DirectX12ComputePipeline final : public virtual DirectX12PipelineState, public ComputePipeline<DirectX12PipelineLayout, DirectX12ShaderProgram> {
        LITEFX_IMPLEMENTATION(DirectX12ComputePipelineImpl);
        LITEFX_BUILDER(DirectX12ComputePipelineBuilder);

    public:
        /// <summary>
        /// Initializes a new DirectX 12 compute pipeline.
        /// </summary>
        /// <param name="device">The parent device.</param>
        /// <param name="layout">The layout of the pipeline.</param>
        /// <param name="shaderProgram">The shader program used by this pipeline.</param>
        /// <param name="name">The optional debug name of the compute pipeline.</param>
        explicit DirectX12ComputePipeline(const DirectX12Device& device, SharedPtr<DirectX12PipelineLayout> layout, SharedPtr<DirectX12ShaderProgram> shaderProgram, const String& name = "");
        DirectX12ComputePipeline(DirectX12ComputePipeline&&) noexcept = delete;
        DirectX12ComputePipeline(const DirectX12ComputePipeline&) noexcept = delete;
        virtual ~DirectX12ComputePipeline() noexcept;

    private:
        /// <summary>
        /// Initializes a new DirectX 12 compute pipeline.
        /// </summary>
        /// <param name="device">The parent device.</param>
        DirectX12ComputePipeline(const DirectX12Device& device) noexcept;

        // Pipeline interface.
    public:
        /// <inheritdoc />
        SharedPtr<const DirectX12ShaderProgram> program() const noexcept override;

        /// <inheritdoc />
        SharedPtr<const DirectX12PipelineLayout> layout() const noexcept override;

        // DirectX12PipelineState interface.
    public:
        void use(const DirectX12CommandBuffer& commandBuffer) const noexcept override;
    };

    /// <summary>
    /// Implements a DirectX 12 frame buffer.
    /// </summary>
    /// <seealso cref="DirectX12RenderPass" />
    class LITEFX_DIRECTX12_API DirectX12FrameBuffer final : public FrameBuffer<DirectX12CommandBuffer> {
        LITEFX_IMPLEMENTATION(DirectX12FrameBufferImpl);

    public:
        /// <summary>
        /// Initializes a DirectX 12 frame buffer.
        /// </summary>
        /// <param name="renderPass">The parent render pass of the frame buffer.</param>
        /// <param name="bufferIndex">The index of the frame buffer within the parent render pass.</param>
        /// <param name="renderArea">The initial size of the render area.</param>
        /// <param name="commandBuffers">The number of command buffers, the frame buffer stores.</param>
        DirectX12FrameBuffer(const DirectX12RenderPass& renderPass, UInt32 bufferIndex, const Size2d& renderArea, UInt32 commandBuffers = 1);
        DirectX12FrameBuffer(const DirectX12FrameBuffer&) noexcept = delete;
        DirectX12FrameBuffer(DirectX12FrameBuffer&&) noexcept = delete;
        virtual ~DirectX12FrameBuffer() noexcept;

        // DirectX 12 FrameBuffer
    public:
        /// <summary>
        /// Returns a pointer to the descriptor heap that allocates the render targets for this frame buffer.
        /// </summary>
        /// <returns>A pointer to the descriptor heap that allocates the render targets for this frame buffer.</returns>
        /// <seealso cref="depthStencilTargetHeap" />
        /// <seealso cref="renderTargetDescriptorSize" />
        virtual ID3D12DescriptorHeap* renderTargetHeap() const noexcept;

        /// <summary>
        /// Returns a pointer to the descriptor heap that allocates the depth/stencil views for this frame buffer.
        /// </summary>
        /// <remarks>
        /// Note that it is typically not supported to have more than one depth/stencil output view bound to a <see cref="RenderPass" />.
        /// </remarks>
        /// <returns>A pointer to the descriptor heap that allocates the depth/stencil views for this frame buffer.</returns>
        /// <seealso cref="renderTargetHeap" />
        /// <seealso cref="depthStencilDescriptorSize" />
        virtual ID3D12DescriptorHeap* depthStencilTargetHeap() const noexcept;

        /// <summary>
        /// Returns the size of a descriptor for a render target within the frame buffer.
        /// </summary>
        /// <returns>The size of a descriptor for a render target within the frame buffer.</returns>
        /// <seealso cref="renderTargetHeap" />
        virtual UInt32 renderTargetDescriptorSize() const noexcept;

        /// <summary>
        /// Returns the size of a descriptor for a depth/stencil view within the frame buffer.
        /// </summary>
        /// <returns>The size of a descriptor for a depth/stencil view within the frame buffer.</returns>
        /// <seealso cref="depthStencilTargetHeap" />
        virtual UInt32 depthStencilTargetDescriptorSize() const noexcept;

        /// <summary>
        /// Returns a reference of the last fence value for the frame buffer.
        /// </summary>
        /// <remarks>
        /// The frame buffer must only be re-used, if this fence is reached in the graphics queue.
        /// </remarks>
        /// <returns>A reference of the last fence value for the frame buffer.</returns>
        virtual UInt64& lastFence() const noexcept;

        // FrameBuffer interface.
    public:
        /// <inheritdoc />
        UInt32 bufferIndex() const noexcept override;

        /// <inheritdoc />
        const Size2d& size() const noexcept override;

        /// <inheritdoc />
        size_t getWidth() const noexcept override;

        /// <inheritdoc />
        size_t getHeight() const noexcept override;

        /// <inheritdoc />
        Enumerable<SharedPtr<const DirectX12CommandBuffer>> commandBuffers() const noexcept override;

        /// <inheritdoc />
        SharedPtr<const DirectX12CommandBuffer> commandBuffer(UInt32 index) const override;

        /// <inheritdoc />
        Enumerable<const IDirectX12Image*> images() const noexcept override;

        /// <inheritdoc />
        const IDirectX12Image& image(UInt32 location) const override;

    public:
        /// <inheritdoc />
        void resize(const Size2d& renderArea) override;
    };

    /// <summary>
    /// Implements a DirectX 12 render pass.
    /// </summary>
    /// <seealso cref="DirectX12RenderPassBuilder" />
    class LITEFX_DIRECTX12_API DirectX12RenderPass final : public RenderPass<DirectX12RenderPipeline, DirectX12Queue, DirectX12FrameBuffer, DirectX12InputAttachmentMapping> {
        LITEFX_IMPLEMENTATION(DirectX12RenderPassImpl);
        LITEFX_BUILDER(DirectX12RenderPassBuilder);

    public:
        using base_type = RenderPass<DirectX12RenderPipeline, DirectX12Queue, DirectX12FrameBuffer, DirectX12InputAttachmentMapping>;
        using base_type::updateAttachments;

    public:
        /// <summary>
        /// Creates and initializes a new DirectX 12 render pass instance that executes on the default graphics queue.
        /// </summary>
        /// <param name="device">The parent device instance.</param>
        /// <param name="commandBuffers">The number of command buffers in each frame buffer.</param>
        /// <param name="renderTargets">The render targets that are output by the render pass.</param>
        /// <param name="samples">The number of samples for the render targets in this render pass.</param>
        /// <param name="inputAttachments">The input attachments that are read by the render pass.</param>
        explicit DirectX12RenderPass(const DirectX12Device& device, Span<RenderTarget> renderTargets, UInt32 commandBuffers = 1, MultiSamplingLevel samples = MultiSamplingLevel::x1, Span<DirectX12InputAttachmentMapping> inputAttachments = { });

        /// <summary>
        /// Creates and initializes a new DirectX 12 render pass instance that executes on the default graphics queue.
        /// </summary>
        /// <param name="device">The parent device instance.</param>
        /// <param name="name">The name of the render pass state resource.</param>
        /// <param name="commandBuffers">The number of command buffers in each frame buffer.</param>
        /// <param name="renderTargets">The render targets that are output by the render pass.</param>
        /// <param name="samples">The number of samples for the render targets in this render pass.</param>
        /// <param name="inputAttachments">The input attachments that are read by the render pass.</param>
        explicit DirectX12RenderPass(const DirectX12Device& device, const String& name, Span<RenderTarget> renderTargets, UInt32 commandBuffers = 1, MultiSamplingLevel samples = MultiSamplingLevel::x1, Span<DirectX12InputAttachmentMapping> inputAttachments = { });
        
        /// <summary>
        /// Creates and initializes a new DirectX 12 render pass instance.
        /// </summary>
        /// <param name="device">The parent device instance.</param>
        /// <param name="queue">The command queue to execute the render pass on.</param>
        /// <param name="commandBuffers">The number of command buffers in each frame buffer.</param>
        /// <param name="renderTargets">The render targets that are output by the render pass.</param>
        /// <param name="samples">The number of samples for the render targets in this render pass.</param>
        /// <param name="inputAttachments">The input attachments that are read by the render pass.</param>
        explicit DirectX12RenderPass(const DirectX12Device& device, const DirectX12Queue& queue, Span<RenderTarget> renderTargets, UInt32 commandBuffers = 1, MultiSamplingLevel samples = MultiSamplingLevel::x1, Span<DirectX12InputAttachmentMapping> inputAttachments = { });

        /// <summary>
        /// Creates and initializes a new DirectX 12 render pass instance.
        /// </summary>
        /// <param name="device">The parent device instance.</param>
        /// <param name="name">The name of the render pass state resource.</param>
        /// <param name="queue">The command queue to execute the render pass on.</param>
        /// <param name="commandBuffers">The number of command buffers in each frame buffer.</param>
        /// <param name="renderTargets">The render targets that are output by the render pass.</param>
        /// <param name="samples">The number of samples for the render targets in this render pass.</param>
        /// <param name="inputAttachments">The input attachments that are read by the render pass.</param>
        explicit DirectX12RenderPass(const DirectX12Device& device, const String& name, const DirectX12Queue& queue, Span<RenderTarget> renderTargets, UInt32 commandBuffers = 1, MultiSamplingLevel samples = MultiSamplingLevel::x1, Span<DirectX12InputAttachmentMapping> inputAttachments = { });

        DirectX12RenderPass(const DirectX12RenderPass&) = delete;
        DirectX12RenderPass(DirectX12RenderPass&&) = delete;
        virtual ~DirectX12RenderPass() noexcept;

    private:
        /// <summary>
        /// Creates an uninitialized DirectX 12 render pass instance.
        /// </summary>
        /// <remarks>
        /// This constructor is called by the <see cref="DirectX12RenderPassBuilder" /> in order to create a render pass instance without initializing it. The instance 
        /// is only initialized after calling <see cref="DirectX12RenderPassBuilder::go" />.
        /// </remarks>
        /// <param name="device">The parent device of the render pass.</param>
        /// <param name="name">The name of the render pass state resource.</param>
        explicit DirectX12RenderPass(const DirectX12Device& device, const String& name = "") noexcept;

        // IInputAttachmentMappingSource interface.
    public:
        /// <inheritdoc />
        const DirectX12FrameBuffer& frameBuffer(UInt32 buffer) const override;

        // RenderPass interface.
    public:
        /// <summary>
        /// Returns a reference to the device that provides this queue.
        /// </summary>
        /// <returns>A reference to the queue's parent device.</returns>
        virtual const DirectX12Device& device() const noexcept;

        /// <inheritdoc />
        const DirectX12FrameBuffer& activeFrameBuffer() const override;

        /// <inheritdoc />
        const DirectX12Queue& commandQueue() const noexcept override;

        /// <inheritdoc />
        Enumerable<const DirectX12FrameBuffer*> frameBuffers() const noexcept override;

        /// <inheritdoc />
        Enumerable<const DirectX12RenderPipeline*> pipelines() const noexcept override;

        /// <inheritdoc />
        const RenderTarget& renderTarget(UInt32 location) const override;

        /// <inheritdoc />
        Span<const RenderTarget> renderTargets() const noexcept override;

        /// <inheritdoc />
        bool hasPresentTarget() const noexcept override;

        /// <inheritdoc />
        Span<const DirectX12InputAttachmentMapping> inputAttachments() const noexcept override;

        /// <inheritdoc />
        MultiSamplingLevel multiSamplingLevel() const noexcept override;

    public:
        /// <inheritdoc />
        void begin(UInt32 buffer) override;

        /// <inheritdoc />
        void end() const override;

        /// <inheritdoc />
        void resizeFrameBuffers(const Size2d& renderArea) override;

        /// <inheritdoc />
        void changeMultiSamplingLevel(MultiSamplingLevel samples) override;

        /// <inheritdoc />
        void updateAttachments(const DirectX12DescriptorSet& descriptorSet) const override;
    };

    /// <summary>
    /// Implements a <see cref="IInputAttachmentMapping" />.
    /// </summary>
    /// <seealso cref="DirectX12RenderPass" />
    /// <seealso cref="DirectX12RenderPassBuilder" />
    class LITEFX_DIRECTX12_API DirectX12InputAttachmentMapping final : public IInputAttachmentMapping<DirectX12RenderPass> {
        LITEFX_IMPLEMENTATION(DirectX12InputAttachmentMappingImpl);

    public:
        /// <summary>
        /// Creates a new DirectX 12 input attachment mapping.
        /// </summary>
        DirectX12InputAttachmentMapping() noexcept;

        /// <summary>
        /// Creates a new DirectX 12 input attachment mapping.
        /// </summary>
        /// <param name="renderPass">The render pass to fetch the input attachment from.</param>
        /// <param name="renderTarget">The render target of the <paramref name="renderPass"/> that is used for the input attachment.</param>
        /// <param name="location">The location to bind the input attachment to.</param>
        DirectX12InputAttachmentMapping(const DirectX12RenderPass& renderPass, const RenderTarget& renderTarget, UInt32 location);

        /// <summary>
        /// Copies another input attachment mapping.
        /// </summary>
        DirectX12InputAttachmentMapping(const DirectX12InputAttachmentMapping&) noexcept;

        /// <summary>
        /// Takes over another input attachment mapping.
        /// </summary>
        DirectX12InputAttachmentMapping(DirectX12InputAttachmentMapping&&) noexcept;

        virtual ~DirectX12InputAttachmentMapping() noexcept;

    public:
        /// <summary>
        /// Copies another input attachment mapping.
        /// </summary>
        inline DirectX12InputAttachmentMapping& operator=(const DirectX12InputAttachmentMapping&) noexcept;

        /// <summary>
        /// Takes over another input attachment mapping.
        /// </summary>
        inline DirectX12InputAttachmentMapping& operator=(DirectX12InputAttachmentMapping&&) noexcept;

    public:
        /// <inheritdoc />
        const DirectX12RenderPass* inputAttachmentSource() const noexcept override;

        /// <inheritdoc />
        const RenderTarget& renderTarget() const noexcept override;

        /// <inheritdoc />
        UInt32 location() const noexcept override;
    };

    /// <summary>
    /// Implements a DirectX 12 swap chain.
    /// </summary>
    class LITEFX_DIRECTX12_API DirectX12SwapChain final : public SwapChain<IDirectX12Image, DirectX12FrameBuffer>, public ComResource<IDXGISwapChain4> {
        LITEFX_IMPLEMENTATION(DirectX12SwapChainImpl);
        friend class DirectX12RenderPass;

    public:
        using base_type = SwapChain<IDirectX12Image, DirectX12FrameBuffer>;
        using base_type::present;

    public:
        /// <summary>
        /// Initializes a DirectX 12 swap chain.
        /// </summary>
        /// <param name="device">The device that owns the swap chain.</param>
        /// <param name="format">The initial surface format.</param>
        /// <param name="renderArea">The initial size of the render area.</param>
        /// <param name="buffers">The initial number of buffers.</param>
        explicit DirectX12SwapChain(const DirectX12Device& device, Format surfaceFormat = Format::B8G8R8A8_SRGB, const Size2d& renderArea = { 800, 600 }, UInt32 buffers = 3);
        DirectX12SwapChain(const DirectX12SwapChain&) = delete;
        DirectX12SwapChain(DirectX12SwapChain&&) = delete;
        virtual ~DirectX12SwapChain() noexcept;

        // DirectX 12 swap chain.
    public:
        /// <summary>
        /// Returns <c>true</c>, if the adapter supports variable refresh rates (i.e. tearing is allowed).
        /// </summary>
        /// <returns><c>true</c>, if the adapter supports variable refresh rates (i.e. tearing is allowed).</returns>
        virtual bool supportsVariableRefreshRate() const noexcept;

        /// <summary>
        /// Returns the query heap for the current frame.
        /// </summary>
        /// <returns>A pointer to the query heap for the current frame.</returns>
        virtual ID3D12QueryHeap* timestampQueryHeap() const noexcept;

        // SwapChain interface.
    public:
        /// <inheritdoc />
        Enumerable<SharedPtr<TimingEvent>> timingEvents() const noexcept override;

        /// <inheritdoc />
        SharedPtr<TimingEvent> timingEvent(UInt32 queryId) const override;

        /// <inheritdoc />
        UInt64 readTimingEvent(SharedPtr<const TimingEvent> timingEvent) const override;

        /// <inheritdoc />
        UInt32 resolveQueryId(SharedPtr<const TimingEvent> timingEvent) const override;

        /// <inheritdoc />
        Format surfaceFormat() const noexcept override;

        /// <inheritdoc />
        UInt32 buffers() const noexcept override;

        /// <inheritdoc />
        const Size2d& renderArea() const noexcept override;

        /// <inheritdoc />
        const IDirectX12Image* image(UInt32 backBuffer) const override;

        /// <inheritdoc />
        Enumerable<const IDirectX12Image*> images() const noexcept override;

        /// <inheritdoc />
        void present(const DirectX12FrameBuffer& frameBuffer) const override;

    public:
        /// <inheritdoc />
        Enumerable<Format> getSurfaceFormats() const noexcept override;

        /// <inheritdoc />
        void addTimingEvent(SharedPtr<TimingEvent> timingEvent) override;

        /// <inheritdoc />
        void reset(Format surfaceFormat, const Size2d& renderArea, UInt32 buffers) override;

        /// <inheritdoc />
        [[nodiscard]] UInt32 swapBackBuffer() const override;

    private:
        void resolveQueryHeaps(const DirectX12CommandBuffer& commandBuffer) const noexcept;
    };

    /// <summary>
    /// Implements a DirectX 12 command queue.
    /// </summary>
    /// <seealso cref="DirectX12CommandBuffer" />
    class LITEFX_DIRECTX12_API DirectX12Queue final : public CommandQueue<DirectX12CommandBuffer>, public ComResource<ID3D12CommandQueue> {
        LITEFX_IMPLEMENTATION(DirectX12QueueImpl);

    public:
        using base_type = CommandQueue<DirectX12CommandBuffer>;
        using base_type::submit;

    public:
        /// <summary>
        /// Initializes the DirectX 12 command queue.
        /// </summary>
        /// <param name="device">The device, commands get send to.</param>
        /// <param name="type">The type of the command queue.</param>
        /// <param name="priority">The priority, of which commands are issued on the device.</param>
        explicit DirectX12Queue(const DirectX12Device& device, QueueType type, QueuePriority priority);
        DirectX12Queue(const DirectX12Queue&) = delete;
        DirectX12Queue(DirectX12Queue&&) = delete;
        virtual ~DirectX12Queue() noexcept;

        // DirectX12CommandQueue interface.
    public:
        /// <summary>
        /// Returns a reference to the device that provides this queue.
        /// </summary>
        /// <returns>A reference to the queue's parent device.</returns>
        virtual const DirectX12Device& device() const noexcept;

        // CommandQueue interface.
    public:
        /// <inheritdoc />
        QueuePriority priority() const noexcept override;

        /// <inheritdoc />
        QueueType type() const noexcept override;
=======
	using namespace LiteFX::Math;
	using namespace LiteFX::Rendering;

	/// <summary>
	/// Implements a DirectX 12 vertex buffer layout.
	/// </summary>
	/// <seealso cref="DirectX12VertexBuffer" />
	/// <seealso cref="DirectX12IndexBuffer" />
	/// <seealso cref="DirectX12VertexBufferLayoutBuilder" />
	class LITEFX_DIRECTX12_API DirectX12VertexBufferLayout final : public IVertexBufferLayout {
		LITEFX_IMPLEMENTATION(DirectX12VertexBufferLayoutImpl);
		LITEFX_BUILDER(DirectX12VertexBufferLayoutBuilder);

	public:
		/// <summary>
		/// Initializes a new vertex buffer layout.
		/// </summary>
		/// <param name="vertexSize">The size of a single vertex.</param>
		/// <param name="binding">The binding point of the vertex buffers using this layout.</param>
		explicit DirectX12VertexBufferLayout(size_t vertexSize, UInt32 binding = 0);
		DirectX12VertexBufferLayout(DirectX12VertexBufferLayout&&) = delete;
		DirectX12VertexBufferLayout(const DirectX12VertexBufferLayout&) = delete;
		virtual ~DirectX12VertexBufferLayout() noexcept;

		// IVertexBufferLayout interface.
	public:
		/// <inheritdoc />
		Enumerable<const BufferAttribute*> attributes() const noexcept override;

		// IBufferLayout interface.
	public:
		/// <inheritdoc />
		size_t elementSize() const noexcept override;

		/// <inheritdoc />
		UInt32 binding() const noexcept override;

		/// <inheritdoc />
		BufferType type() const noexcept override;
	};

	/// <summary>
	/// Implements a DirectX 12 index buffer layout.
	/// </summary>
	/// <seealso cref="DirectX12IndexBuffer" />
	/// <seealso cref="DirectX12VertexBufferLayout" />
	class LITEFX_DIRECTX12_API DirectX12IndexBufferLayout final : public IIndexBufferLayout {
		LITEFX_IMPLEMENTATION(DirectX12IndexBufferLayoutImpl);

	public:
		/// <summary>
		/// Initializes a new index buffer layout
		/// </summary>
		/// <param name="type">The type of the indices within the index buffer.</param>
		explicit DirectX12IndexBufferLayout(IndexType type);
		DirectX12IndexBufferLayout(DirectX12IndexBufferLayout&&) = delete;
		DirectX12IndexBufferLayout(const DirectX12IndexBufferLayout&) = delete;
		virtual ~DirectX12IndexBufferLayout() noexcept;

		// IIndexBufferLayout interface.
	public:
		/// <inheritdoc />
		IndexType indexType() const noexcept override;

		// IBufferLayout interface.
	public:
		/// <inheritdoc />
		size_t elementSize() const noexcept override;

		/// <inheritdoc />
		UInt32 binding() const noexcept override;

		/// <inheritdoc />
		BufferType type() const noexcept override;
	};

	/// <summary>
	/// Represents the base interface for a DirectX 12 buffer implementation.
	/// </summary>
	/// <seealso cref="DirectX12DescriptorSet" />
	/// <seealso cref="IDirectX12Image" />
	/// <seealso cref="IDirectX12VertexBuffer" />
	/// <seealso cref="IDirectX12IndexBuffer" />
	class LITEFX_DIRECTX12_API IDirectX12Buffer : public virtual IBuffer, public virtual IResource<ComPtr<ID3D12Resource>> {
	public:
		virtual ~IDirectX12Buffer() noexcept = default;
	};

	/// <summary>
	/// Represents a DirectX 12 vertex buffer.
	/// </summary>
	/// <seealso cref="DirectX12VertexBufferLayout" />
	/// <seealso cref="IDirectX12Buffer" />
	class LITEFX_DIRECTX12_API IDirectX12VertexBuffer : public virtual VertexBuffer<DirectX12VertexBufferLayout>, public virtual IDirectX12Buffer {
	public:
		virtual ~IDirectX12VertexBuffer() noexcept = default;

	public:
		virtual const D3D12_VERTEX_BUFFER_VIEW& view() const noexcept = 0;
	};

	/// <summary>
	/// Represents a DirectX 12 index buffer.
	/// </summary>
	/// <seealso cref="DirectX12IndexBufferLayout" />
	/// <seealso cref="IDirectX12Buffer" />
	class LITEFX_DIRECTX12_API IDirectX12IndexBuffer : public virtual IndexBuffer<DirectX12IndexBufferLayout>, public virtual IDirectX12Buffer {
	public:
		virtual ~IDirectX12IndexBuffer() noexcept = default;

	public:
		virtual const D3D12_INDEX_BUFFER_VIEW& view() const noexcept = 0;
	};

	/// <summary>
	/// Represents a DirectX 12 sampled image or the base interface for a texture.
	/// </summary>
	/// <seealso cref="DirectX12DescriptorLayout" />
	/// <seealso cref="DirectX12DescriptorSet" />
	/// <seealso cref="DirectX12DescriptorSetLayout" />
	/// <seealso cref="IDirectX12Sampler" />
	class LITEFX_DIRECTX12_API IDirectX12Image : public virtual IImage, public virtual IResource<ComPtr<ID3D12Resource>> {
	public:
		friend class DirectX12Barrier;

	public:
		virtual ~IDirectX12Image() noexcept = default;

	private:
		virtual ImageLayout& layout(UInt32 subresource) = 0;
	};

	/// <summary>
	/// Represents a DirectX 12 sampler.
	/// </summary>
	/// <seealso cref="DirectX12DescriptorLayout" />
	/// <seealso cref="DirectX12DescriptorSet" />
	/// <seealso cref="DirectX12DescriptorSetLayout" />
	/// <seealso cref="IDirectX12Image" />
	class LITEFX_DIRECTX12_API IDirectX12Sampler : public virtual ISampler {
	public:
		virtual ~IDirectX12Sampler() noexcept = default;
	};

	/// <summary>
	/// Implements a DirectX 12 resource barrier.
	/// </summary>
	/// <seealso cref="DirectX12CommandBuffer" />
	/// <seealso cref="IDirectX12Buffer" />
	/// <seealso cref="IDirectX12Image" />
	/// <seealso cref="Barrier" />
	class LITEFX_DIRECTX12_API DirectX12Barrier final : public Barrier<IDirectX12Buffer, IDirectX12Image> {
		LITEFX_IMPLEMENTATION(DirectX12BarrierImpl);
		LITEFX_BUILDER(DirectX12BarrierBuilder);

	public:
		using base_type = Barrier<IDirectX12Buffer, IDirectX12Image>;
		using base_type::transition;

	public:
		/// <summary>
		/// Initializes a new DirectX 12 barrier.
		/// </summary>
		/// <param name="syncBefore">The pipeline stage(s) all previous commands have to finish before the barrier is executed.</param>
		/// <param name="syncAfter">The pipeline stage(s) all subsequent commands are blocked at until the barrier is executed.</param>
		constexpr inline explicit DirectX12Barrier(PipelineStage syncBefore, PipelineStage syncAfter) noexcept;
		DirectX12Barrier(const DirectX12Barrier&) = delete;
		DirectX12Barrier(DirectX12Barrier&&) = delete;
		constexpr inline virtual ~DirectX12Barrier() noexcept;

	private:
		constexpr inline explicit DirectX12Barrier() noexcept;
		constexpr inline PipelineStage& syncBefore() noexcept;
		constexpr inline PipelineStage& syncAfter() noexcept;

		// Barrier interface.
	public:
		/// <inheritdoc />
		constexpr inline PipelineStage syncBefore() const noexcept override;

		/// <inheritdoc />
		constexpr inline PipelineStage syncAfter() const noexcept override;

		/// <inheritdoc />
		constexpr inline void wait(ResourceAccess accessBefore, ResourceAccess accessAfter) noexcept override;

		/// <inheritdoc />
		constexpr inline void transition(IDirectX12Buffer& buffer, ResourceAccess accessBefore, ResourceAccess accessAfter) override;

		/// <inheritdoc />
		constexpr inline void transition(IDirectX12Buffer& buffer, UInt32 element, ResourceAccess accessBefore, ResourceAccess accessAfter) override;

		/// <inheritdoc />
		constexpr inline void transition(IDirectX12Image& image, ResourceAccess accessBefore, ResourceAccess accessAfter, ImageLayout layout) override;

		/// <inheritdoc />
		constexpr inline void transition(IDirectX12Image& image, ResourceAccess accessBefore, ResourceAccess accessAfter, ImageLayout fromLayout, ImageLayout toLayout) override;

		/// <inheritdoc />
		constexpr inline void transition(IDirectX12Image& image, UInt32 level, UInt32 levels, UInt32 layer, UInt32 layers, UInt32 plane, ResourceAccess accessBefore, ResourceAccess accessAfter, ImageLayout layout) override;

		/// <inheritdoc />
		constexpr inline void transition(IDirectX12Image& image, UInt32 level, UInt32 levels, UInt32 layer, UInt32 layers, UInt32 plane, ResourceAccess accessBefore, ResourceAccess accessAfter, ImageLayout fromLayout, ImageLayout toLayout) override;

	public:
		/// <summary>
		/// Adds the barrier to a command buffer and updates the resource target states.
		/// </summary>
		/// <param name="commandBuffer">The command buffer to add the barriers to.</param>
		/// <exception cref="RuntimeException">Thrown, if any of the contained barriers is a image barrier that targets a sub-resource range that does not share the same <see cref="ImageLayout" /> in all sub-resources.</exception>
		inline void execute(const DirectX12CommandBuffer& commandBuffer) const noexcept;
	};

	/// <summary>
	/// Implements a DirectX 12 <see cref="IShaderModule" />.
	/// </summary>
	/// <seealso cref="DirectX12ShaderProgram" />
	/// <seealso href="https://github.com/crud89/LiteFX/wiki/Shader-Development" />
	class LITEFX_DIRECTX12_API DirectX12ShaderModule final : public IShaderModule, public ComResource<IDxcBlob> {
		LITEFX_IMPLEMENTATION(DirectX12ShaderModuleImpl);

	public:
		/// <summary>
		/// Initializes a new DirectX 12 shader module.
		/// </summary>
		/// <param name="device">The parent device, this shader module has been created from.</param>
		/// <param name="type">The shader stage, this module is used in.</param>
		/// <param name="fileName">The file name of the module source.</param>
		/// <param name="entryPoint">The name of the module entry point.</param>
		explicit DirectX12ShaderModule(const DirectX12Device& device, ShaderStage type, const String& fileName, const String& entryPoint = "main");

		/// <summary>
		/// Initializes a new DirectX 12 shader module.
		/// </summary>
		/// <param name="device">The parent device, this shader module has been created from.</param>
		/// <param name="type">The shader stage, this module is used in.</param>
		/// <param name="stream">The file stream to read the shader module from.</param>
		/// <param name="name">The file name of the module source.</param>
		/// <param name="entryPoint">The name of the module entry point.</param>
		explicit DirectX12ShaderModule(const DirectX12Device& device, ShaderStage type, std::istream& stream, const String& name, const String& entryPoint = "main");
		DirectX12ShaderModule(const DirectX12ShaderModule&) noexcept = delete;
		DirectX12ShaderModule(DirectX12ShaderModule&&) noexcept = delete;
		virtual ~DirectX12ShaderModule() noexcept;

		// IShaderModule interface.
	public:
		/// <inheritdoc />
		const String& fileName() const noexcept override;

		/// <inheritdoc />
		const String& entryPoint() const noexcept override;

		/// <inheritdoc />
		ShaderStage type() const noexcept override;
	};

	/// <summary>
	/// Implements a DirectX 12 <see cref="ShaderProgram" />.
	/// </summary>
	/// <seealso cref="DirectX12ShaderProgramBuilder" />
	/// <seealso href="https://github.com/crud89/LiteFX/wiki/Shader-Development" />
	class LITEFX_DIRECTX12_API DirectX12ShaderProgram final : public ShaderProgram<DirectX12ShaderModule> {
		LITEFX_IMPLEMENTATION(DirectX12ShaderProgramImpl);
		LITEFX_BUILDER(DirectX12ShaderProgramBuilder);

	public:
		/// <summary>
		/// Initializes a new DirectX 12 shader program.
		/// </summary>
		/// <param name="device">The parent device of the shader program.</param>
		/// <param name="modules">The shader modules used by the shader program.</param>
		explicit DirectX12ShaderProgram(const DirectX12Device& device, Enumerable<UniquePtr<DirectX12ShaderModule>>&& modules) noexcept;
		DirectX12ShaderProgram(DirectX12ShaderProgram&&) noexcept = delete;
		DirectX12ShaderProgram(const DirectX12ShaderProgram&) noexcept = delete;
		virtual ~DirectX12ShaderProgram() noexcept;

	private:
		/// <summary>
		/// Initializes a new DirectX 12 shader program.
		/// </summary>
		/// <param name="device">The parent device of the shader program.</param>
		explicit DirectX12ShaderProgram(const DirectX12Device& device) noexcept;

	public:
		/// <inheritdoc />
		Enumerable<const DirectX12ShaderModule*> modules() const noexcept override;

		/// <inheritdoc />
		virtual SharedPtr<DirectX12PipelineLayout> reflectPipelineLayout() const;

	private:
		SharedPtr<IPipelineLayout> parsePipelineLayout() const override {
			return std::static_pointer_cast<IPipelineLayout>(this->reflectPipelineLayout());
		}

	public:
		/// <summary>
		/// Suppresses the warning that is issued, if no root signature is found on a shader module when calling <see cref="reflectPipelineLayout" />.
		/// </summary>
		/// <remarks>
		/// When a shader program is asked to build a pipeline layout, it first checks if a root signature is provided within the shader bytecode. If no root signature could 
		/// be found, it falls back to using plain reflection to extract the descriptor sets. This has the drawback, that some features are not or only partially supported.
		/// Most notably, it is not possible to reflect a pipeline layout that uses push constants this way. To ensure that you are not missing the root signature by accident,
		/// the engine warns you when it encounters this situation. However, if you are only using plain descriptor sets, this can result in noise warnings that clutter the 
		/// log. You can call this function to disable the warnings explicitly.
		/// </remarks>
		/// <param name="disableWarning"><c>true</c> to stop issuing the warning or <c>false</c> to continue.</param>
		/// <seealso cref="reflectPipelineLayout" />
		static void suppressMissingRootSignatureWarning(bool disableWarning = true) noexcept;
	};

	/// <summary>
	/// Implements a DirectX 12 <see cref="DescriptorSet" />.
	/// </summary>
	/// <seealso cref="DirectX12DescriptorSetLayout" />
	class LITEFX_DIRECTX12_API DirectX12DescriptorSet final : public DescriptorSet<IDirectX12Buffer, IDirectX12Image, IDirectX12Sampler> {
		LITEFX_IMPLEMENTATION(DirectX12DescriptorSetImpl);

	public:
		using base_type = DescriptorSet<IDirectX12Buffer, IDirectX12Image, IDirectX12Sampler>;
		using base_type::update;
		using base_type::attach;

	public:
		/// <summary>
		/// Initializes a new descriptor set.
		/// </summary>
		/// <param name="layout">The parent descriptor set layout.</param>
		/// <param name="bufferHeap">A CPU-visible descriptor heap that contains all buffer descriptors of the descriptor set.</param>
		/// <param name="samplerHeap">A CPU-visible descriptor heap that contains all sampler descriptors of the descriptor set.</param>
		explicit DirectX12DescriptorSet(const DirectX12DescriptorSetLayout& layout, ComPtr<ID3D12DescriptorHeap>&& bufferHeap, ComPtr<ID3D12DescriptorHeap>&& samplerHeap);
		DirectX12DescriptorSet(DirectX12DescriptorSet&&) = delete;
		DirectX12DescriptorSet(const DirectX12DescriptorSet&) = delete;
		virtual ~DirectX12DescriptorSet() noexcept;

	public:
		/// <summary>
		/// Returns the parent descriptor set layout.
		/// </summary>
		/// <returns>The parent descriptor set layout.</returns>
		virtual const DirectX12DescriptorSetLayout& layout() const noexcept;

	public:
		/// <inheritdoc />
		void update(UInt32 binding, const IDirectX12Buffer& buffer, UInt32 bufferElement = 0, UInt32 elements = 0, UInt32 firstDescriptor = 0) const override;

		/// <inheritdoc />
		void update(UInt32 binding, const IDirectX12Image& texture, UInt32 descriptor = 0, UInt32 firstLevel = 0, UInt32 levels = 0, UInt32 firstLayer = 0, UInt32 layers = 0) const override;

		/// <inheritdoc />
		void update(UInt32 binding, const IDirectX12Sampler& sampler, UInt32 descriptor = 0) const override;

		/// <inheritdoc />
		void attach(UInt32 binding, const IDirectX12Image& image) const override;

	public:
		/// <summary>
		/// Returns the local (CPU-visible) heap that contains the buffer descriptors.
		/// </summary>
		/// <returns>The local (CPU-visible) heap that contains the buffer descriptors, or <c>nullptr</c>, if the descriptor set does not contain any buffers.</returns>
		virtual const ComPtr<ID3D12DescriptorHeap>& bufferHeap() const noexcept;

		/// <summary>
		/// Returns the offset of the buffer descriptors in the global descriptor heap.
		/// </summary>
		/// <returns>The offset of the buffer descriptors in the global descriptor heap.</returns>
		virtual UInt32 bufferOffset() const noexcept;

		/// <summary>
		/// Returns the local (CPU-visible) heap that contains the sampler descriptors.
		/// </summary>
		/// <returns>The local (CPU-visible) heap that contains the sampler descriptors, or <c>nullptr</c>, if the descriptor set does not contain any samplers.</returns>
		virtual const ComPtr<ID3D12DescriptorHeap>& samplerHeap() const noexcept;

		/// <summary>
		/// Returns the offset of the sampler descriptors in the global descriptor heap.
		/// </summary>
		/// <returns>The offset of the sampler descriptors in the global descriptor heap.</returns>
		virtual UInt32 samplerOffset() const noexcept;
	};

	/// <summary>
	/// Implements a DirectX 12 <see cref="IDescriptorLayout" />
	/// </summary>
	/// <seealso cref="IDirectX12Buffer" />
	/// <seealso cref="IDirectX12Image" />
	/// <seealso cref="IDirectX12Sampler" />
	/// <seealso cref="DirectX12DescriptorSet" />
	/// <seealso cref="DirectX12DescriptorSetLayout" />
	class LITEFX_DIRECTX12_API DirectX12DescriptorLayout final : public IDescriptorLayout {
		LITEFX_IMPLEMENTATION(DirectX12DescriptorLayoutImpl);

	public:
		/// <summary>
		/// Initializes a new DirectX 12 descriptor layout.
		/// </summary>
		/// <param name="type">The type of the descriptor.</param>
		/// <param name="binding">The binding point for the descriptor.</param>
		/// <param name="elementSize">The size of the descriptor.</param>
		/// <param name="elementSize">The number of descriptors in the descriptor array.</param>
		explicit DirectX12DescriptorLayout(DescriptorType type, UInt32 binding, size_t elementSize, UInt32 descriptors = 1);

		/// <summary>
		/// Initializes a new DirectX 12 descriptor layout for a static sampler.
		/// </summary>
		/// <param name="staticSampler">The static sampler to initialize the state with.</param>
		/// <param name="binding">The binding point for the descriptor.</param>
		explicit DirectX12DescriptorLayout(UniquePtr<IDirectX12Sampler>&& staticSampler, UInt32 binding);

		DirectX12DescriptorLayout(DirectX12DescriptorLayout&&) = delete;
		DirectX12DescriptorLayout(const DirectX12DescriptorLayout&) = delete;
		virtual ~DirectX12DescriptorLayout() noexcept;

		// IDescriptorLayout interface.
	public:
		/// <inheritdoc />
		DescriptorType descriptorType() const noexcept override;

		/// <inheritdoc />
		UInt32 descriptors() const noexcept override;

		/// <inheritdoc />
		const IDirectX12Sampler* staticSampler() const noexcept override;

		// IBufferLayout interface.
	public:
		/// <inheritdoc />
		size_t elementSize() const noexcept override;

		/// <inheritdoc />
		UInt32 binding() const noexcept override;

		/// <inheritdoc />
		BufferType type() const noexcept override;
	};

	/// <summary>
	/// Implements a DirectX 12 <see cref="DescriptorSetLayout" />.
	/// </summary>
	/// <seealso cref="DirectX12DescriptorSet" />
	/// <seealso cref="DirectX12PipelineDescriptorSetLayoutBuilder" />
	class LITEFX_DIRECTX12_API DirectX12DescriptorSetLayout final : public DescriptorSetLayout<DirectX12DescriptorLayout, DirectX12DescriptorSet> {
		LITEFX_IMPLEMENTATION(DirectX12DescriptorSetLayoutImpl);
		LITEFX_BUILDER(DirectX12DescriptorSetLayoutBuilder);
		friend class DirectX12PipelineLayout;

	public:
		using base_type = DescriptorSetLayout<DirectX12DescriptorLayout, DirectX12DescriptorSet>;
		using base_type::free;

	public:
		/// <summary>
		/// Initializes a DirectX 12 descriptor set layout.
		/// </summary>
		/// <param name="device">The device, the descriptor set layout is created on.</param>
		/// <param name="descriptorLayouts">The descriptor layouts of the descriptors within the descriptor set.</param>
		/// <param name="space">The space or set id of the descriptor set.</param>
		/// <param name="stages">The shader stages, the descriptor sets are bound to.</param>
		explicit DirectX12DescriptorSetLayout(const DirectX12Device& device, Enumerable<UniquePtr<DirectX12DescriptorLayout>>&& descriptorLayouts, UInt32 space, ShaderStage stages);
		DirectX12DescriptorSetLayout(DirectX12DescriptorSetLayout&&) = delete;
		DirectX12DescriptorSetLayout(const DirectX12DescriptorSetLayout&) = delete;
		virtual ~DirectX12DescriptorSetLayout() noexcept;

	private:
		/// <summary>
		/// Initializes a DirectX 12 descriptor set layout.
		/// </summary>
		/// <param name="device">The device, the descriptor set layout is created on.</param>
		explicit DirectX12DescriptorSetLayout(const DirectX12Device& device) noexcept;

	public:
		/// <summary>
		/// Returns the index of the descriptor set root parameter.
		/// </summary>
		/// <returns>The index of the descriptor set root parameter.</returns>
		virtual UInt32 rootParameterIndex() const noexcept;

		/// <summary>
		/// Returns the index of the first descriptor for a certain binding. The offset is relative to the heap for the descriptor (i.e. sampler for sampler descriptors and
		/// CBV/SRV/UAV for other descriptors).
		/// </summary>
		/// <param name="binding">The binding of the descriptor.</param>
		/// <returns>The index of the first descriptor for the binding.</returns>
		/// <exception cref="ArgumentOutOfRangeException">Thrown, if the descriptor set does not contain a descriptor bound to the binding point specified by <paramref name="binding"/>.</exception>
		virtual UInt32 descriptorOffsetForBinding(UInt32 binding) const;

		/// <summary>
		/// Returns the parent device.
		/// </summary>
		/// <returns>A reference of the parent device.</returns>
		virtual const DirectX12Device& device() const noexcept;

	protected:
		/// <summary>
		/// Returns a reference of the index of the descriptor set root parameter.
		/// </summary>
		/// <returns>A reference of the index of the descriptor set root parameter.</returns>
		virtual UInt32& rootParameterIndex() noexcept;

		/// <summary>
		/// Returns <c>true</c>, if the descriptor set contains an (unbounded) runtime array.
		/// </summary>
		/// <remarks>
		/// A descriptor set is a runtime array, if it contains exactly one descriptor, which is an unbounded array, i.e. which has a descriptor count of `-1` (or `0xFFFFFFFF`).
		/// </remarks>
		/// <returns><c>true</c>, if the descriptor set contains an (unbounded) runtime array and <c>false</c> otherwise.</returns>
		virtual bool isRuntimeArray() const noexcept;

	public:
		/// <inheritdoc />
		Enumerable<const DirectX12DescriptorLayout*> descriptors() const noexcept override;

		/// <inheritdoc />
		const DirectX12DescriptorLayout& descriptor(UInt32 binding) const override;

		/// <inheritdoc />
		UInt32 space() const noexcept override;

		/// <inheritdoc />
		ShaderStage shaderStages() const noexcept override;

		/// <inheritdoc />
		UInt32 uniforms() const noexcept override;

		/// <inheritdoc />
		UInt32 storages() const noexcept override;

		/// <inheritdoc />
		UInt32 images() const noexcept override;

		/// <inheritdoc />
		UInt32 buffers() const noexcept override;

		/// <inheritdoc />
		UInt32 samplers() const noexcept override;

		/// <inheritdoc />
		UInt32 staticSamplers() const noexcept override;

		/// <inheritdoc />
		UInt32 inputAttachments() const noexcept override;

	public:
		/// <inheritdoc />
		UniquePtr<DirectX12DescriptorSet> allocate(const Enumerable<DescriptorBinding>& bindings = { }) const override;

		/// <inheritdoc />
		UniquePtr<DirectX12DescriptorSet> allocate(UInt32 descriptors, const Enumerable<DescriptorBinding>& bindings = { }) const override;

		/// <inheritdoc />
		Enumerable<UniquePtr<DirectX12DescriptorSet>> allocateMultiple(UInt32 descriptorSets, const Enumerable<Enumerable<DescriptorBinding>>& bindings = { }) const override;

		/// <inheritdoc />
		Enumerable<UniquePtr<DirectX12DescriptorSet>> allocateMultiple(UInt32 descriptorSets, std::function<Enumerable<DescriptorBinding>(UInt32)> bindingFactory) const override;

		/// <inheritdoc />
		Enumerable<UniquePtr<DirectX12DescriptorSet>> allocateMultiple(UInt32 descriptorSets, UInt32 descriptors, const Enumerable<Enumerable<DescriptorBinding>>& bindings = { }) const override;

		/// <inheritdoc />
		Enumerable<UniquePtr<DirectX12DescriptorSet>> allocateMultiple(UInt32 descriptorSets, UInt32 descriptors, std::function<Enumerable<DescriptorBinding>(UInt32)> bindingFactory) const override;

		/// <inheritdoc />
		void free(const DirectX12DescriptorSet& descriptorSet) const noexcept override;
	};

	/// <summary>
	/// Implements the DirectX 12 <see cref="IPushConstantsRange" />.
	/// </summary>
	/// <seealso cref="DirectX12PushConstantsLayout" />
	class LITEFX_DIRECTX12_API DirectX12PushConstantsRange final : public IPushConstantsRange {
		LITEFX_IMPLEMENTATION(DirectX12PushConstantsRangeImpl);
		friend class DirectX12PipelineLayout;

	public:
		/// <summary>
		/// Initializes a new push constants range.
		/// </summary>
		/// <param name="shaderStages">The shader stages, that access the push constants from the range.</param>
		/// <param name="offset">The offset relative to the parent push constants backing memory that marks the beginning of the range.</param>
		/// <param name="size">The size of the push constants range.</param>
		/// <param name="space">The space from which the push constants of the range will be accessible in the shader.</param>
		/// <param name="binding">The register from which the push constants of the range will be accessible in the shader.</param>
		explicit DirectX12PushConstantsRange(ShaderStage shaderStages, UInt32 offset, UInt32 size, UInt32 space, UInt32 binding);
		DirectX12PushConstantsRange(const DirectX12PushConstantsRange&) = delete;
		DirectX12PushConstantsRange(DirectX12PushConstantsRange&&) = delete;
		virtual ~DirectX12PushConstantsRange() noexcept;

	public:
		/// <inheritdoc />
		UInt32 space() const noexcept override;

		/// <inheritdoc />
		UInt32 binding() const noexcept override;

		/// <inheritdoc />
		UInt32 offset() const noexcept override;

		/// <inheritdoc />
		UInt32 size() const noexcept override;

		/// <inheritdoc />
		ShaderStage stage() const noexcept override;

	public:
		/// <summary>
		/// Returns the index of the root parameter, the range is bound to.
		/// </summary>
		/// <returns>The index of the root parameter, the range is bound to.</returns>
		virtual UInt32 rootParameterIndex() const noexcept;

	protected:
		/// <summary>
		/// Returns a reference of the index of the root parameter, the range is bound to.
		/// </summary>
		/// <returns>A reference of the index of the root parameter, the range is bound to.</returns>
		virtual UInt32& rootParameterIndex() noexcept;
	};

	/// <summary>
	/// Implements the DirectX 12 <see cref="PushConstantsLayout" />.
	/// </summary>
	/// <remarks>
	/// In DirectX 12, push constants map to root constants. Those are 32 bit values that are directly stored on the root signature. Thus, push constants can bloat your root 
	/// signature, since all the required memory is directly reserved on it. The way they are implemented is, that each range gets directly written in 4 byte chunks into the
	/// command buffer. Thus, overlapping is not directly supported (as opposed to Vulkan). If you have overlapping push constants ranges, the overlap will be duplicated in
	/// the root signature.
	/// </remarks>
	/// <seealso cref="DirectX12PushConstantsRange" />
	/// <seealso cref="DirectX12PipelinePushConstantsLayoutBuilder" />
	class LITEFX_DIRECTX12_API DirectX12PushConstantsLayout final : public PushConstantsLayout<DirectX12PushConstantsRange> {
		LITEFX_IMPLEMENTATION(DirectX12PushConstantsLayoutImpl);
		LITEFX_BUILDER(DirectX12PushConstantsLayoutBuilder);
		friend class DirectX12PipelineLayout;

	public:
		/// <summary>
		/// Initializes a new push constants layout.
		/// </summary>
		/// <param name="ranges">The ranges contained by the layout.</param>
		/// <param name="size">The overall size (in bytes) of the push constants backing memory.</param>
		explicit DirectX12PushConstantsLayout(Enumerable<UniquePtr<DirectX12PushConstantsRange>>&& ranges, UInt32 size);
		DirectX12PushConstantsLayout(const DirectX12PushConstantsLayout&) = delete;
		DirectX12PushConstantsLayout(DirectX12PushConstantsLayout&&) = delete;
		virtual ~DirectX12PushConstantsLayout() noexcept;

	private:
		/// <summary>
		/// Initializes a new push constants layout.
		/// </summary>
		/// <param name="size">The overall size (in bytes) of the push constants backing memory.</param>
		explicit DirectX12PushConstantsLayout(UInt32 size);

	public:
		/// <inheritdoc />
		UInt32 size() const noexcept override;

		/// <inheritdoc />
		const DirectX12PushConstantsRange& range(ShaderStage stage) const override;

		/// <inheritdoc />
		Enumerable<const DirectX12PushConstantsRange*> ranges() const noexcept override;

	protected:
		/// <summary>
		/// Returns an array of pointers to the push constant ranges of the layout.
		/// </summary>
		/// <returns>An array of pointers to the push constant ranges of the layout.</returns>
		virtual Enumerable<DirectX12PushConstantsRange*> ranges() noexcept;
	};

	/// <summary>
	/// Implements a DirectX 12 <see cref="PipelineLayout" />.
	/// </summary>
	/// <seealso cref="DirectX12PipelineLayoutBuilder" />
	class LITEFX_DIRECTX12_API DirectX12PipelineLayout final : public PipelineLayout<DirectX12DescriptorSetLayout, DirectX12PushConstantsLayout>, public ComResource<ID3D12RootSignature> {
		LITEFX_IMPLEMENTATION(DirectX12PipelineLayoutImpl);
		LITEFX_BUILDER(DirectX12PipelineLayoutBuilder);

	public:
		/// <summary>
		/// Initializes a new DirectX 12 render pipeline layout.
		/// </summary>
		/// <param name="device">The parent device, the layout is created from.</param>
		/// <param name="descriptorSetLayouts">The descriptor set layouts used by the pipeline.</param>
		/// <param name="pushConstantsLayout">The push constants layout used by the pipeline.</param>
		explicit DirectX12PipelineLayout(const DirectX12Device& device, Enumerable<UniquePtr<DirectX12DescriptorSetLayout>>&& descriptorSetLayouts, UniquePtr<DirectX12PushConstantsLayout>&& pushConstantsLayout);
		DirectX12PipelineLayout(DirectX12PipelineLayout&&) noexcept = delete;
		DirectX12PipelineLayout(const DirectX12PipelineLayout&) noexcept = delete;
		virtual ~DirectX12PipelineLayout() noexcept;

	private:
		/// <summary>
		/// Initializes a new DirectX 12 render pipeline layout.
		/// </summary>
		/// <param name="device">The parent device, the layout is created from.</param>
		explicit DirectX12PipelineLayout(const DirectX12Device& device) noexcept;

	public:
		/// <summary>
		/// Returns a reference to the device that provides this layout.
		/// </summary>
		/// <returns>A reference to the layouts parent device.</returns>
		virtual const DirectX12Device& device() const noexcept;

		// PipelineLayout interface.
	public:
		/// <inheritdoc />
		const DirectX12DescriptorSetLayout& descriptorSet(UInt32 space) const override;

		/// <inheritdoc />
		Enumerable<const DirectX12DescriptorSetLayout*> descriptorSets() const noexcept override;

		/// <inheritdoc />
		const DirectX12PushConstantsLayout* pushConstants() const noexcept override;
	};

	/// <summary>
	/// Implements the DirectX 12 input assembler state.
	/// </summary>
	/// <seealso cref="DirectX12InputAssemblerBuilder" />
	class LITEFX_DIRECTX12_API DirectX12InputAssembler final : public InputAssembler<DirectX12VertexBufferLayout, DirectX12IndexBufferLayout> {
		LITEFX_IMPLEMENTATION(DirectX12InputAssemblerImpl);
		LITEFX_BUILDER(DirectX12InputAssemblerBuilder);

	public:
		/// <summary>
		/// Initializes a new DirectX 12 input assembler state.
		/// </summary>
		/// <param name="vertexBufferLayouts">The vertex buffer layouts supported by the input assembler state. Each layout must have a unique binding.</param>
		/// <param name="indexBufferLayout">The index buffer layout.</param>
		/// <param name="primitiveTopology">The primitive topology.</param>
		explicit DirectX12InputAssembler(Enumerable<UniquePtr<DirectX12VertexBufferLayout>>&& vertexBufferLayouts, UniquePtr<DirectX12IndexBufferLayout>&& indexBufferLayout = nullptr, PrimitiveTopology primitiveTopology = PrimitiveTopology::TriangleList);
		DirectX12InputAssembler(DirectX12InputAssembler&&) noexcept = delete;
		DirectX12InputAssembler(const DirectX12InputAssembler&) noexcept = delete;
		virtual ~DirectX12InputAssembler() noexcept;

	private:
		/// <summary>
		/// Initializes a new DirectX 12 input assembler state.
		/// </summary>
		explicit DirectX12InputAssembler() noexcept;

	public:
		/// <inheritdoc />
		Enumerable<const DirectX12VertexBufferLayout*> vertexBufferLayouts() const noexcept override;

		/// <inheritdoc />
		const DirectX12VertexBufferLayout* vertexBufferLayout(UInt32 binding) const override;

		/// <inheritdoc />
		const DirectX12IndexBufferLayout* indexBufferLayout() const noexcept override;

		/// <inheritdoc />
		PrimitiveTopology topology() const noexcept override;
	};

	/// <summary>
	/// Implements a DirectX 12 <see cref="IRasterizer" />.
	/// </summary>
	/// <seealso cref="DirectX12RasterizerBuilder" />
	class LITEFX_DIRECTX12_API DirectX12Rasterizer final : public Rasterizer {
		LITEFX_BUILDER(DirectX12RasterizerBuilder);

	public:
		/// <summary>
		/// Initializes a new DirectX 12 rasterizer state.
		/// </summary>
		/// <param name="polygonMode">The polygon mode used by the pipeline.</param>
		/// <param name="cullMode">The cull mode used by the pipeline.</param>
		/// <param name="cullOrder">The cull order used by the pipeline.</param>
		/// <param name="lineWidth">The line width used by the pipeline.</param>
		/// <param name="depthStencilState">The rasterizer depth/stencil state.</param>
		explicit DirectX12Rasterizer(PolygonMode polygonMode, CullMode cullMode, CullOrder cullOrder, Float lineWidth = 1.f, const DepthStencilState& depthStencilState = {}) noexcept;
		DirectX12Rasterizer(DirectX12Rasterizer&&) noexcept = delete;
		DirectX12Rasterizer(const DirectX12Rasterizer&) noexcept = delete;
		virtual ~DirectX12Rasterizer() noexcept;

	private:
		/// <summary>
		/// Initializes a new DirectX 12 rasterizer state.
		/// </summary>
		explicit DirectX12Rasterizer() noexcept;
	};

	/// <summary>
	/// Defines the base class for DirectX 12 pipeline state objects.
	/// </summary>
	/// <seealso cref="DirectX12RenderPipeline" />
	/// <seealso cref="DirectX12ComputePipeline" />
	class LITEFX_DIRECTX12_API DirectX12PipelineState : public virtual Pipeline<DirectX12PipelineLayout, DirectX12ShaderProgram>, public ComResource<ID3D12PipelineState> {
	public:
		using ComResource<ID3D12PipelineState>::ComResource;
		virtual ~DirectX12PipelineState() noexcept = default;

	public:
		/// <summary>
		/// Sets the current pipeline state on the <paramref name="commandBuffer" />.
		/// </summary>
		/// <param name="commandBuffer">The command buffer to set the current pipeline state on.</param>
		virtual void use(const DirectX12CommandBuffer& commandBuffer) const noexcept = 0;
	};

	/// <summary>
	/// Records commands for a <see cref="DirectX12CommandQueue" />
	/// </summary>
	/// <seealso cref="DirectX12CommandQueue" />
	class LITEFX_DIRECTX12_API DirectX12CommandBuffer final : public CommandBuffer<DirectX12CommandBuffer, IDirectX12Buffer, IDirectX12VertexBuffer, IDirectX12IndexBuffer, IDirectX12Image, DirectX12Barrier, DirectX12PipelineState>, public ComResource<ID3D12GraphicsCommandList7> {
		LITEFX_IMPLEMENTATION(DirectX12CommandBufferImpl);

	public:
		using base_type = CommandBuffer<DirectX12CommandBuffer, IDirectX12Buffer, IDirectX12VertexBuffer, IDirectX12IndexBuffer, IDirectX12Image, DirectX12Barrier, DirectX12PipelineState>;
		using base_type::dispatch;
		using base_type::draw;
		using base_type::drawIndexed;
		using base_type::barrier;
		using base_type::transfer;
		using base_type::generateMipMaps;
		using base_type::bind;
		using base_type::use;
		using base_type::pushConstants;

	public:
		/// <summary>
		/// Initializes the command buffer from a command queue.
		/// </summary>
		/// <param name="queue">The parent command queue, the buffer gets submitted to.</param>
		/// <param name="begin">If set to <c>true</c>, the command buffer automatically starts recording by calling <see cref="begin" />.</param>
		/// <param name="primary"><c>true</c>, if the command buffer is a primary command buffer.</param>
		explicit DirectX12CommandBuffer(const DirectX12Queue& queue, bool begin = false, bool primary = true);
		DirectX12CommandBuffer(const DirectX12CommandBuffer&) = delete;
		DirectX12CommandBuffer(DirectX12CommandBuffer&&) = delete;
		virtual ~DirectX12CommandBuffer() noexcept;

		// CommandBuffer interface.
	public:
		/// <inheritdoc />
		void begin() const override;

		/// <inheritdoc />
		void end() const override;

		/// <inheritdoc />
		bool isSecondary() const noexcept override;

		/// <inheritdoc />
		void setViewports(Span<const IViewport*> viewports) const noexcept override;

		/// <inheritdoc />
		void setViewports(const IViewport* viewport) const noexcept override;

		/// <inheritdoc />
		void setScissors(Span<const IScissor*> scissors) const noexcept override;

		/// <inheritdoc />
		void setScissors(const IScissor* scissor) const noexcept override;

		/// <inheritdoc />
		void setBlendFactors(const Vector4f& blendFactors) const noexcept override;

		/// <inheritdoc />
		void setStencilRef(UInt32 stencilRef) const noexcept override;

		/// <inheritdoc />
		void generateMipMaps(IDirectX12Image& image) noexcept override;

		/// <inheritdoc />
		void barrier(const DirectX12Barrier& barrier) const noexcept override;

		/// <inheritdoc />
		void transfer(IDirectX12Buffer& source, IDirectX12Buffer& target, UInt32 sourceElement = 0, UInt32 targetElement = 0, UInt32 elements = 1) const override;

		/// <inheritdoc />
		void transfer(IDirectX12Buffer& source, IDirectX12Image& target, UInt32 sourceElement = 0, UInt32 firstSubresource = 0, UInt32 elements = 1) const override;

		/// <inheritdoc />
		void transfer(IDirectX12Image& source, IDirectX12Image& target, UInt32 sourceSubresource = 0, UInt32 targetSubresource = 0, UInt32 subresources = 1) const override;

		/// <inheritdoc />
		void transfer(IDirectX12Image& source, IDirectX12Buffer& target, UInt32 firstSubresource = 0, UInt32 targetElement = 0, UInt32 subresources = 1) const override;

		/// <inheritdoc />
		void transfer(SharedPtr<IDirectX12Buffer> source, IDirectX12Buffer& target, UInt32 sourceElement = 0, UInt32 targetElement = 0, UInt32 elements = 1) const override;

		/// <inheritdoc />
		void transfer(SharedPtr<IDirectX12Buffer> source, IDirectX12Image& target, UInt32 sourceElement = 0, UInt32 firstSubresource = 0, UInt32 elements = 1) const override;

		/// <inheritdoc />
		void transfer(SharedPtr<IDirectX12Image> source, IDirectX12Image& target, UInt32 sourceSubresource = 0, UInt32 targetSubresource = 0, UInt32 subresources = 1) const override;

		/// <inheritdoc />
		void transfer(SharedPtr<IDirectX12Image> source, IDirectX12Buffer& target, UInt32 firstSubresource = 0, UInt32 targetElement = 0, UInt32 subresources = 1) const override;

		/// <inheritdoc />
		void use(const DirectX12PipelineState& pipeline) const noexcept override;

		/// <inheritdoc />
		void bind(const DirectX12DescriptorSet& descriptorSet) const override;

		/// <inheritdoc />
		void bind(const DirectX12DescriptorSet& descriptorSet, const DirectX12PipelineState& pipeline) const noexcept override;

		/// <inheritdoc />
		void bind(const IDirectX12VertexBuffer& buffer) const noexcept override;

		/// <inheritdoc />
		void bind(const IDirectX12IndexBuffer& buffer) const noexcept override;

		/// <inheritdoc />
		void dispatch(const Vector3u& threadCount) const noexcept override;

		/// <inheritdoc />
		void draw(UInt32 vertices, UInt32 instances = 1, UInt32 firstVertex = 0, UInt32 firstInstance = 0) const noexcept override;

		/// <inheritdoc />
		void drawIndexed(UInt32 indices, UInt32 instances = 1, UInt32 firstIndex = 0, Int32 vertexOffset = 0, UInt32 firstInstance = 0) const noexcept override;
		
		/// <inheritdoc />
		void pushConstants(const DirectX12PushConstantsLayout& layout, const void* const memory) const noexcept override;

		/// <inheritdoc />
		void writeTimingEvent(SharedPtr<const TimingEvent> timingEvent) const override;

		/// <inheritdoc />
		void execute(SharedPtr<const DirectX12CommandBuffer> commandBuffer) const override;

		/// <inheritdoc />
		void execute(Enumerable<SharedPtr<const DirectX12CommandBuffer>> commandBuffers) const override;

	private:
		void releaseSharedState() const override;
	};

	/// <summary>
	/// Implements a DirectX 12 <see cref="RenderPipeline" />.
	/// </summary>
	/// <seealso cref="DirectX12ComputePipeline" />
	/// <seealso cref="DirectX12RenderPipelineBuilder" />
	class LITEFX_DIRECTX12_API DirectX12RenderPipeline final : public virtual DirectX12PipelineState, public RenderPipeline<DirectX12PipelineLayout, DirectX12ShaderProgram, DirectX12InputAssembler, DirectX12Rasterizer> {
		LITEFX_IMPLEMENTATION(DirectX12RenderPipelineImpl);
		LITEFX_BUILDER(DirectX12RenderPipelineBuilder);

	public:
		/// <summary>
		/// Initializes a new DirectX 12 render pipeline.
		/// </summary>
		/// <param name="renderPass">The parent render pass.</param>
		/// <param name="shaderProgram">The shader program used by the pipeline.</param>
		/// <param name="layout">The layout of the pipeline.</param>
		/// <param name="inputAssembler">The input assembler state of the pipeline.</param>
		/// <param name="rasterizer">The rasterizer state of the pipeline.</param>
		/// <param name="name">The optional name of the render pipeline.</param>
		/// <param name="enableAlphaToCoverage">Whether or not to enable Alpha-to-Coverage multi-sampling.</param>
		explicit DirectX12RenderPipeline(const DirectX12RenderPass& renderPass, SharedPtr<DirectX12PipelineLayout> layout, SharedPtr<DirectX12ShaderProgram> shaderProgram, SharedPtr<DirectX12InputAssembler> inputAssembler, SharedPtr<DirectX12Rasterizer> rasterizer, const bool enableAlphaToCoverage = false, const String& name = "");
		DirectX12RenderPipeline(DirectX12RenderPipeline&&) noexcept = delete;
		DirectX12RenderPipeline(const DirectX12RenderPipeline&) noexcept = delete;
		virtual ~DirectX12RenderPipeline() noexcept;

	private:
		/// <summary>
		/// Initializes a new DirectX 12 render pipeline.
		/// </summary>
		/// <param name="renderPass">The parent render pass.</param>
		/// <param name="name">The optional name of the render pipeline.</param>
		DirectX12RenderPipeline(const DirectX12RenderPass& renderPass, const String& name = "") noexcept;

		// Pipeline interface.
	public:
		/// <inheritdoc />
		SharedPtr<const DirectX12ShaderProgram> program() const noexcept override;

		/// <inheritdoc />
		SharedPtr<const DirectX12PipelineLayout> layout() const noexcept override;

		// RenderPipeline interface.
	public:
		/// <inheritdoc />
		SharedPtr<DirectX12InputAssembler> inputAssembler() const noexcept override;

		/// <inheritdoc />
		SharedPtr<DirectX12Rasterizer> rasterizer() const noexcept override;

		/// <inheritdoc />
		bool alphaToCoverage() const noexcept override;

		// DirectX12PipelineState interface.
	public:
		/// <inheritdoc />
		void use(const DirectX12CommandBuffer& commandBuffer) const noexcept override;
	};

	/// <summary>
	/// Implements a DirectX 12 <see cref="ComputePipeline" />.
	/// </summary>
	/// <seealso cref="DirectX12RenderPipeline" />
	/// <seealso cref="DirectX12ComputePipelineBuilder" />
	class LITEFX_DIRECTX12_API DirectX12ComputePipeline final : public virtual DirectX12PipelineState, public ComputePipeline<DirectX12PipelineLayout, DirectX12ShaderProgram> {
		LITEFX_IMPLEMENTATION(DirectX12ComputePipelineImpl);
		LITEFX_BUILDER(DirectX12ComputePipelineBuilder);

	public:
		/// <summary>
		/// Initializes a new DirectX 12 compute pipeline.
		/// </summary>
		/// <param name="device">The parent device.</param>
		/// <param name="layout">The layout of the pipeline.</param>
		/// <param name="shaderProgram">The shader program used by this pipeline.</param>
		/// <param name="name">The optional debug name of the compute pipeline.</param>
		explicit DirectX12ComputePipeline(const DirectX12Device& device, SharedPtr<DirectX12PipelineLayout> layout, SharedPtr<DirectX12ShaderProgram> shaderProgram, const String& name = "");
		DirectX12ComputePipeline(DirectX12ComputePipeline&&) noexcept = delete;
		DirectX12ComputePipeline(const DirectX12ComputePipeline&) noexcept = delete;
		virtual ~DirectX12ComputePipeline() noexcept;

	private:
		/// <summary>
		/// Initializes a new DirectX 12 compute pipeline.
		/// </summary>
		/// <param name="device">The parent device.</param>
		DirectX12ComputePipeline(const DirectX12Device& device) noexcept;

		// Pipeline interface.
	public:
		/// <inheritdoc />
		SharedPtr<const DirectX12ShaderProgram> program() const noexcept override;

		/// <inheritdoc />
		SharedPtr<const DirectX12PipelineLayout> layout() const noexcept override;

		// DirectX12PipelineState interface.
	public:
		void use(const DirectX12CommandBuffer& commandBuffer) const noexcept override;
	};

	/// <summary>
	/// Implements a DirectX 12 frame buffer.
	/// </summary>
	/// <seealso cref="DirectX12RenderPass" />
	class LITEFX_DIRECTX12_API DirectX12FrameBuffer final : public FrameBuffer<DirectX12CommandBuffer> {
		LITEFX_IMPLEMENTATION(DirectX12FrameBufferImpl);

	public:
		/// <summary>
		/// Initializes a DirectX 12 frame buffer.
		/// </summary>
		/// <param name="renderPass">The parent render pass of the frame buffer.</param>
		/// <param name="bufferIndex">The index of the frame buffer within the parent render pass.</param>
		/// <param name="renderArea">The initial size of the render area.</param>
		/// <param name="commandBuffers">The number of command buffers, the frame buffer stores.</param>
		DirectX12FrameBuffer(const DirectX12RenderPass& renderPass, UInt32 bufferIndex, const Size2d& renderArea, UInt32 commandBuffers = 1);
		DirectX12FrameBuffer(const DirectX12FrameBuffer&) noexcept = delete;
		DirectX12FrameBuffer(DirectX12FrameBuffer&&) noexcept = delete;
		virtual ~DirectX12FrameBuffer() noexcept;

		// DirectX 12 FrameBuffer
	public:
		/// <summary>
		/// Returns a pointer to the descriptor heap that allocates the render targets for this frame buffer.
		/// </summary>
		/// <returns>A pointer to the descriptor heap that allocates the render targets for this frame buffer.</returns>
		/// <seealso cref="depthStencilTargetHeap" />
		/// <seealso cref="renderTargetDescriptorSize" />
		virtual ID3D12DescriptorHeap* renderTargetHeap() const noexcept;

		/// <summary>
		/// Returns a pointer to the descriptor heap that allocates the depth/stencil views for this frame buffer.
		/// </summary>
		/// <remarks>
		/// Note that it is typically not supported to have more than one depth/stencil output view bound to a <see cref="RenderPass" />.
		/// </remarks>
		/// <returns>A pointer to the descriptor heap that allocates the depth/stencil views for this frame buffer.</returns>
		/// <seealso cref="renderTargetHeap" />
		/// <seealso cref="depthStencilDescriptorSize" />
		virtual ID3D12DescriptorHeap* depthStencilTargetHeap() const noexcept;

		/// <summary>
		/// Returns the size of a descriptor for a render target within the frame buffer.
		/// </summary>
		/// <returns>The size of a descriptor for a render target within the frame buffer.</returns>
		/// <seealso cref="renderTargetHeap" />
		virtual UInt32 renderTargetDescriptorSize() const noexcept;

		/// <summary>
		/// Returns the size of a descriptor for a depth/stencil view within the frame buffer.
		/// </summary>
		/// <returns>The size of a descriptor for a depth/stencil view within the frame buffer.</returns>
		/// <seealso cref="depthStencilTargetHeap" />
		virtual UInt32 depthStencilTargetDescriptorSize() const noexcept;

		/// <summary>
		/// Returns a reference of the last fence value for the frame buffer.
		/// </summary>
		/// <remarks>
		/// The frame buffer must only be re-used, if this fence is reached in the graphics queue.
		/// </remarks>
		/// <returns>A reference of the last fence value for the frame buffer.</returns>
		virtual UInt64& lastFence() const noexcept;

		// FrameBuffer interface.
	public:
		/// <inheritdoc />
		UInt32 bufferIndex() const noexcept override;

		/// <inheritdoc />
		const Size2d& size() const noexcept override;

		/// <inheritdoc />
		size_t getWidth() const noexcept override;

		/// <inheritdoc />
		size_t getHeight() const noexcept override;

		/// <inheritdoc />
		Enumerable<SharedPtr<const DirectX12CommandBuffer>> commandBuffers() const noexcept override;

		/// <inheritdoc />
		SharedPtr<const DirectX12CommandBuffer> commandBuffer(UInt32 index) const override;

		/// <inheritdoc />
		Enumerable<const IDirectX12Image*> images() const noexcept override;

		/// <inheritdoc />
		const IDirectX12Image& image(UInt32 location) const override;

	public:
		/// <inheritdoc />
		void resize(const Size2d& renderArea) override;
	};

	/// <summary>
	/// Implements a DirectX 12 render pass.
	/// </summary>
	/// <seealso cref="DirectX12RenderPassBuilder" />
	class LITEFX_DIRECTX12_API DirectX12RenderPass final : public RenderPass<DirectX12RenderPipeline, DirectX12FrameBuffer, DirectX12InputAttachmentMapping> {
		LITEFX_IMPLEMENTATION(DirectX12RenderPassImpl);
		LITEFX_BUILDER(DirectX12RenderPassBuilder);

	public:
		using base_type = RenderPass<DirectX12RenderPipeline, DirectX12FrameBuffer, DirectX12InputAttachmentMapping>;
		using base_type::updateAttachments;

	public:
		/// <summary>
		/// Creates and initializes a new DirectX 12 render pass instance.
		/// </summary>
		/// <param name="device">The parent device instance.</param>
		/// <param name="commandBuffers">The number of command buffers in each frame buffer.</param>
		/// <param name="renderTargets">The render targets that are output by the render pass.</param>
		/// <param name="samples">The number of samples for the render targets in this render pass.</param>
		/// <param name="inputAttachments">The input attachments that are read by the render pass.</param>
		explicit DirectX12RenderPass(const DirectX12Device& device, Span<RenderTarget> renderTargets, UInt32 commandBuffers = 1, MultiSamplingLevel samples = MultiSamplingLevel::x1, Span<DirectX12InputAttachmentMapping> inputAttachments = { });

		/// <summary>
		/// Creates and initializes a new DirectX 12 render pass instance.
		/// </summary>
		/// <param name="device">The parent device instance.</param>
		/// <param name="name">The name of the render pass state resource.</param>
		/// <param name="commandBuffers">The number of command buffers in each frame buffer.</param>
		/// <param name="renderTargets">The render targets that are output by the render pass.</param>
		/// <param name="samples">The number of samples for the render targets in this render pass.</param>
		/// <param name="inputAttachments">The input attachments that are read by the render pass.</param>
		explicit DirectX12RenderPass(const DirectX12Device& device, const String& name, Span<RenderTarget> renderTargets, UInt32 commandBuffers = 1, MultiSamplingLevel samples = MultiSamplingLevel::x1, Span<DirectX12InputAttachmentMapping> inputAttachments = { });

		DirectX12RenderPass(const DirectX12RenderPass&) = delete;
		DirectX12RenderPass(DirectX12RenderPass&&) = delete;
		virtual ~DirectX12RenderPass() noexcept;

	private:
		/// <summary>
		/// Creates an uninitialized DirectX 12 render pass instance.
		/// </summary>
		/// <remarks>
		/// This constructor is called by the <see cref="DirectX12RenderPassBuilder" /> in order to create a render pass instance without initializing it. The instance 
		/// is only initialized after calling <see cref="DirectX12RenderPassBuilder::go" />.
		/// </remarks>
		/// <param name="device">The parent device of the render pass.</param>
		/// <param name="name">The name of the render pass state resource.</param>
		explicit DirectX12RenderPass(const DirectX12Device& device, const String& name = "") noexcept;

		// IInputAttachmentMappingSource interface.
	public:
		/// <inheritdoc />
		const DirectX12FrameBuffer& frameBuffer(UInt32 buffer) const override;

		// RenderPass interface.
	public:
		/// <summary>
		/// Returns a reference to the device that provides this queue.
		/// </summary>
		/// <returns>A reference to the queue's parent device.</returns>
		virtual const DirectX12Device& device() const noexcept;

		/// <inheritdoc />
		const DirectX12FrameBuffer& activeFrameBuffer() const override;

		/// <inheritdoc />
		Enumerable<const DirectX12FrameBuffer*> frameBuffers() const noexcept override;

		/// <inheritdoc />
		Enumerable<const DirectX12RenderPipeline*> pipelines() const noexcept override;

		/// <inheritdoc />
		const RenderTarget& renderTarget(UInt32 location) const override;

		/// <inheritdoc />
		Span<const RenderTarget> renderTargets() const noexcept override;

		/// <inheritdoc />
		bool hasPresentTarget() const noexcept override;

		/// <inheritdoc />
		Span<const DirectX12InputAttachmentMapping> inputAttachments() const noexcept override;

		/// <inheritdoc />
		MultiSamplingLevel multiSamplingLevel() const noexcept override;

	public:
		/// <inheritdoc />
		void begin(UInt32 buffer) override;

		/// <inheritdoc />
		void end() const override;

		/// <inheritdoc />
		void resizeFrameBuffers(const Size2d& renderArea) override;

		/// <inheritdoc />
		void changeMultiSamplingLevel(MultiSamplingLevel samples) override;

		/// <inheritdoc />
		void updateAttachments(const DirectX12DescriptorSet& descriptorSet) const override;
	};

	/// <summary>
	/// Implements a <see cref="IInputAttachmentMapping" />.
	/// </summary>
	/// <seealso cref="DirectX12RenderPass" />
	/// <seealso cref="DirectX12RenderPassBuilder" />
	class LITEFX_DIRECTX12_API DirectX12InputAttachmentMapping final : public IInputAttachmentMapping<DirectX12RenderPass> {
		LITEFX_IMPLEMENTATION(DirectX12InputAttachmentMappingImpl);

	public:
		/// <summary>
		/// Creates a new DirectX 12 input attachment mapping.
		/// </summary>
		DirectX12InputAttachmentMapping() noexcept;

		/// <summary>
		/// Creates a new DirectX 12 input attachment mapping.
		/// </summary>
		/// <param name="renderPass">The render pass to fetch the input attachment from.</param>
		/// <param name="renderTarget">The render target of the <paramref name="renderPass"/> that is used for the input attachment.</param>
		/// <param name="location">The location to bind the input attachment to.</param>
		DirectX12InputAttachmentMapping(const DirectX12RenderPass& renderPass, const RenderTarget& renderTarget, UInt32 location);

		/// <summary>
		/// Copies another input attachment mapping.
		/// </summary>
		DirectX12InputAttachmentMapping(const DirectX12InputAttachmentMapping&) noexcept;

		/// <summary>
		/// Takes over another input attachment mapping.
		/// </summary>
		DirectX12InputAttachmentMapping(DirectX12InputAttachmentMapping&&) noexcept;

		virtual ~DirectX12InputAttachmentMapping() noexcept;

	public:
		/// <summary>
		/// Copies another input attachment mapping.
		/// </summary>
		inline DirectX12InputAttachmentMapping& operator=(const DirectX12InputAttachmentMapping&) noexcept;

		/// <summary>
		/// Takes over another input attachment mapping.
		/// </summary>
		inline DirectX12InputAttachmentMapping& operator=(DirectX12InputAttachmentMapping&&) noexcept;

	public:
		/// <inheritdoc />
		const DirectX12RenderPass* inputAttachmentSource() const noexcept override;

		/// <inheritdoc />
		const RenderTarget& renderTarget() const noexcept override;

		/// <inheritdoc />
		UInt32 location() const noexcept override;
	};

	/// <summary>
	/// Implements a DirectX 12 swap chain.
	/// </summary>
	class LITEFX_DIRECTX12_API DirectX12SwapChain final : public SwapChain<IDirectX12Image, DirectX12FrameBuffer>, public ComResource<IDXGISwapChain4> {
		LITEFX_IMPLEMENTATION(DirectX12SwapChainImpl);
		friend class DirectX12RenderPass;

	public:
		using base_type = SwapChain<IDirectX12Image, DirectX12FrameBuffer>;
		using base_type::present;

	public:
		/// <summary>
		/// Initializes a DirectX 12 swap chain.
		/// </summary>
		/// <param name="device">The device that owns the swap chain.</param>
		/// <param name="format">The initial surface format.</param>
		/// <param name="renderArea">The initial size of the render area.</param>
		/// <param name="buffers">The initial number of buffers.</param>
		explicit DirectX12SwapChain(const DirectX12Device& device, Format surfaceFormat = Format::B8G8R8A8_SRGB, const Size2d& renderArea = { 800, 600 }, UInt32 buffers = 3);
		DirectX12SwapChain(const DirectX12SwapChain&) = delete;
		DirectX12SwapChain(DirectX12SwapChain&&) = delete;
		virtual ~DirectX12SwapChain() noexcept;

		// DirectX 12 swap chain.
	public:
		/// <summary>
		/// Returns <c>true</c>, if the adapter supports variable refresh rates (i.e. tearing is allowed).
		/// </summary>
		/// <returns><c>true</c>, if the adapter supports variable refresh rates (i.e. tearing is allowed).</returns>
		virtual bool supportsVariableRefreshRate() const noexcept;

		/// <summary>
		/// Returns the query heap for the current frame.
		/// </summary>
		/// <returns>A pointer to the query heap for the current frame.</returns>
		virtual ID3D12QueryHeap* timestampQueryHeap() const noexcept;

		// SwapChain interface.
	public:
		/// <inheritdoc />
		Enumerable<SharedPtr<TimingEvent>> timingEvents() const noexcept override;

		/// <inheritdoc />
		SharedPtr<TimingEvent> timingEvent(UInt32 queryId) const override;

		/// <inheritdoc />
		UInt64 readTimingEvent(SharedPtr<const TimingEvent> timingEvent) const override;

		/// <inheritdoc />
		UInt32 resolveQueryId(SharedPtr<const TimingEvent> timingEvent) const override;

		/// <inheritdoc />
		Format surfaceFormat() const noexcept override;

		/// <inheritdoc />
		UInt32 buffers() const noexcept override;

		/// <inheritdoc />
		const Size2d& renderArea() const noexcept override;

		/// <inheritdoc />
		const IDirectX12Image* image(UInt32 backBuffer) const override;

		/// <inheritdoc />
		Enumerable<const IDirectX12Image*> images() const noexcept override;

		/// <inheritdoc />
		void present(const DirectX12FrameBuffer& frameBuffer) const override;

	public:
		/// <inheritdoc />
		Enumerable<Format> getSurfaceFormats() const noexcept override;

		/// <inheritdoc />
		void addTimingEvent(SharedPtr<TimingEvent> timingEvent) override;

		/// <inheritdoc />
		void reset(Format surfaceFormat, const Size2d& renderArea, UInt32 buffers) override;

		/// <inheritdoc />
		[[nodiscard]] UInt32 swapBackBuffer() const override;

	private:
		void resolveQueryHeaps(const DirectX12CommandBuffer& commandBuffer) const noexcept;
	};

	/// <summary>
	/// Implements a DirectX 12 command queue.
	/// </summary>
	/// <seealso cref="DirectX12CommandBuffer" />
	class LITEFX_DIRECTX12_API DirectX12Queue final : public CommandQueue<DirectX12CommandBuffer>, public ComResource<ID3D12CommandQueue> {
		LITEFX_IMPLEMENTATION(DirectX12QueueImpl);

	public:
		using base_type = CommandQueue<DirectX12CommandBuffer>;
		using base_type::submit;

	public:
		/// <summary>
		/// Initializes the DirectX 12 command queue.
		/// </summary>
		/// <param name="device">The device, commands get send to.</param>
		/// <param name="type">The type of the command queue.</param>
		/// <param name="priority">The priority, of which commands are issued on the device.</param>
		explicit DirectX12Queue(const DirectX12Device& device, QueueType type, QueuePriority priority);
		DirectX12Queue(const DirectX12Queue&) = delete;
		DirectX12Queue(DirectX12Queue&&) = delete;
		virtual ~DirectX12Queue() noexcept;

		// DirectX12CommandQueue interface.
	public:
		/// <summary>
		/// Returns a reference to the device that provides this queue.
		/// </summary>
		/// <returns>A reference to the queue's parent device.</returns>
		virtual const DirectX12Device& device() const noexcept;

		// CommandQueue interface.
	public:
		/// <inheritdoc />
		bool isBound() const noexcept override;

		/// <inheritdoc />
		QueuePriority priority() const noexcept override;

		/// <inheritdoc />
		QueueType type() const noexcept override;
>>>>>>> 2c8c1f94

#if !defined(NDEBUG) && defined(_WIN64)
    public:
        /// <inheritdoc />
        void beginDebugRegion(const String& label, const Vectors::ByteVector3& color = { 128_b, 128_b, 128_b }) const noexcept override;

        /// <inheritdoc />
        void endDebugRegion() const noexcept override;

        /// <inheritdoc />
        void setDebugMarker(const String& label, const Vectors::ByteVector3& color = { 128_b, 128_b, 128_b }) const noexcept override;
#endif // !defined(NDEBUG) && defined(_WIN64)

    public:
        /// <inheritdoc />
        SharedPtr<DirectX12CommandBuffer> createCommandBuffer(bool beginRecording = false, bool secondary = false) const override;

        /// <inheritdoc />
        UInt64 submit(SharedPtr<const DirectX12CommandBuffer> commandBuffer) const override;

        /// <inheritdoc />
        UInt64 submit(const Enumerable<SharedPtr<const DirectX12CommandBuffer>>& commandBuffers) const override;

        /// <inheritdoc />
        void waitFor(UInt64 fence) const noexcept override;

        /// <inheritdoc />
        void waitFor(const DirectX12Queue& queue, UInt64 fence) const noexcept;

        /// <inheritdoc />
        UInt64 currentFence() const noexcept override;

    private:
        inline void waitForQueue(const ICommandQueue& queue, UInt64 fence) const override {
            auto d3dQueue = dynamic_cast<const DirectX12Queue*>(&queue);

            if (d3dQueue == nullptr) [[unlikely]]
                throw InvalidArgumentException("Cannot wait for queues from other backends.");

            this->waitFor(*d3dQueue, fence);
        }
    };

    /// <summary>
    /// A graphics factory that produces objects for a <see cref="DirectX12Device" />.
    /// </summary>
    /// <remarks>
    /// The DX12 graphics factory is implemented using <a href="https://gpuopen.com/d3d12-memory-allocator/" target="_blank">D3D12 Memory Allocator</a>.
    /// </remarks>
    class LITEFX_DIRECTX12_API DirectX12GraphicsFactory final : public GraphicsFactory<DirectX12DescriptorLayout, IDirectX12Buffer, IDirectX12VertexBuffer, IDirectX12IndexBuffer, IDirectX12Image, IDirectX12Sampler> {
        LITEFX_IMPLEMENTATION(DirectX12GraphicsFactoryImpl);

    public:
        using base_type = GraphicsFactory<DirectX12DescriptorLayout, IDirectX12Buffer, IDirectX12VertexBuffer, IDirectX12IndexBuffer, IDirectX12Image, IDirectX12Sampler>;
        using base_type::createBuffer;
        using base_type::createVertexBuffer;
        using base_type::createIndexBuffer;
        using base_type::createAttachment;
        using base_type::createTexture;
        using base_type::createTextures;
        using base_type::createSampler;
        using base_type::createSamplers;

    public:
        /// <summary>
        /// Creates a new graphics factory.
        /// </summary>
        /// <param name="device">The device the factory should produce objects for.</param>
        explicit DirectX12GraphicsFactory(const DirectX12Device& device);
        DirectX12GraphicsFactory(const DirectX12GraphicsFactory&) = delete;
        DirectX12GraphicsFactory(DirectX12GraphicsFactory&&) = delete;
        virtual ~DirectX12GraphicsFactory() noexcept;

    public:
        /// <inheritdoc />
        UniquePtr<IDirectX12Buffer> createBuffer(BufferType type, BufferUsage usage, size_t elementSize, UInt32 elements = 1, bool allowWrite = false) const override;

        /// <inheritdoc />
        UniquePtr<IDirectX12Buffer> createBuffer(const String& name, BufferType type, BufferUsage usage, size_t elementSize, UInt32 elements = 1, bool allowWrite = false) const override;

        /// <inheritdoc />
        UniquePtr<IDirectX12VertexBuffer> createVertexBuffer(const DirectX12VertexBufferLayout& layout, BufferUsage usage, UInt32 elements = 1) const override;

        /// <inheritdoc />
        UniquePtr<IDirectX12VertexBuffer> createVertexBuffer(const String& name, const DirectX12VertexBufferLayout& layout, BufferUsage usage, UInt32 elements = 1) const override;

        /// <inheritdoc />
        UniquePtr<IDirectX12IndexBuffer> createIndexBuffer(const DirectX12IndexBufferLayout& layout, BufferUsage usage, UInt32 elements) const override;

        /// <inheritdoc />
        UniquePtr<IDirectX12IndexBuffer> createIndexBuffer(const String& name, const DirectX12IndexBufferLayout& layout, BufferUsage usage, UInt32 elements) const override;

        /// <inheritdoc />
        UniquePtr<IDirectX12Image> createAttachment(Format format, const Size2d& size, MultiSamplingLevel samples = MultiSamplingLevel::x1) const override;

        /// <inheritdoc />
        UniquePtr<IDirectX12Image> createAttachment(const String& name, Format format, const Size2d& size, MultiSamplingLevel samples = MultiSamplingLevel::x1) const override;

        /// <inheritdoc />
        UniquePtr<IDirectX12Image> createTexture(Format format, const Size3d& size, ImageDimensions dimension = ImageDimensions::DIM_2, UInt32 levels = 1, UInt32 layers = 1, MultiSamplingLevel samples = MultiSamplingLevel::x1, bool allowWrite = false) const override;

        /// <inheritdoc />
        UniquePtr<IDirectX12Image> createTexture(const String& name, Format format, const Size3d& size, ImageDimensions dimension = ImageDimensions::DIM_2, UInt32 levels = 1, UInt32 layers = 1, MultiSamplingLevel samples = MultiSamplingLevel::x1, bool allowWrite = false) const override;

        /// <inheritdoc />
        Enumerable<UniquePtr<IDirectX12Image>> createTextures(UInt32 elements, Format format, const Size3d& size, ImageDimensions dimension = ImageDimensions::DIM_2, UInt32 levels = 1, UInt32 layers = 1, MultiSamplingLevel samples = MultiSamplingLevel::x1, bool allowWrite = false) const override;

        /// <inheritdoc />
        UniquePtr<IDirectX12Sampler> createSampler(FilterMode magFilter = FilterMode::Nearest, FilterMode minFilter = FilterMode::Nearest, BorderMode borderU = BorderMode::Repeat, BorderMode borderV = BorderMode::Repeat, BorderMode borderW = BorderMode::Repeat, MipMapMode mipMapMode = MipMapMode::Nearest, Float mipMapBias = 0.f, Float maxLod = std::numeric_limits<Float>::max(), Float minLod = 0.f, Float anisotropy = 0.f) const override;

        /// <inheritdoc />
        UniquePtr<IDirectX12Sampler> createSampler(const String& name, FilterMode magFilter = FilterMode::Nearest, FilterMode minFilter = FilterMode::Nearest, BorderMode borderU = BorderMode::Repeat, BorderMode borderV = BorderMode::Repeat, BorderMode borderW = BorderMode::Repeat, MipMapMode mipMapMode = MipMapMode::Nearest, Float mipMapBias = 0.f, Float maxLod = std::numeric_limits<Float>::max(), Float minLod = 0.f, Float anisotropy = 0.f) const override;

        /// <inheritdoc />
        Enumerable<UniquePtr<IDirectX12Sampler>> createSamplers(UInt32 elements, FilterMode magFilter = FilterMode::Nearest, FilterMode minFilter = FilterMode::Nearest, BorderMode borderU = BorderMode::Repeat, BorderMode borderV = BorderMode::Repeat, BorderMode borderW = BorderMode::Repeat, MipMapMode mipMapMode = MipMapMode::Nearest, Float mipMapBias = 0.f, Float maxLod = std::numeric_limits<Float>::max(), Float minLod = 0.f, Float anisotropy = 0.f) const override;
    };

    /// <summary>
    /// Implements a DirectX 12 graphics device.
    /// </summary>
    class LITEFX_DIRECTX12_API DirectX12Device final : public GraphicsDevice<DirectX12GraphicsFactory, DirectX12Surface, DirectX12GraphicsAdapter, DirectX12SwapChain, DirectX12Queue, DirectX12RenderPass, DirectX12ComputePipeline, DirectX12Barrier>, public ComResource<ID3D12Device10> {
        LITEFX_IMPLEMENTATION(DirectX12DeviceImpl);

    public:
        /// <summary>
        /// Creates a new device instance.
        /// </summary>
        /// <param name="backend">The backend from which the device got created.</param>
        /// <param name="adapter">The adapter the device uses for drawing.</param>
        /// <param name="surface">The surface, the device should draw to.</param>
        explicit DirectX12Device(const DirectX12Backend& backend, const DirectX12GraphicsAdapter& adapter, UniquePtr<DirectX12Surface>&& surface);

        /// <summary>
        /// Creates a new device instance.
        /// </summary>
        /// <param name="backend">The backend from which the device got created.</param>
        /// <param name="adapter">The adapter the device uses for drawing.</param>
        /// <param name="surface">The surface, the device should draw to.</param>
        /// <param name="format">The initial surface format, device uses for drawing.</param>
        /// <param name="frameBufferSize">The initial size of the frame buffers.</param>
        /// <param name="frameBuffers">The initial number of frame buffers.</param>
        /// <param name="globalBufferHeapSize">The size of the global heap for constant buffers, shader resources and images.</param>
        /// <param name="globalSamplerHeapSize">The size of the global heap for samplers.</param>
        explicit DirectX12Device(const DirectX12Backend& backend, const DirectX12GraphicsAdapter& adapter, UniquePtr<DirectX12Surface>&& surface, Format format, const Size2d& frameBufferSize, UInt32 frameBuffers, UInt32 globalBufferHeapSize = 524287, UInt32 globalSamplerHeapSize = 2048);

        DirectX12Device(const DirectX12Device&) = delete;
        DirectX12Device(DirectX12Device&&) = delete;
        virtual ~DirectX12Device() noexcept;

        // DirectX 12 Device interface.
    public:
        /// <summary>
        /// Returns the backend from which the device got created.
        /// </summary>
        /// <returns>The backend from which the device got created.</returns>
        virtual const DirectX12Backend& backend() const noexcept;

        /// <summary>
        /// Returns the global descriptor heap.
        /// </summary>
        /// <remarks>
        /// The DirectX 12 device uses a global heap of descriptors and samplers in a ring-buffer fashion. The heap itself is managed by the device.
        /// </remarks>
        /// <returns>A pointer to the global descriptor heap.</returns>
        virtual const ID3D12DescriptorHeap* globalBufferHeap() const noexcept;

        /// <summary>
        /// Returns the global sampler heap.
        /// </summary>
        /// <returns>A pointer to the global sampler heap.</returns>
        /// <seealso cref="globalBufferHeap" />
        virtual const ID3D12DescriptorHeap* globalSamplerHeap() const noexcept;

        /// <summary>
        /// Allocates a range of descriptors in the global descriptor heaps for the provided <paramref name="descriptorSet" />.
        /// </summary>
        /// <param name="descriptorSet">The descriptor set containing the descriptors to update.</param>
        /// <param name="bufferOffset">The offset of the descriptor range in the buffer heap.</param>
        /// <param name="samplerOffset">The offset of the descriptor range in the sampler heap.</param>
        virtual void allocateGlobalDescriptors(const DirectX12DescriptorSet& descriptorSet, UInt32& bufferOffset, UInt32& samplerOffset) const;

        /// <summary>
        /// Releases a range of descriptors from the global descriptor heaps.
        /// </summary>
        /// <remarks>
        /// This is done, if a descriptor set layout is destroyed, of a descriptor set, which contains an unbounded array is freed. It will cause the global 
        /// descriptor heaps to fragment, which may result in inefficient future descriptor allocations and should be avoided. Consider caching descriptor
        /// sets with unbounded arrays instead. Also avoid relying on creating and releasing pipeline layouts during runtime. Instead, it may be more efficient
        /// to write shaders that support multiple pipeline variations, that can be kept alive for the lifetime of the whole application.
        /// </remarks>
        virtual void releaseGlobalDescriptors(const DirectX12DescriptorSet& descriptorSet) const noexcept;

        /// <summary>
        /// Updates a range of descriptors in the global buffer descriptor heap with the descriptors from <paramref name="descriptorSet" />.
        /// </summary>
        /// <param name="descriptorSet">The descriptor set to copy the descriptors from.</param>
        /// <param name="firstDescriptor">The index of the first descriptor to copy.</param>
        /// <param name="descriptors">The number of descriptors to copy.</param>
        virtual void updateBufferDescriptors(const DirectX12DescriptorSet& descriptorSet, UInt32 firstDescriptor, UInt32 descriptors) const noexcept;

        /// <summary>
        /// Updates a sampler descriptors in the global buffer descriptor heap with a descriptor from <paramref name="descriptorSet" />.
        /// </summary>
        /// <param name="descriptorSet">The descriptor set to copy the descriptors from.</param>
        /// <param name="firstDescriptor">The index of the first descriptor to copy.</param>
        /// <param name="descriptors">The number of descriptors to copy.</param>
        virtual void updateSamplerDescriptors(const DirectX12DescriptorSet& descriptorSet, UInt32 firstDescriptor, UInt32 descriptors) const noexcept;

        /// <summary>
        /// Binds the descriptors of the descriptor set to the global descriptor heaps.
        /// </summary>
        /// <remarks>
        /// Note that after binding the descriptor set, the descriptors must not be updated anymore, unless they are elements on unbounded descriptor arrays, 
        /// in which case you have to ensure manually to not update them, as long as they may still be in use!
        /// </remarks>
        /// <param name="commandBuffer">The command buffer to bind the descriptor set on.</param>
        /// <param name="descriptorSet">The descriptor set to bind.</param>
        /// <param name="pipeline">The pipeline to bind the descriptor set to.</param>
        virtual void bindDescriptorSet(const DirectX12CommandBuffer& commandBuffer, const DirectX12DescriptorSet& descriptorSet, const DirectX12PipelineState& pipeline) const noexcept;

        /// <summary>
        /// Binds the global descriptor heap.
        /// </summary>
        /// <param name="commandBuffer">The command buffer to issue the bind command on.</param>
        virtual void bindGlobalDescriptorHeaps(const DirectX12CommandBuffer& commandBuffer) const noexcept;

        /// <summary>
        /// Returns the compute pipeline that can be invoked to blit an image resource.
        /// </summary>
        /// <remarks>
        /// Blitting is used by <see cref="DirectX12Texture" /> to generate mip maps.
        /// </remarks>
        /// <returns>The compute pipeline that can be invoked to blit an image resource.</returns>
        /// <seealso cref="DirectX12Texture::generateMipMaps" />
        virtual DirectX12ComputePipeline& blitPipeline() const noexcept;

        // GraphicsDevice interface.
    public:
        /// <inheritdoc />
        DeviceState& state() const noexcept override;

        /// <inheritdoc />
        const DirectX12SwapChain& swapChain() const noexcept override;

        /// <inheritdoc />
        DirectX12SwapChain& swapChain() noexcept override;

        /// <inheritdoc />
        const DirectX12Surface& surface() const noexcept override;

        /// <inheritdoc />
        const DirectX12GraphicsAdapter& adapter() const noexcept override;

        /// <inheritdoc />
        const DirectX12GraphicsFactory& factory() const noexcept override;

        /// <inheritdoc />
        const DirectX12Queue& defaultQueue(QueueType type) const override;

        /// <inheritdoc />
        const DirectX12Queue* createQueue(QueueType type, QueuePriority priority) noexcept override;

        /// <inheritdoc />
        [[nodiscard]] UniquePtr<DirectX12Barrier> makeBarrier(PipelineStage syncBefore, PipelineStage syncAfter) const noexcept override;

        /// <inheritdoc />
        /// <seealso href="https://docs.microsoft.com/en-us/windows/win32/api/d3d11/ne-d3d11-d3d11_standard_multisample_quality_levels" />
        MultiSamplingLevel maximumMultiSamplingLevel(Format format) const noexcept override;

        /// <inheritdoc />
        double ticksPerMillisecond() const noexcept override;

    public:
        /// <inheritdoc />
        void wait() const override;

#if defined(BUILD_DEFINE_BUILDERS)
    public:
        /// <inheritdoc />
        [[nodiscard]] DirectX12RenderPassBuilder buildRenderPass(MultiSamplingLevel samples = MultiSamplingLevel::x1, UInt32 commandBuffers = 1) const override;

        /// <inheritdoc />
        [[nodiscard]] DirectX12RenderPassBuilder buildRenderPass(const String& name, MultiSamplingLevel samples = MultiSamplingLevel::x1, UInt32 commandBuffers = 1) const override;

        /// <inheritdoc />
        //[[nodiscard]] DirectX12RenderPipelineBuilder buildRenderPipeline(const String& name) const override;

        /// <inheritdoc />
        [[nodiscard]] DirectX12RenderPipelineBuilder buildRenderPipeline(const DirectX12RenderPass& renderPass, const String& name) const override;

        /// <inheritdoc />
        [[nodiscard]] DirectX12ComputePipelineBuilder buildComputePipeline(const String& name) const override;
        
        /// <inheritdoc />
        [[nodiscard]] DirectX12PipelineLayoutBuilder buildPipelineLayout() const override;

        /// <inheritdoc />
        [[nodiscard]] DirectX12InputAssemblerBuilder buildInputAssembler() const override;

        /// <inheritdoc />
        [[nodiscard]] DirectX12RasterizerBuilder buildRasterizer() const override;

        /// <inheritdoc />
        [[nodiscard]] DirectX12ShaderProgramBuilder buildShaderProgram() const override;

        /// <inheritdoc />
        [[nodiscard]] DirectX12BarrierBuilder buildBarrier() const override;
#endif // defined(BUILD_DEFINE_BUILDERS)
    };
    
    /// <summary>
    /// Implements the DirectX 12 <see cref="RenderBackend" />.
    /// </summary>
    class LITEFX_DIRECTX12_API DirectX12Backend final : public RenderBackend<DirectX12Device>, public ComResource<IDXGIFactory7> {
        LITEFX_IMPLEMENTATION(DirectX12BackendImpl);

    public:
        explicit DirectX12Backend(const App& app, bool advancedSoftwareRasterizer = false);
        DirectX12Backend(const DirectX12Backend&) noexcept = delete;
        DirectX12Backend(DirectX12Backend&&) noexcept = delete;
        virtual ~DirectX12Backend();

        // IBackend interface.
    public:
        /// <inheritdoc />
        BackendType type() const noexcept override;

        /// <inheritdoc />
        String name() const noexcept override;

    protected:
        /// <inheritdoc />
        void activate() override;

        /// <inheritdoc />
        void deactivate() override;

        // RenderBackend interface.
    public:
        /// <inheritdoc />
        Enumerable<const DirectX12GraphicsAdapter*> listAdapters() const override;

        /// <inheritdoc />
        const DirectX12GraphicsAdapter* findAdapter(const Optional<UInt64>& adapterId = std::nullopt) const override;

        /// <inheritdoc />
        void registerDevice(String name, UniquePtr<DirectX12Device>&& device) override;

        /// <inheritdoc />
        void releaseDevice(const String& name) override;

        /// <inheritdoc />
        DirectX12Device* device(const String& name) noexcept override;

        /// <inheritdoc />
        const DirectX12Device* device(const String& name) const noexcept override;

    public:
        /// <summary>
        /// Creates a surface on a window handle.
        /// </summary>
        /// <param name="hwnd">The window handle on which the surface should be created.</param>
        /// <returns>The instance of the created surface.</returns>
        UniquePtr<DirectX12Surface> createSurface(const HWND& hwnd) const;

        /// <summary>
        /// Enables <a href="https://docs.microsoft.com/en-us/windows/win32/direct3darticles/directx-warp" target="_blank">Windows Advanced Software Rasterization (WARP)</a>.
        /// </summary>
        /// <remarks>
        /// Enabling software rasterization disables hardware rasterization. Requesting adapters using <see cref="findAdapter" /> or <see cref="listAdapters" />
        /// will only return WARP-compatible adapters.
        /// </remarks>
        /// <param name="enable"><c>true</c>, if advanced software rasterization should be used.</param>
        virtual void enableAdvancedSoftwareRasterizer(bool enable = false);
    };

}<|MERGE_RESOLUTION|>--- conflicted
+++ resolved
@@ -6,7 +6,6 @@
 #include "dx12_formatters.hpp"
 
 namespace LiteFX::Rendering::Backends {
-<<<<<<< HEAD
     using namespace LiteFX::Math;
     using namespace LiteFX::Rendering;
 
@@ -731,33 +730,33 @@
         LITEFX_IMPLEMENTATION(DirectX12InputAssemblerImpl);
         LITEFX_BUILDER(DirectX12InputAssemblerBuilder);
 
-    public:
+	public:
+		/// <summary>
+		/// Initializes a new DirectX 12 input assembler state.
+		/// </summary>
+		/// <param name="vertexBufferLayouts">The vertex buffer layouts supported by the input assembler state. Each layout must have a unique binding.</param>
+		/// <param name="indexBufferLayout">The index buffer layout.</param>
+		/// <param name="primitiveTopology">The primitive topology.</param>
+		explicit DirectX12InputAssembler(Enumerable<UniquePtr<DirectX12VertexBufferLayout>>&& vertexBufferLayouts, UniquePtr<DirectX12IndexBufferLayout>&& indexBufferLayout = nullptr, PrimitiveTopology primitiveTopology = PrimitiveTopology::TriangleList);
+		DirectX12InputAssembler(DirectX12InputAssembler&&) noexcept = delete;
+		DirectX12InputAssembler(const DirectX12InputAssembler&) noexcept = delete;
+		virtual ~DirectX12InputAssembler() noexcept;
+
+    private:
         /// <summary>
         /// Initializes a new DirectX 12 input assembler state.
         /// </summary>
-        /// <param name="vertexBufferLayouts">The vertex buffer layouts supported by the input assembler state. Each layout must have a unique binding.</param>
-        /// <param name="indexBufferLayout">The index buffer layout.</param>
-        /// <param name="primitiveTopology">The primitive topology.</param>
-        explicit DirectX12InputAssembler(Enumerable<UniquePtr<DirectX12VertexBufferLayout>>&& vertexBufferLayouts, UniquePtr<DirectX12IndexBufferLayout>&& indexBufferLayout, PrimitiveTopology primitiveTopology = PrimitiveTopology::TriangleList);
-        DirectX12InputAssembler(DirectX12InputAssembler&&) noexcept = delete;
-        DirectX12InputAssembler(const DirectX12InputAssembler&) noexcept = delete;
-        virtual ~DirectX12InputAssembler() noexcept;
-
-    private:
-        /// <summary>
-        /// Initializes a new DirectX 12 input assembler state.
-        /// </summary>
         explicit DirectX12InputAssembler() noexcept;
 
     public:
         /// <inheritdoc />
         Enumerable<const DirectX12VertexBufferLayout*> vertexBufferLayouts() const noexcept override;
 
-        /// <inheritdoc />
-        const DirectX12VertexBufferLayout& vertexBufferLayout(UInt32 binding) const override;
-
-        /// <inheritdoc />
-        const DirectX12IndexBufferLayout& indexBufferLayout() const override;
+		/// <inheritdoc />
+		const DirectX12VertexBufferLayout* vertexBufferLayout(UInt32 binding) const override;
+
+		/// <inheritdoc />
+		const DirectX12IndexBufferLayout* indexBufferLayout() const noexcept override;
 
         /// <inheritdoc />
         PrimitiveTopology topology() const noexcept override;
@@ -918,8 +917,11 @@
         /// <inheritdoc />
         void use(const DirectX12PipelineState& pipeline) const noexcept override;
 
-        /// <inheritdoc />
-        void bind(const DirectX12DescriptorSet& descriptorSet, const DirectX12PipelineState& pipeline) const noexcept override;
+		/// <inheritdoc />
+		void bind(const DirectX12DescriptorSet& descriptorSet) const override;
+
+		/// <inheritdoc />
+		void bind(const DirectX12DescriptorSet& descriptorSet, const DirectX12PipelineState& pipeline) const noexcept override;
 
         /// <inheritdoc />
         void bind(const IDirectX12VertexBuffer& buffer) const noexcept override;
@@ -1458,1423 +1460,6 @@
 
         /// <inheritdoc />
         QueueType type() const noexcept override;
-=======
-	using namespace LiteFX::Math;
-	using namespace LiteFX::Rendering;
-
-	/// <summary>
-	/// Implements a DirectX 12 vertex buffer layout.
-	/// </summary>
-	/// <seealso cref="DirectX12VertexBuffer" />
-	/// <seealso cref="DirectX12IndexBuffer" />
-	/// <seealso cref="DirectX12VertexBufferLayoutBuilder" />
-	class LITEFX_DIRECTX12_API DirectX12VertexBufferLayout final : public IVertexBufferLayout {
-		LITEFX_IMPLEMENTATION(DirectX12VertexBufferLayoutImpl);
-		LITEFX_BUILDER(DirectX12VertexBufferLayoutBuilder);
-
-	public:
-		/// <summary>
-		/// Initializes a new vertex buffer layout.
-		/// </summary>
-		/// <param name="vertexSize">The size of a single vertex.</param>
-		/// <param name="binding">The binding point of the vertex buffers using this layout.</param>
-		explicit DirectX12VertexBufferLayout(size_t vertexSize, UInt32 binding = 0);
-		DirectX12VertexBufferLayout(DirectX12VertexBufferLayout&&) = delete;
-		DirectX12VertexBufferLayout(const DirectX12VertexBufferLayout&) = delete;
-		virtual ~DirectX12VertexBufferLayout() noexcept;
-
-		// IVertexBufferLayout interface.
-	public:
-		/// <inheritdoc />
-		Enumerable<const BufferAttribute*> attributes() const noexcept override;
-
-		// IBufferLayout interface.
-	public:
-		/// <inheritdoc />
-		size_t elementSize() const noexcept override;
-
-		/// <inheritdoc />
-		UInt32 binding() const noexcept override;
-
-		/// <inheritdoc />
-		BufferType type() const noexcept override;
-	};
-
-	/// <summary>
-	/// Implements a DirectX 12 index buffer layout.
-	/// </summary>
-	/// <seealso cref="DirectX12IndexBuffer" />
-	/// <seealso cref="DirectX12VertexBufferLayout" />
-	class LITEFX_DIRECTX12_API DirectX12IndexBufferLayout final : public IIndexBufferLayout {
-		LITEFX_IMPLEMENTATION(DirectX12IndexBufferLayoutImpl);
-
-	public:
-		/// <summary>
-		/// Initializes a new index buffer layout
-		/// </summary>
-		/// <param name="type">The type of the indices within the index buffer.</param>
-		explicit DirectX12IndexBufferLayout(IndexType type);
-		DirectX12IndexBufferLayout(DirectX12IndexBufferLayout&&) = delete;
-		DirectX12IndexBufferLayout(const DirectX12IndexBufferLayout&) = delete;
-		virtual ~DirectX12IndexBufferLayout() noexcept;
-
-		// IIndexBufferLayout interface.
-	public:
-		/// <inheritdoc />
-		IndexType indexType() const noexcept override;
-
-		// IBufferLayout interface.
-	public:
-		/// <inheritdoc />
-		size_t elementSize() const noexcept override;
-
-		/// <inheritdoc />
-		UInt32 binding() const noexcept override;
-
-		/// <inheritdoc />
-		BufferType type() const noexcept override;
-	};
-
-	/// <summary>
-	/// Represents the base interface for a DirectX 12 buffer implementation.
-	/// </summary>
-	/// <seealso cref="DirectX12DescriptorSet" />
-	/// <seealso cref="IDirectX12Image" />
-	/// <seealso cref="IDirectX12VertexBuffer" />
-	/// <seealso cref="IDirectX12IndexBuffer" />
-	class LITEFX_DIRECTX12_API IDirectX12Buffer : public virtual IBuffer, public virtual IResource<ComPtr<ID3D12Resource>> {
-	public:
-		virtual ~IDirectX12Buffer() noexcept = default;
-	};
-
-	/// <summary>
-	/// Represents a DirectX 12 vertex buffer.
-	/// </summary>
-	/// <seealso cref="DirectX12VertexBufferLayout" />
-	/// <seealso cref="IDirectX12Buffer" />
-	class LITEFX_DIRECTX12_API IDirectX12VertexBuffer : public virtual VertexBuffer<DirectX12VertexBufferLayout>, public virtual IDirectX12Buffer {
-	public:
-		virtual ~IDirectX12VertexBuffer() noexcept = default;
-
-	public:
-		virtual const D3D12_VERTEX_BUFFER_VIEW& view() const noexcept = 0;
-	};
-
-	/// <summary>
-	/// Represents a DirectX 12 index buffer.
-	/// </summary>
-	/// <seealso cref="DirectX12IndexBufferLayout" />
-	/// <seealso cref="IDirectX12Buffer" />
-	class LITEFX_DIRECTX12_API IDirectX12IndexBuffer : public virtual IndexBuffer<DirectX12IndexBufferLayout>, public virtual IDirectX12Buffer {
-	public:
-		virtual ~IDirectX12IndexBuffer() noexcept = default;
-
-	public:
-		virtual const D3D12_INDEX_BUFFER_VIEW& view() const noexcept = 0;
-	};
-
-	/// <summary>
-	/// Represents a DirectX 12 sampled image or the base interface for a texture.
-	/// </summary>
-	/// <seealso cref="DirectX12DescriptorLayout" />
-	/// <seealso cref="DirectX12DescriptorSet" />
-	/// <seealso cref="DirectX12DescriptorSetLayout" />
-	/// <seealso cref="IDirectX12Sampler" />
-	class LITEFX_DIRECTX12_API IDirectX12Image : public virtual IImage, public virtual IResource<ComPtr<ID3D12Resource>> {
-	public:
-		friend class DirectX12Barrier;
-
-	public:
-		virtual ~IDirectX12Image() noexcept = default;
-
-	private:
-		virtual ImageLayout& layout(UInt32 subresource) = 0;
-	};
-
-	/// <summary>
-	/// Represents a DirectX 12 sampler.
-	/// </summary>
-	/// <seealso cref="DirectX12DescriptorLayout" />
-	/// <seealso cref="DirectX12DescriptorSet" />
-	/// <seealso cref="DirectX12DescriptorSetLayout" />
-	/// <seealso cref="IDirectX12Image" />
-	class LITEFX_DIRECTX12_API IDirectX12Sampler : public virtual ISampler {
-	public:
-		virtual ~IDirectX12Sampler() noexcept = default;
-	};
-
-	/// <summary>
-	/// Implements a DirectX 12 resource barrier.
-	/// </summary>
-	/// <seealso cref="DirectX12CommandBuffer" />
-	/// <seealso cref="IDirectX12Buffer" />
-	/// <seealso cref="IDirectX12Image" />
-	/// <seealso cref="Barrier" />
-	class LITEFX_DIRECTX12_API DirectX12Barrier final : public Barrier<IDirectX12Buffer, IDirectX12Image> {
-		LITEFX_IMPLEMENTATION(DirectX12BarrierImpl);
-		LITEFX_BUILDER(DirectX12BarrierBuilder);
-
-	public:
-		using base_type = Barrier<IDirectX12Buffer, IDirectX12Image>;
-		using base_type::transition;
-
-	public:
-		/// <summary>
-		/// Initializes a new DirectX 12 barrier.
-		/// </summary>
-		/// <param name="syncBefore">The pipeline stage(s) all previous commands have to finish before the barrier is executed.</param>
-		/// <param name="syncAfter">The pipeline stage(s) all subsequent commands are blocked at until the barrier is executed.</param>
-		constexpr inline explicit DirectX12Barrier(PipelineStage syncBefore, PipelineStage syncAfter) noexcept;
-		DirectX12Barrier(const DirectX12Barrier&) = delete;
-		DirectX12Barrier(DirectX12Barrier&&) = delete;
-		constexpr inline virtual ~DirectX12Barrier() noexcept;
-
-	private:
-		constexpr inline explicit DirectX12Barrier() noexcept;
-		constexpr inline PipelineStage& syncBefore() noexcept;
-		constexpr inline PipelineStage& syncAfter() noexcept;
-
-		// Barrier interface.
-	public:
-		/// <inheritdoc />
-		constexpr inline PipelineStage syncBefore() const noexcept override;
-
-		/// <inheritdoc />
-		constexpr inline PipelineStage syncAfter() const noexcept override;
-
-		/// <inheritdoc />
-		constexpr inline void wait(ResourceAccess accessBefore, ResourceAccess accessAfter) noexcept override;
-
-		/// <inheritdoc />
-		constexpr inline void transition(IDirectX12Buffer& buffer, ResourceAccess accessBefore, ResourceAccess accessAfter) override;
-
-		/// <inheritdoc />
-		constexpr inline void transition(IDirectX12Buffer& buffer, UInt32 element, ResourceAccess accessBefore, ResourceAccess accessAfter) override;
-
-		/// <inheritdoc />
-		constexpr inline void transition(IDirectX12Image& image, ResourceAccess accessBefore, ResourceAccess accessAfter, ImageLayout layout) override;
-
-		/// <inheritdoc />
-		constexpr inline void transition(IDirectX12Image& image, ResourceAccess accessBefore, ResourceAccess accessAfter, ImageLayout fromLayout, ImageLayout toLayout) override;
-
-		/// <inheritdoc />
-		constexpr inline void transition(IDirectX12Image& image, UInt32 level, UInt32 levels, UInt32 layer, UInt32 layers, UInt32 plane, ResourceAccess accessBefore, ResourceAccess accessAfter, ImageLayout layout) override;
-
-		/// <inheritdoc />
-		constexpr inline void transition(IDirectX12Image& image, UInt32 level, UInt32 levels, UInt32 layer, UInt32 layers, UInt32 plane, ResourceAccess accessBefore, ResourceAccess accessAfter, ImageLayout fromLayout, ImageLayout toLayout) override;
-
-	public:
-		/// <summary>
-		/// Adds the barrier to a command buffer and updates the resource target states.
-		/// </summary>
-		/// <param name="commandBuffer">The command buffer to add the barriers to.</param>
-		/// <exception cref="RuntimeException">Thrown, if any of the contained barriers is a image barrier that targets a sub-resource range that does not share the same <see cref="ImageLayout" /> in all sub-resources.</exception>
-		inline void execute(const DirectX12CommandBuffer& commandBuffer) const noexcept;
-	};
-
-	/// <summary>
-	/// Implements a DirectX 12 <see cref="IShaderModule" />.
-	/// </summary>
-	/// <seealso cref="DirectX12ShaderProgram" />
-	/// <seealso href="https://github.com/crud89/LiteFX/wiki/Shader-Development" />
-	class LITEFX_DIRECTX12_API DirectX12ShaderModule final : public IShaderModule, public ComResource<IDxcBlob> {
-		LITEFX_IMPLEMENTATION(DirectX12ShaderModuleImpl);
-
-	public:
-		/// <summary>
-		/// Initializes a new DirectX 12 shader module.
-		/// </summary>
-		/// <param name="device">The parent device, this shader module has been created from.</param>
-		/// <param name="type">The shader stage, this module is used in.</param>
-		/// <param name="fileName">The file name of the module source.</param>
-		/// <param name="entryPoint">The name of the module entry point.</param>
-		explicit DirectX12ShaderModule(const DirectX12Device& device, ShaderStage type, const String& fileName, const String& entryPoint = "main");
-
-		/// <summary>
-		/// Initializes a new DirectX 12 shader module.
-		/// </summary>
-		/// <param name="device">The parent device, this shader module has been created from.</param>
-		/// <param name="type">The shader stage, this module is used in.</param>
-		/// <param name="stream">The file stream to read the shader module from.</param>
-		/// <param name="name">The file name of the module source.</param>
-		/// <param name="entryPoint">The name of the module entry point.</param>
-		explicit DirectX12ShaderModule(const DirectX12Device& device, ShaderStage type, std::istream& stream, const String& name, const String& entryPoint = "main");
-		DirectX12ShaderModule(const DirectX12ShaderModule&) noexcept = delete;
-		DirectX12ShaderModule(DirectX12ShaderModule&&) noexcept = delete;
-		virtual ~DirectX12ShaderModule() noexcept;
-
-		// IShaderModule interface.
-	public:
-		/// <inheritdoc />
-		const String& fileName() const noexcept override;
-
-		/// <inheritdoc />
-		const String& entryPoint() const noexcept override;
-
-		/// <inheritdoc />
-		ShaderStage type() const noexcept override;
-	};
-
-	/// <summary>
-	/// Implements a DirectX 12 <see cref="ShaderProgram" />.
-	/// </summary>
-	/// <seealso cref="DirectX12ShaderProgramBuilder" />
-	/// <seealso href="https://github.com/crud89/LiteFX/wiki/Shader-Development" />
-	class LITEFX_DIRECTX12_API DirectX12ShaderProgram final : public ShaderProgram<DirectX12ShaderModule> {
-		LITEFX_IMPLEMENTATION(DirectX12ShaderProgramImpl);
-		LITEFX_BUILDER(DirectX12ShaderProgramBuilder);
-
-	public:
-		/// <summary>
-		/// Initializes a new DirectX 12 shader program.
-		/// </summary>
-		/// <param name="device">The parent device of the shader program.</param>
-		/// <param name="modules">The shader modules used by the shader program.</param>
-		explicit DirectX12ShaderProgram(const DirectX12Device& device, Enumerable<UniquePtr<DirectX12ShaderModule>>&& modules) noexcept;
-		DirectX12ShaderProgram(DirectX12ShaderProgram&&) noexcept = delete;
-		DirectX12ShaderProgram(const DirectX12ShaderProgram&) noexcept = delete;
-		virtual ~DirectX12ShaderProgram() noexcept;
-
-	private:
-		/// <summary>
-		/// Initializes a new DirectX 12 shader program.
-		/// </summary>
-		/// <param name="device">The parent device of the shader program.</param>
-		explicit DirectX12ShaderProgram(const DirectX12Device& device) noexcept;
-
-	public:
-		/// <inheritdoc />
-		Enumerable<const DirectX12ShaderModule*> modules() const noexcept override;
-
-		/// <inheritdoc />
-		virtual SharedPtr<DirectX12PipelineLayout> reflectPipelineLayout() const;
-
-	private:
-		SharedPtr<IPipelineLayout> parsePipelineLayout() const override {
-			return std::static_pointer_cast<IPipelineLayout>(this->reflectPipelineLayout());
-		}
-
-	public:
-		/// <summary>
-		/// Suppresses the warning that is issued, if no root signature is found on a shader module when calling <see cref="reflectPipelineLayout" />.
-		/// </summary>
-		/// <remarks>
-		/// When a shader program is asked to build a pipeline layout, it first checks if a root signature is provided within the shader bytecode. If no root signature could 
-		/// be found, it falls back to using plain reflection to extract the descriptor sets. This has the drawback, that some features are not or only partially supported.
-		/// Most notably, it is not possible to reflect a pipeline layout that uses push constants this way. To ensure that you are not missing the root signature by accident,
-		/// the engine warns you when it encounters this situation. However, if you are only using plain descriptor sets, this can result in noise warnings that clutter the 
-		/// log. You can call this function to disable the warnings explicitly.
-		/// </remarks>
-		/// <param name="disableWarning"><c>true</c> to stop issuing the warning or <c>false</c> to continue.</param>
-		/// <seealso cref="reflectPipelineLayout" />
-		static void suppressMissingRootSignatureWarning(bool disableWarning = true) noexcept;
-	};
-
-	/// <summary>
-	/// Implements a DirectX 12 <see cref="DescriptorSet" />.
-	/// </summary>
-	/// <seealso cref="DirectX12DescriptorSetLayout" />
-	class LITEFX_DIRECTX12_API DirectX12DescriptorSet final : public DescriptorSet<IDirectX12Buffer, IDirectX12Image, IDirectX12Sampler> {
-		LITEFX_IMPLEMENTATION(DirectX12DescriptorSetImpl);
-
-	public:
-		using base_type = DescriptorSet<IDirectX12Buffer, IDirectX12Image, IDirectX12Sampler>;
-		using base_type::update;
-		using base_type::attach;
-
-	public:
-		/// <summary>
-		/// Initializes a new descriptor set.
-		/// </summary>
-		/// <param name="layout">The parent descriptor set layout.</param>
-		/// <param name="bufferHeap">A CPU-visible descriptor heap that contains all buffer descriptors of the descriptor set.</param>
-		/// <param name="samplerHeap">A CPU-visible descriptor heap that contains all sampler descriptors of the descriptor set.</param>
-		explicit DirectX12DescriptorSet(const DirectX12DescriptorSetLayout& layout, ComPtr<ID3D12DescriptorHeap>&& bufferHeap, ComPtr<ID3D12DescriptorHeap>&& samplerHeap);
-		DirectX12DescriptorSet(DirectX12DescriptorSet&&) = delete;
-		DirectX12DescriptorSet(const DirectX12DescriptorSet&) = delete;
-		virtual ~DirectX12DescriptorSet() noexcept;
-
-	public:
-		/// <summary>
-		/// Returns the parent descriptor set layout.
-		/// </summary>
-		/// <returns>The parent descriptor set layout.</returns>
-		virtual const DirectX12DescriptorSetLayout& layout() const noexcept;
-
-	public:
-		/// <inheritdoc />
-		void update(UInt32 binding, const IDirectX12Buffer& buffer, UInt32 bufferElement = 0, UInt32 elements = 0, UInt32 firstDescriptor = 0) const override;
-
-		/// <inheritdoc />
-		void update(UInt32 binding, const IDirectX12Image& texture, UInt32 descriptor = 0, UInt32 firstLevel = 0, UInt32 levels = 0, UInt32 firstLayer = 0, UInt32 layers = 0) const override;
-
-		/// <inheritdoc />
-		void update(UInt32 binding, const IDirectX12Sampler& sampler, UInt32 descriptor = 0) const override;
-
-		/// <inheritdoc />
-		void attach(UInt32 binding, const IDirectX12Image& image) const override;
-
-	public:
-		/// <summary>
-		/// Returns the local (CPU-visible) heap that contains the buffer descriptors.
-		/// </summary>
-		/// <returns>The local (CPU-visible) heap that contains the buffer descriptors, or <c>nullptr</c>, if the descriptor set does not contain any buffers.</returns>
-		virtual const ComPtr<ID3D12DescriptorHeap>& bufferHeap() const noexcept;
-
-		/// <summary>
-		/// Returns the offset of the buffer descriptors in the global descriptor heap.
-		/// </summary>
-		/// <returns>The offset of the buffer descriptors in the global descriptor heap.</returns>
-		virtual UInt32 bufferOffset() const noexcept;
-
-		/// <summary>
-		/// Returns the local (CPU-visible) heap that contains the sampler descriptors.
-		/// </summary>
-		/// <returns>The local (CPU-visible) heap that contains the sampler descriptors, or <c>nullptr</c>, if the descriptor set does not contain any samplers.</returns>
-		virtual const ComPtr<ID3D12DescriptorHeap>& samplerHeap() const noexcept;
-
-		/// <summary>
-		/// Returns the offset of the sampler descriptors in the global descriptor heap.
-		/// </summary>
-		/// <returns>The offset of the sampler descriptors in the global descriptor heap.</returns>
-		virtual UInt32 samplerOffset() const noexcept;
-	};
-
-	/// <summary>
-	/// Implements a DirectX 12 <see cref="IDescriptorLayout" />
-	/// </summary>
-	/// <seealso cref="IDirectX12Buffer" />
-	/// <seealso cref="IDirectX12Image" />
-	/// <seealso cref="IDirectX12Sampler" />
-	/// <seealso cref="DirectX12DescriptorSet" />
-	/// <seealso cref="DirectX12DescriptorSetLayout" />
-	class LITEFX_DIRECTX12_API DirectX12DescriptorLayout final : public IDescriptorLayout {
-		LITEFX_IMPLEMENTATION(DirectX12DescriptorLayoutImpl);
-
-	public:
-		/// <summary>
-		/// Initializes a new DirectX 12 descriptor layout.
-		/// </summary>
-		/// <param name="type">The type of the descriptor.</param>
-		/// <param name="binding">The binding point for the descriptor.</param>
-		/// <param name="elementSize">The size of the descriptor.</param>
-		/// <param name="elementSize">The number of descriptors in the descriptor array.</param>
-		explicit DirectX12DescriptorLayout(DescriptorType type, UInt32 binding, size_t elementSize, UInt32 descriptors = 1);
-
-		/// <summary>
-		/// Initializes a new DirectX 12 descriptor layout for a static sampler.
-		/// </summary>
-		/// <param name="staticSampler">The static sampler to initialize the state with.</param>
-		/// <param name="binding">The binding point for the descriptor.</param>
-		explicit DirectX12DescriptorLayout(UniquePtr<IDirectX12Sampler>&& staticSampler, UInt32 binding);
-
-		DirectX12DescriptorLayout(DirectX12DescriptorLayout&&) = delete;
-		DirectX12DescriptorLayout(const DirectX12DescriptorLayout&) = delete;
-		virtual ~DirectX12DescriptorLayout() noexcept;
-
-		// IDescriptorLayout interface.
-	public:
-		/// <inheritdoc />
-		DescriptorType descriptorType() const noexcept override;
-
-		/// <inheritdoc />
-		UInt32 descriptors() const noexcept override;
-
-		/// <inheritdoc />
-		const IDirectX12Sampler* staticSampler() const noexcept override;
-
-		// IBufferLayout interface.
-	public:
-		/// <inheritdoc />
-		size_t elementSize() const noexcept override;
-
-		/// <inheritdoc />
-		UInt32 binding() const noexcept override;
-
-		/// <inheritdoc />
-		BufferType type() const noexcept override;
-	};
-
-	/// <summary>
-	/// Implements a DirectX 12 <see cref="DescriptorSetLayout" />.
-	/// </summary>
-	/// <seealso cref="DirectX12DescriptorSet" />
-	/// <seealso cref="DirectX12PipelineDescriptorSetLayoutBuilder" />
-	class LITEFX_DIRECTX12_API DirectX12DescriptorSetLayout final : public DescriptorSetLayout<DirectX12DescriptorLayout, DirectX12DescriptorSet> {
-		LITEFX_IMPLEMENTATION(DirectX12DescriptorSetLayoutImpl);
-		LITEFX_BUILDER(DirectX12DescriptorSetLayoutBuilder);
-		friend class DirectX12PipelineLayout;
-
-	public:
-		using base_type = DescriptorSetLayout<DirectX12DescriptorLayout, DirectX12DescriptorSet>;
-		using base_type::free;
-
-	public:
-		/// <summary>
-		/// Initializes a DirectX 12 descriptor set layout.
-		/// </summary>
-		/// <param name="device">The device, the descriptor set layout is created on.</param>
-		/// <param name="descriptorLayouts">The descriptor layouts of the descriptors within the descriptor set.</param>
-		/// <param name="space">The space or set id of the descriptor set.</param>
-		/// <param name="stages">The shader stages, the descriptor sets are bound to.</param>
-		explicit DirectX12DescriptorSetLayout(const DirectX12Device& device, Enumerable<UniquePtr<DirectX12DescriptorLayout>>&& descriptorLayouts, UInt32 space, ShaderStage stages);
-		DirectX12DescriptorSetLayout(DirectX12DescriptorSetLayout&&) = delete;
-		DirectX12DescriptorSetLayout(const DirectX12DescriptorSetLayout&) = delete;
-		virtual ~DirectX12DescriptorSetLayout() noexcept;
-
-	private:
-		/// <summary>
-		/// Initializes a DirectX 12 descriptor set layout.
-		/// </summary>
-		/// <param name="device">The device, the descriptor set layout is created on.</param>
-		explicit DirectX12DescriptorSetLayout(const DirectX12Device& device) noexcept;
-
-	public:
-		/// <summary>
-		/// Returns the index of the descriptor set root parameter.
-		/// </summary>
-		/// <returns>The index of the descriptor set root parameter.</returns>
-		virtual UInt32 rootParameterIndex() const noexcept;
-
-		/// <summary>
-		/// Returns the index of the first descriptor for a certain binding. The offset is relative to the heap for the descriptor (i.e. sampler for sampler descriptors and
-		/// CBV/SRV/UAV for other descriptors).
-		/// </summary>
-		/// <param name="binding">The binding of the descriptor.</param>
-		/// <returns>The index of the first descriptor for the binding.</returns>
-		/// <exception cref="ArgumentOutOfRangeException">Thrown, if the descriptor set does not contain a descriptor bound to the binding point specified by <paramref name="binding"/>.</exception>
-		virtual UInt32 descriptorOffsetForBinding(UInt32 binding) const;
-
-		/// <summary>
-		/// Returns the parent device.
-		/// </summary>
-		/// <returns>A reference of the parent device.</returns>
-		virtual const DirectX12Device& device() const noexcept;
-
-	protected:
-		/// <summary>
-		/// Returns a reference of the index of the descriptor set root parameter.
-		/// </summary>
-		/// <returns>A reference of the index of the descriptor set root parameter.</returns>
-		virtual UInt32& rootParameterIndex() noexcept;
-
-		/// <summary>
-		/// Returns <c>true</c>, if the descriptor set contains an (unbounded) runtime array.
-		/// </summary>
-		/// <remarks>
-		/// A descriptor set is a runtime array, if it contains exactly one descriptor, which is an unbounded array, i.e. which has a descriptor count of `-1` (or `0xFFFFFFFF`).
-		/// </remarks>
-		/// <returns><c>true</c>, if the descriptor set contains an (unbounded) runtime array and <c>false</c> otherwise.</returns>
-		virtual bool isRuntimeArray() const noexcept;
-
-	public:
-		/// <inheritdoc />
-		Enumerable<const DirectX12DescriptorLayout*> descriptors() const noexcept override;
-
-		/// <inheritdoc />
-		const DirectX12DescriptorLayout& descriptor(UInt32 binding) const override;
-
-		/// <inheritdoc />
-		UInt32 space() const noexcept override;
-
-		/// <inheritdoc />
-		ShaderStage shaderStages() const noexcept override;
-
-		/// <inheritdoc />
-		UInt32 uniforms() const noexcept override;
-
-		/// <inheritdoc />
-		UInt32 storages() const noexcept override;
-
-		/// <inheritdoc />
-		UInt32 images() const noexcept override;
-
-		/// <inheritdoc />
-		UInt32 buffers() const noexcept override;
-
-		/// <inheritdoc />
-		UInt32 samplers() const noexcept override;
-
-		/// <inheritdoc />
-		UInt32 staticSamplers() const noexcept override;
-
-		/// <inheritdoc />
-		UInt32 inputAttachments() const noexcept override;
-
-	public:
-		/// <inheritdoc />
-		UniquePtr<DirectX12DescriptorSet> allocate(const Enumerable<DescriptorBinding>& bindings = { }) const override;
-
-		/// <inheritdoc />
-		UniquePtr<DirectX12DescriptorSet> allocate(UInt32 descriptors, const Enumerable<DescriptorBinding>& bindings = { }) const override;
-
-		/// <inheritdoc />
-		Enumerable<UniquePtr<DirectX12DescriptorSet>> allocateMultiple(UInt32 descriptorSets, const Enumerable<Enumerable<DescriptorBinding>>& bindings = { }) const override;
-
-		/// <inheritdoc />
-		Enumerable<UniquePtr<DirectX12DescriptorSet>> allocateMultiple(UInt32 descriptorSets, std::function<Enumerable<DescriptorBinding>(UInt32)> bindingFactory) const override;
-
-		/// <inheritdoc />
-		Enumerable<UniquePtr<DirectX12DescriptorSet>> allocateMultiple(UInt32 descriptorSets, UInt32 descriptors, const Enumerable<Enumerable<DescriptorBinding>>& bindings = { }) const override;
-
-		/// <inheritdoc />
-		Enumerable<UniquePtr<DirectX12DescriptorSet>> allocateMultiple(UInt32 descriptorSets, UInt32 descriptors, std::function<Enumerable<DescriptorBinding>(UInt32)> bindingFactory) const override;
-
-		/// <inheritdoc />
-		void free(const DirectX12DescriptorSet& descriptorSet) const noexcept override;
-	};
-
-	/// <summary>
-	/// Implements the DirectX 12 <see cref="IPushConstantsRange" />.
-	/// </summary>
-	/// <seealso cref="DirectX12PushConstantsLayout" />
-	class LITEFX_DIRECTX12_API DirectX12PushConstantsRange final : public IPushConstantsRange {
-		LITEFX_IMPLEMENTATION(DirectX12PushConstantsRangeImpl);
-		friend class DirectX12PipelineLayout;
-
-	public:
-		/// <summary>
-		/// Initializes a new push constants range.
-		/// </summary>
-		/// <param name="shaderStages">The shader stages, that access the push constants from the range.</param>
-		/// <param name="offset">The offset relative to the parent push constants backing memory that marks the beginning of the range.</param>
-		/// <param name="size">The size of the push constants range.</param>
-		/// <param name="space">The space from which the push constants of the range will be accessible in the shader.</param>
-		/// <param name="binding">The register from which the push constants of the range will be accessible in the shader.</param>
-		explicit DirectX12PushConstantsRange(ShaderStage shaderStages, UInt32 offset, UInt32 size, UInt32 space, UInt32 binding);
-		DirectX12PushConstantsRange(const DirectX12PushConstantsRange&) = delete;
-		DirectX12PushConstantsRange(DirectX12PushConstantsRange&&) = delete;
-		virtual ~DirectX12PushConstantsRange() noexcept;
-
-	public:
-		/// <inheritdoc />
-		UInt32 space() const noexcept override;
-
-		/// <inheritdoc />
-		UInt32 binding() const noexcept override;
-
-		/// <inheritdoc />
-		UInt32 offset() const noexcept override;
-
-		/// <inheritdoc />
-		UInt32 size() const noexcept override;
-
-		/// <inheritdoc />
-		ShaderStage stage() const noexcept override;
-
-	public:
-		/// <summary>
-		/// Returns the index of the root parameter, the range is bound to.
-		/// </summary>
-		/// <returns>The index of the root parameter, the range is bound to.</returns>
-		virtual UInt32 rootParameterIndex() const noexcept;
-
-	protected:
-		/// <summary>
-		/// Returns a reference of the index of the root parameter, the range is bound to.
-		/// </summary>
-		/// <returns>A reference of the index of the root parameter, the range is bound to.</returns>
-		virtual UInt32& rootParameterIndex() noexcept;
-	};
-
-	/// <summary>
-	/// Implements the DirectX 12 <see cref="PushConstantsLayout" />.
-	/// </summary>
-	/// <remarks>
-	/// In DirectX 12, push constants map to root constants. Those are 32 bit values that are directly stored on the root signature. Thus, push constants can bloat your root 
-	/// signature, since all the required memory is directly reserved on it. The way they are implemented is, that each range gets directly written in 4 byte chunks into the
-	/// command buffer. Thus, overlapping is not directly supported (as opposed to Vulkan). If you have overlapping push constants ranges, the overlap will be duplicated in
-	/// the root signature.
-	/// </remarks>
-	/// <seealso cref="DirectX12PushConstantsRange" />
-	/// <seealso cref="DirectX12PipelinePushConstantsLayoutBuilder" />
-	class LITEFX_DIRECTX12_API DirectX12PushConstantsLayout final : public PushConstantsLayout<DirectX12PushConstantsRange> {
-		LITEFX_IMPLEMENTATION(DirectX12PushConstantsLayoutImpl);
-		LITEFX_BUILDER(DirectX12PushConstantsLayoutBuilder);
-		friend class DirectX12PipelineLayout;
-
-	public:
-		/// <summary>
-		/// Initializes a new push constants layout.
-		/// </summary>
-		/// <param name="ranges">The ranges contained by the layout.</param>
-		/// <param name="size">The overall size (in bytes) of the push constants backing memory.</param>
-		explicit DirectX12PushConstantsLayout(Enumerable<UniquePtr<DirectX12PushConstantsRange>>&& ranges, UInt32 size);
-		DirectX12PushConstantsLayout(const DirectX12PushConstantsLayout&) = delete;
-		DirectX12PushConstantsLayout(DirectX12PushConstantsLayout&&) = delete;
-		virtual ~DirectX12PushConstantsLayout() noexcept;
-
-	private:
-		/// <summary>
-		/// Initializes a new push constants layout.
-		/// </summary>
-		/// <param name="size">The overall size (in bytes) of the push constants backing memory.</param>
-		explicit DirectX12PushConstantsLayout(UInt32 size);
-
-	public:
-		/// <inheritdoc />
-		UInt32 size() const noexcept override;
-
-		/// <inheritdoc />
-		const DirectX12PushConstantsRange& range(ShaderStage stage) const override;
-
-		/// <inheritdoc />
-		Enumerable<const DirectX12PushConstantsRange*> ranges() const noexcept override;
-
-	protected:
-		/// <summary>
-		/// Returns an array of pointers to the push constant ranges of the layout.
-		/// </summary>
-		/// <returns>An array of pointers to the push constant ranges of the layout.</returns>
-		virtual Enumerable<DirectX12PushConstantsRange*> ranges() noexcept;
-	};
-
-	/// <summary>
-	/// Implements a DirectX 12 <see cref="PipelineLayout" />.
-	/// </summary>
-	/// <seealso cref="DirectX12PipelineLayoutBuilder" />
-	class LITEFX_DIRECTX12_API DirectX12PipelineLayout final : public PipelineLayout<DirectX12DescriptorSetLayout, DirectX12PushConstantsLayout>, public ComResource<ID3D12RootSignature> {
-		LITEFX_IMPLEMENTATION(DirectX12PipelineLayoutImpl);
-		LITEFX_BUILDER(DirectX12PipelineLayoutBuilder);
-
-	public:
-		/// <summary>
-		/// Initializes a new DirectX 12 render pipeline layout.
-		/// </summary>
-		/// <param name="device">The parent device, the layout is created from.</param>
-		/// <param name="descriptorSetLayouts">The descriptor set layouts used by the pipeline.</param>
-		/// <param name="pushConstantsLayout">The push constants layout used by the pipeline.</param>
-		explicit DirectX12PipelineLayout(const DirectX12Device& device, Enumerable<UniquePtr<DirectX12DescriptorSetLayout>>&& descriptorSetLayouts, UniquePtr<DirectX12PushConstantsLayout>&& pushConstantsLayout);
-		DirectX12PipelineLayout(DirectX12PipelineLayout&&) noexcept = delete;
-		DirectX12PipelineLayout(const DirectX12PipelineLayout&) noexcept = delete;
-		virtual ~DirectX12PipelineLayout() noexcept;
-
-	private:
-		/// <summary>
-		/// Initializes a new DirectX 12 render pipeline layout.
-		/// </summary>
-		/// <param name="device">The parent device, the layout is created from.</param>
-		explicit DirectX12PipelineLayout(const DirectX12Device& device) noexcept;
-
-	public:
-		/// <summary>
-		/// Returns a reference to the device that provides this layout.
-		/// </summary>
-		/// <returns>A reference to the layouts parent device.</returns>
-		virtual const DirectX12Device& device() const noexcept;
-
-		// PipelineLayout interface.
-	public:
-		/// <inheritdoc />
-		const DirectX12DescriptorSetLayout& descriptorSet(UInt32 space) const override;
-
-		/// <inheritdoc />
-		Enumerable<const DirectX12DescriptorSetLayout*> descriptorSets() const noexcept override;
-
-		/// <inheritdoc />
-		const DirectX12PushConstantsLayout* pushConstants() const noexcept override;
-	};
-
-	/// <summary>
-	/// Implements the DirectX 12 input assembler state.
-	/// </summary>
-	/// <seealso cref="DirectX12InputAssemblerBuilder" />
-	class LITEFX_DIRECTX12_API DirectX12InputAssembler final : public InputAssembler<DirectX12VertexBufferLayout, DirectX12IndexBufferLayout> {
-		LITEFX_IMPLEMENTATION(DirectX12InputAssemblerImpl);
-		LITEFX_BUILDER(DirectX12InputAssemblerBuilder);
-
-	public:
-		/// <summary>
-		/// Initializes a new DirectX 12 input assembler state.
-		/// </summary>
-		/// <param name="vertexBufferLayouts">The vertex buffer layouts supported by the input assembler state. Each layout must have a unique binding.</param>
-		/// <param name="indexBufferLayout">The index buffer layout.</param>
-		/// <param name="primitiveTopology">The primitive topology.</param>
-		explicit DirectX12InputAssembler(Enumerable<UniquePtr<DirectX12VertexBufferLayout>>&& vertexBufferLayouts, UniquePtr<DirectX12IndexBufferLayout>&& indexBufferLayout = nullptr, PrimitiveTopology primitiveTopology = PrimitiveTopology::TriangleList);
-		DirectX12InputAssembler(DirectX12InputAssembler&&) noexcept = delete;
-		DirectX12InputAssembler(const DirectX12InputAssembler&) noexcept = delete;
-		virtual ~DirectX12InputAssembler() noexcept;
-
-	private:
-		/// <summary>
-		/// Initializes a new DirectX 12 input assembler state.
-		/// </summary>
-		explicit DirectX12InputAssembler() noexcept;
-
-	public:
-		/// <inheritdoc />
-		Enumerable<const DirectX12VertexBufferLayout*> vertexBufferLayouts() const noexcept override;
-
-		/// <inheritdoc />
-		const DirectX12VertexBufferLayout* vertexBufferLayout(UInt32 binding) const override;
-
-		/// <inheritdoc />
-		const DirectX12IndexBufferLayout* indexBufferLayout() const noexcept override;
-
-		/// <inheritdoc />
-		PrimitiveTopology topology() const noexcept override;
-	};
-
-	/// <summary>
-	/// Implements a DirectX 12 <see cref="IRasterizer" />.
-	/// </summary>
-	/// <seealso cref="DirectX12RasterizerBuilder" />
-	class LITEFX_DIRECTX12_API DirectX12Rasterizer final : public Rasterizer {
-		LITEFX_BUILDER(DirectX12RasterizerBuilder);
-
-	public:
-		/// <summary>
-		/// Initializes a new DirectX 12 rasterizer state.
-		/// </summary>
-		/// <param name="polygonMode">The polygon mode used by the pipeline.</param>
-		/// <param name="cullMode">The cull mode used by the pipeline.</param>
-		/// <param name="cullOrder">The cull order used by the pipeline.</param>
-		/// <param name="lineWidth">The line width used by the pipeline.</param>
-		/// <param name="depthStencilState">The rasterizer depth/stencil state.</param>
-		explicit DirectX12Rasterizer(PolygonMode polygonMode, CullMode cullMode, CullOrder cullOrder, Float lineWidth = 1.f, const DepthStencilState& depthStencilState = {}) noexcept;
-		DirectX12Rasterizer(DirectX12Rasterizer&&) noexcept = delete;
-		DirectX12Rasterizer(const DirectX12Rasterizer&) noexcept = delete;
-		virtual ~DirectX12Rasterizer() noexcept;
-
-	private:
-		/// <summary>
-		/// Initializes a new DirectX 12 rasterizer state.
-		/// </summary>
-		explicit DirectX12Rasterizer() noexcept;
-	};
-
-	/// <summary>
-	/// Defines the base class for DirectX 12 pipeline state objects.
-	/// </summary>
-	/// <seealso cref="DirectX12RenderPipeline" />
-	/// <seealso cref="DirectX12ComputePipeline" />
-	class LITEFX_DIRECTX12_API DirectX12PipelineState : public virtual Pipeline<DirectX12PipelineLayout, DirectX12ShaderProgram>, public ComResource<ID3D12PipelineState> {
-	public:
-		using ComResource<ID3D12PipelineState>::ComResource;
-		virtual ~DirectX12PipelineState() noexcept = default;
-
-	public:
-		/// <summary>
-		/// Sets the current pipeline state on the <paramref name="commandBuffer" />.
-		/// </summary>
-		/// <param name="commandBuffer">The command buffer to set the current pipeline state on.</param>
-		virtual void use(const DirectX12CommandBuffer& commandBuffer) const noexcept = 0;
-	};
-
-	/// <summary>
-	/// Records commands for a <see cref="DirectX12CommandQueue" />
-	/// </summary>
-	/// <seealso cref="DirectX12CommandQueue" />
-	class LITEFX_DIRECTX12_API DirectX12CommandBuffer final : public CommandBuffer<DirectX12CommandBuffer, IDirectX12Buffer, IDirectX12VertexBuffer, IDirectX12IndexBuffer, IDirectX12Image, DirectX12Barrier, DirectX12PipelineState>, public ComResource<ID3D12GraphicsCommandList7> {
-		LITEFX_IMPLEMENTATION(DirectX12CommandBufferImpl);
-
-	public:
-		using base_type = CommandBuffer<DirectX12CommandBuffer, IDirectX12Buffer, IDirectX12VertexBuffer, IDirectX12IndexBuffer, IDirectX12Image, DirectX12Barrier, DirectX12PipelineState>;
-		using base_type::dispatch;
-		using base_type::draw;
-		using base_type::drawIndexed;
-		using base_type::barrier;
-		using base_type::transfer;
-		using base_type::generateMipMaps;
-		using base_type::bind;
-		using base_type::use;
-		using base_type::pushConstants;
-
-	public:
-		/// <summary>
-		/// Initializes the command buffer from a command queue.
-		/// </summary>
-		/// <param name="queue">The parent command queue, the buffer gets submitted to.</param>
-		/// <param name="begin">If set to <c>true</c>, the command buffer automatically starts recording by calling <see cref="begin" />.</param>
-		/// <param name="primary"><c>true</c>, if the command buffer is a primary command buffer.</param>
-		explicit DirectX12CommandBuffer(const DirectX12Queue& queue, bool begin = false, bool primary = true);
-		DirectX12CommandBuffer(const DirectX12CommandBuffer&) = delete;
-		DirectX12CommandBuffer(DirectX12CommandBuffer&&) = delete;
-		virtual ~DirectX12CommandBuffer() noexcept;
-
-		// CommandBuffer interface.
-	public:
-		/// <inheritdoc />
-		void begin() const override;
-
-		/// <inheritdoc />
-		void end() const override;
-
-		/// <inheritdoc />
-		bool isSecondary() const noexcept override;
-
-		/// <inheritdoc />
-		void setViewports(Span<const IViewport*> viewports) const noexcept override;
-
-		/// <inheritdoc />
-		void setViewports(const IViewport* viewport) const noexcept override;
-
-		/// <inheritdoc />
-		void setScissors(Span<const IScissor*> scissors) const noexcept override;
-
-		/// <inheritdoc />
-		void setScissors(const IScissor* scissor) const noexcept override;
-
-		/// <inheritdoc />
-		void setBlendFactors(const Vector4f& blendFactors) const noexcept override;
-
-		/// <inheritdoc />
-		void setStencilRef(UInt32 stencilRef) const noexcept override;
-
-		/// <inheritdoc />
-		void generateMipMaps(IDirectX12Image& image) noexcept override;
-
-		/// <inheritdoc />
-		void barrier(const DirectX12Barrier& barrier) const noexcept override;
-
-		/// <inheritdoc />
-		void transfer(IDirectX12Buffer& source, IDirectX12Buffer& target, UInt32 sourceElement = 0, UInt32 targetElement = 0, UInt32 elements = 1) const override;
-
-		/// <inheritdoc />
-		void transfer(IDirectX12Buffer& source, IDirectX12Image& target, UInt32 sourceElement = 0, UInt32 firstSubresource = 0, UInt32 elements = 1) const override;
-
-		/// <inheritdoc />
-		void transfer(IDirectX12Image& source, IDirectX12Image& target, UInt32 sourceSubresource = 0, UInt32 targetSubresource = 0, UInt32 subresources = 1) const override;
-
-		/// <inheritdoc />
-		void transfer(IDirectX12Image& source, IDirectX12Buffer& target, UInt32 firstSubresource = 0, UInt32 targetElement = 0, UInt32 subresources = 1) const override;
-
-		/// <inheritdoc />
-		void transfer(SharedPtr<IDirectX12Buffer> source, IDirectX12Buffer& target, UInt32 sourceElement = 0, UInt32 targetElement = 0, UInt32 elements = 1) const override;
-
-		/// <inheritdoc />
-		void transfer(SharedPtr<IDirectX12Buffer> source, IDirectX12Image& target, UInt32 sourceElement = 0, UInt32 firstSubresource = 0, UInt32 elements = 1) const override;
-
-		/// <inheritdoc />
-		void transfer(SharedPtr<IDirectX12Image> source, IDirectX12Image& target, UInt32 sourceSubresource = 0, UInt32 targetSubresource = 0, UInt32 subresources = 1) const override;
-
-		/// <inheritdoc />
-		void transfer(SharedPtr<IDirectX12Image> source, IDirectX12Buffer& target, UInt32 firstSubresource = 0, UInt32 targetElement = 0, UInt32 subresources = 1) const override;
-
-		/// <inheritdoc />
-		void use(const DirectX12PipelineState& pipeline) const noexcept override;
-
-		/// <inheritdoc />
-		void bind(const DirectX12DescriptorSet& descriptorSet) const override;
-
-		/// <inheritdoc />
-		void bind(const DirectX12DescriptorSet& descriptorSet, const DirectX12PipelineState& pipeline) const noexcept override;
-
-		/// <inheritdoc />
-		void bind(const IDirectX12VertexBuffer& buffer) const noexcept override;
-
-		/// <inheritdoc />
-		void bind(const IDirectX12IndexBuffer& buffer) const noexcept override;
-
-		/// <inheritdoc />
-		void dispatch(const Vector3u& threadCount) const noexcept override;
-
-		/// <inheritdoc />
-		void draw(UInt32 vertices, UInt32 instances = 1, UInt32 firstVertex = 0, UInt32 firstInstance = 0) const noexcept override;
-
-		/// <inheritdoc />
-		void drawIndexed(UInt32 indices, UInt32 instances = 1, UInt32 firstIndex = 0, Int32 vertexOffset = 0, UInt32 firstInstance = 0) const noexcept override;
-		
-		/// <inheritdoc />
-		void pushConstants(const DirectX12PushConstantsLayout& layout, const void* const memory) const noexcept override;
-
-		/// <inheritdoc />
-		void writeTimingEvent(SharedPtr<const TimingEvent> timingEvent) const override;
-
-		/// <inheritdoc />
-		void execute(SharedPtr<const DirectX12CommandBuffer> commandBuffer) const override;
-
-		/// <inheritdoc />
-		void execute(Enumerable<SharedPtr<const DirectX12CommandBuffer>> commandBuffers) const override;
-
-	private:
-		void releaseSharedState() const override;
-	};
-
-	/// <summary>
-	/// Implements a DirectX 12 <see cref="RenderPipeline" />.
-	/// </summary>
-	/// <seealso cref="DirectX12ComputePipeline" />
-	/// <seealso cref="DirectX12RenderPipelineBuilder" />
-	class LITEFX_DIRECTX12_API DirectX12RenderPipeline final : public virtual DirectX12PipelineState, public RenderPipeline<DirectX12PipelineLayout, DirectX12ShaderProgram, DirectX12InputAssembler, DirectX12Rasterizer> {
-		LITEFX_IMPLEMENTATION(DirectX12RenderPipelineImpl);
-		LITEFX_BUILDER(DirectX12RenderPipelineBuilder);
-
-	public:
-		/// <summary>
-		/// Initializes a new DirectX 12 render pipeline.
-		/// </summary>
-		/// <param name="renderPass">The parent render pass.</param>
-		/// <param name="shaderProgram">The shader program used by the pipeline.</param>
-		/// <param name="layout">The layout of the pipeline.</param>
-		/// <param name="inputAssembler">The input assembler state of the pipeline.</param>
-		/// <param name="rasterizer">The rasterizer state of the pipeline.</param>
-		/// <param name="name">The optional name of the render pipeline.</param>
-		/// <param name="enableAlphaToCoverage">Whether or not to enable Alpha-to-Coverage multi-sampling.</param>
-		explicit DirectX12RenderPipeline(const DirectX12RenderPass& renderPass, SharedPtr<DirectX12PipelineLayout> layout, SharedPtr<DirectX12ShaderProgram> shaderProgram, SharedPtr<DirectX12InputAssembler> inputAssembler, SharedPtr<DirectX12Rasterizer> rasterizer, const bool enableAlphaToCoverage = false, const String& name = "");
-		DirectX12RenderPipeline(DirectX12RenderPipeline&&) noexcept = delete;
-		DirectX12RenderPipeline(const DirectX12RenderPipeline&) noexcept = delete;
-		virtual ~DirectX12RenderPipeline() noexcept;
-
-	private:
-		/// <summary>
-		/// Initializes a new DirectX 12 render pipeline.
-		/// </summary>
-		/// <param name="renderPass">The parent render pass.</param>
-		/// <param name="name">The optional name of the render pipeline.</param>
-		DirectX12RenderPipeline(const DirectX12RenderPass& renderPass, const String& name = "") noexcept;
-
-		// Pipeline interface.
-	public:
-		/// <inheritdoc />
-		SharedPtr<const DirectX12ShaderProgram> program() const noexcept override;
-
-		/// <inheritdoc />
-		SharedPtr<const DirectX12PipelineLayout> layout() const noexcept override;
-
-		// RenderPipeline interface.
-	public:
-		/// <inheritdoc />
-		SharedPtr<DirectX12InputAssembler> inputAssembler() const noexcept override;
-
-		/// <inheritdoc />
-		SharedPtr<DirectX12Rasterizer> rasterizer() const noexcept override;
-
-		/// <inheritdoc />
-		bool alphaToCoverage() const noexcept override;
-
-		// DirectX12PipelineState interface.
-	public:
-		/// <inheritdoc />
-		void use(const DirectX12CommandBuffer& commandBuffer) const noexcept override;
-	};
-
-	/// <summary>
-	/// Implements a DirectX 12 <see cref="ComputePipeline" />.
-	/// </summary>
-	/// <seealso cref="DirectX12RenderPipeline" />
-	/// <seealso cref="DirectX12ComputePipelineBuilder" />
-	class LITEFX_DIRECTX12_API DirectX12ComputePipeline final : public virtual DirectX12PipelineState, public ComputePipeline<DirectX12PipelineLayout, DirectX12ShaderProgram> {
-		LITEFX_IMPLEMENTATION(DirectX12ComputePipelineImpl);
-		LITEFX_BUILDER(DirectX12ComputePipelineBuilder);
-
-	public:
-		/// <summary>
-		/// Initializes a new DirectX 12 compute pipeline.
-		/// </summary>
-		/// <param name="device">The parent device.</param>
-		/// <param name="layout">The layout of the pipeline.</param>
-		/// <param name="shaderProgram">The shader program used by this pipeline.</param>
-		/// <param name="name">The optional debug name of the compute pipeline.</param>
-		explicit DirectX12ComputePipeline(const DirectX12Device& device, SharedPtr<DirectX12PipelineLayout> layout, SharedPtr<DirectX12ShaderProgram> shaderProgram, const String& name = "");
-		DirectX12ComputePipeline(DirectX12ComputePipeline&&) noexcept = delete;
-		DirectX12ComputePipeline(const DirectX12ComputePipeline&) noexcept = delete;
-		virtual ~DirectX12ComputePipeline() noexcept;
-
-	private:
-		/// <summary>
-		/// Initializes a new DirectX 12 compute pipeline.
-		/// </summary>
-		/// <param name="device">The parent device.</param>
-		DirectX12ComputePipeline(const DirectX12Device& device) noexcept;
-
-		// Pipeline interface.
-	public:
-		/// <inheritdoc />
-		SharedPtr<const DirectX12ShaderProgram> program() const noexcept override;
-
-		/// <inheritdoc />
-		SharedPtr<const DirectX12PipelineLayout> layout() const noexcept override;
-
-		// DirectX12PipelineState interface.
-	public:
-		void use(const DirectX12CommandBuffer& commandBuffer) const noexcept override;
-	};
-
-	/// <summary>
-	/// Implements a DirectX 12 frame buffer.
-	/// </summary>
-	/// <seealso cref="DirectX12RenderPass" />
-	class LITEFX_DIRECTX12_API DirectX12FrameBuffer final : public FrameBuffer<DirectX12CommandBuffer> {
-		LITEFX_IMPLEMENTATION(DirectX12FrameBufferImpl);
-
-	public:
-		/// <summary>
-		/// Initializes a DirectX 12 frame buffer.
-		/// </summary>
-		/// <param name="renderPass">The parent render pass of the frame buffer.</param>
-		/// <param name="bufferIndex">The index of the frame buffer within the parent render pass.</param>
-		/// <param name="renderArea">The initial size of the render area.</param>
-		/// <param name="commandBuffers">The number of command buffers, the frame buffer stores.</param>
-		DirectX12FrameBuffer(const DirectX12RenderPass& renderPass, UInt32 bufferIndex, const Size2d& renderArea, UInt32 commandBuffers = 1);
-		DirectX12FrameBuffer(const DirectX12FrameBuffer&) noexcept = delete;
-		DirectX12FrameBuffer(DirectX12FrameBuffer&&) noexcept = delete;
-		virtual ~DirectX12FrameBuffer() noexcept;
-
-		// DirectX 12 FrameBuffer
-	public:
-		/// <summary>
-		/// Returns a pointer to the descriptor heap that allocates the render targets for this frame buffer.
-		/// </summary>
-		/// <returns>A pointer to the descriptor heap that allocates the render targets for this frame buffer.</returns>
-		/// <seealso cref="depthStencilTargetHeap" />
-		/// <seealso cref="renderTargetDescriptorSize" />
-		virtual ID3D12DescriptorHeap* renderTargetHeap() const noexcept;
-
-		/// <summary>
-		/// Returns a pointer to the descriptor heap that allocates the depth/stencil views for this frame buffer.
-		/// </summary>
-		/// <remarks>
-		/// Note that it is typically not supported to have more than one depth/stencil output view bound to a <see cref="RenderPass" />.
-		/// </remarks>
-		/// <returns>A pointer to the descriptor heap that allocates the depth/stencil views for this frame buffer.</returns>
-		/// <seealso cref="renderTargetHeap" />
-		/// <seealso cref="depthStencilDescriptorSize" />
-		virtual ID3D12DescriptorHeap* depthStencilTargetHeap() const noexcept;
-
-		/// <summary>
-		/// Returns the size of a descriptor for a render target within the frame buffer.
-		/// </summary>
-		/// <returns>The size of a descriptor for a render target within the frame buffer.</returns>
-		/// <seealso cref="renderTargetHeap" />
-		virtual UInt32 renderTargetDescriptorSize() const noexcept;
-
-		/// <summary>
-		/// Returns the size of a descriptor for a depth/stencil view within the frame buffer.
-		/// </summary>
-		/// <returns>The size of a descriptor for a depth/stencil view within the frame buffer.</returns>
-		/// <seealso cref="depthStencilTargetHeap" />
-		virtual UInt32 depthStencilTargetDescriptorSize() const noexcept;
-
-		/// <summary>
-		/// Returns a reference of the last fence value for the frame buffer.
-		/// </summary>
-		/// <remarks>
-		/// The frame buffer must only be re-used, if this fence is reached in the graphics queue.
-		/// </remarks>
-		/// <returns>A reference of the last fence value for the frame buffer.</returns>
-		virtual UInt64& lastFence() const noexcept;
-
-		// FrameBuffer interface.
-	public:
-		/// <inheritdoc />
-		UInt32 bufferIndex() const noexcept override;
-
-		/// <inheritdoc />
-		const Size2d& size() const noexcept override;
-
-		/// <inheritdoc />
-		size_t getWidth() const noexcept override;
-
-		/// <inheritdoc />
-		size_t getHeight() const noexcept override;
-
-		/// <inheritdoc />
-		Enumerable<SharedPtr<const DirectX12CommandBuffer>> commandBuffers() const noexcept override;
-
-		/// <inheritdoc />
-		SharedPtr<const DirectX12CommandBuffer> commandBuffer(UInt32 index) const override;
-
-		/// <inheritdoc />
-		Enumerable<const IDirectX12Image*> images() const noexcept override;
-
-		/// <inheritdoc />
-		const IDirectX12Image& image(UInt32 location) const override;
-
-	public:
-		/// <inheritdoc />
-		void resize(const Size2d& renderArea) override;
-	};
-
-	/// <summary>
-	/// Implements a DirectX 12 render pass.
-	/// </summary>
-	/// <seealso cref="DirectX12RenderPassBuilder" />
-	class LITEFX_DIRECTX12_API DirectX12RenderPass final : public RenderPass<DirectX12RenderPipeline, DirectX12FrameBuffer, DirectX12InputAttachmentMapping> {
-		LITEFX_IMPLEMENTATION(DirectX12RenderPassImpl);
-		LITEFX_BUILDER(DirectX12RenderPassBuilder);
-
-	public:
-		using base_type = RenderPass<DirectX12RenderPipeline, DirectX12FrameBuffer, DirectX12InputAttachmentMapping>;
-		using base_type::updateAttachments;
-
-	public:
-		/// <summary>
-		/// Creates and initializes a new DirectX 12 render pass instance.
-		/// </summary>
-		/// <param name="device">The parent device instance.</param>
-		/// <param name="commandBuffers">The number of command buffers in each frame buffer.</param>
-		/// <param name="renderTargets">The render targets that are output by the render pass.</param>
-		/// <param name="samples">The number of samples for the render targets in this render pass.</param>
-		/// <param name="inputAttachments">The input attachments that are read by the render pass.</param>
-		explicit DirectX12RenderPass(const DirectX12Device& device, Span<RenderTarget> renderTargets, UInt32 commandBuffers = 1, MultiSamplingLevel samples = MultiSamplingLevel::x1, Span<DirectX12InputAttachmentMapping> inputAttachments = { });
-
-		/// <summary>
-		/// Creates and initializes a new DirectX 12 render pass instance.
-		/// </summary>
-		/// <param name="device">The parent device instance.</param>
-		/// <param name="name">The name of the render pass state resource.</param>
-		/// <param name="commandBuffers">The number of command buffers in each frame buffer.</param>
-		/// <param name="renderTargets">The render targets that are output by the render pass.</param>
-		/// <param name="samples">The number of samples for the render targets in this render pass.</param>
-		/// <param name="inputAttachments">The input attachments that are read by the render pass.</param>
-		explicit DirectX12RenderPass(const DirectX12Device& device, const String& name, Span<RenderTarget> renderTargets, UInt32 commandBuffers = 1, MultiSamplingLevel samples = MultiSamplingLevel::x1, Span<DirectX12InputAttachmentMapping> inputAttachments = { });
-
-		DirectX12RenderPass(const DirectX12RenderPass&) = delete;
-		DirectX12RenderPass(DirectX12RenderPass&&) = delete;
-		virtual ~DirectX12RenderPass() noexcept;
-
-	private:
-		/// <summary>
-		/// Creates an uninitialized DirectX 12 render pass instance.
-		/// </summary>
-		/// <remarks>
-		/// This constructor is called by the <see cref="DirectX12RenderPassBuilder" /> in order to create a render pass instance without initializing it. The instance 
-		/// is only initialized after calling <see cref="DirectX12RenderPassBuilder::go" />.
-		/// </remarks>
-		/// <param name="device">The parent device of the render pass.</param>
-		/// <param name="name">The name of the render pass state resource.</param>
-		explicit DirectX12RenderPass(const DirectX12Device& device, const String& name = "") noexcept;
-
-		// IInputAttachmentMappingSource interface.
-	public:
-		/// <inheritdoc />
-		const DirectX12FrameBuffer& frameBuffer(UInt32 buffer) const override;
-
-		// RenderPass interface.
-	public:
-		/// <summary>
-		/// Returns a reference to the device that provides this queue.
-		/// </summary>
-		/// <returns>A reference to the queue's parent device.</returns>
-		virtual const DirectX12Device& device() const noexcept;
-
-		/// <inheritdoc />
-		const DirectX12FrameBuffer& activeFrameBuffer() const override;
-
-		/// <inheritdoc />
-		Enumerable<const DirectX12FrameBuffer*> frameBuffers() const noexcept override;
-
-		/// <inheritdoc />
-		Enumerable<const DirectX12RenderPipeline*> pipelines() const noexcept override;
-
-		/// <inheritdoc />
-		const RenderTarget& renderTarget(UInt32 location) const override;
-
-		/// <inheritdoc />
-		Span<const RenderTarget> renderTargets() const noexcept override;
-
-		/// <inheritdoc />
-		bool hasPresentTarget() const noexcept override;
-
-		/// <inheritdoc />
-		Span<const DirectX12InputAttachmentMapping> inputAttachments() const noexcept override;
-
-		/// <inheritdoc />
-		MultiSamplingLevel multiSamplingLevel() const noexcept override;
-
-	public:
-		/// <inheritdoc />
-		void begin(UInt32 buffer) override;
-
-		/// <inheritdoc />
-		void end() const override;
-
-		/// <inheritdoc />
-		void resizeFrameBuffers(const Size2d& renderArea) override;
-
-		/// <inheritdoc />
-		void changeMultiSamplingLevel(MultiSamplingLevel samples) override;
-
-		/// <inheritdoc />
-		void updateAttachments(const DirectX12DescriptorSet& descriptorSet) const override;
-	};
-
-	/// <summary>
-	/// Implements a <see cref="IInputAttachmentMapping" />.
-	/// </summary>
-	/// <seealso cref="DirectX12RenderPass" />
-	/// <seealso cref="DirectX12RenderPassBuilder" />
-	class LITEFX_DIRECTX12_API DirectX12InputAttachmentMapping final : public IInputAttachmentMapping<DirectX12RenderPass> {
-		LITEFX_IMPLEMENTATION(DirectX12InputAttachmentMappingImpl);
-
-	public:
-		/// <summary>
-		/// Creates a new DirectX 12 input attachment mapping.
-		/// </summary>
-		DirectX12InputAttachmentMapping() noexcept;
-
-		/// <summary>
-		/// Creates a new DirectX 12 input attachment mapping.
-		/// </summary>
-		/// <param name="renderPass">The render pass to fetch the input attachment from.</param>
-		/// <param name="renderTarget">The render target of the <paramref name="renderPass"/> that is used for the input attachment.</param>
-		/// <param name="location">The location to bind the input attachment to.</param>
-		DirectX12InputAttachmentMapping(const DirectX12RenderPass& renderPass, const RenderTarget& renderTarget, UInt32 location);
-
-		/// <summary>
-		/// Copies another input attachment mapping.
-		/// </summary>
-		DirectX12InputAttachmentMapping(const DirectX12InputAttachmentMapping&) noexcept;
-
-		/// <summary>
-		/// Takes over another input attachment mapping.
-		/// </summary>
-		DirectX12InputAttachmentMapping(DirectX12InputAttachmentMapping&&) noexcept;
-
-		virtual ~DirectX12InputAttachmentMapping() noexcept;
-
-	public:
-		/// <summary>
-		/// Copies another input attachment mapping.
-		/// </summary>
-		inline DirectX12InputAttachmentMapping& operator=(const DirectX12InputAttachmentMapping&) noexcept;
-
-		/// <summary>
-		/// Takes over another input attachment mapping.
-		/// </summary>
-		inline DirectX12InputAttachmentMapping& operator=(DirectX12InputAttachmentMapping&&) noexcept;
-
-	public:
-		/// <inheritdoc />
-		const DirectX12RenderPass* inputAttachmentSource() const noexcept override;
-
-		/// <inheritdoc />
-		const RenderTarget& renderTarget() const noexcept override;
-
-		/// <inheritdoc />
-		UInt32 location() const noexcept override;
-	};
-
-	/// <summary>
-	/// Implements a DirectX 12 swap chain.
-	/// </summary>
-	class LITEFX_DIRECTX12_API DirectX12SwapChain final : public SwapChain<IDirectX12Image, DirectX12FrameBuffer>, public ComResource<IDXGISwapChain4> {
-		LITEFX_IMPLEMENTATION(DirectX12SwapChainImpl);
-		friend class DirectX12RenderPass;
-
-	public:
-		using base_type = SwapChain<IDirectX12Image, DirectX12FrameBuffer>;
-		using base_type::present;
-
-	public:
-		/// <summary>
-		/// Initializes a DirectX 12 swap chain.
-		/// </summary>
-		/// <param name="device">The device that owns the swap chain.</param>
-		/// <param name="format">The initial surface format.</param>
-		/// <param name="renderArea">The initial size of the render area.</param>
-		/// <param name="buffers">The initial number of buffers.</param>
-		explicit DirectX12SwapChain(const DirectX12Device& device, Format surfaceFormat = Format::B8G8R8A8_SRGB, const Size2d& renderArea = { 800, 600 }, UInt32 buffers = 3);
-		DirectX12SwapChain(const DirectX12SwapChain&) = delete;
-		DirectX12SwapChain(DirectX12SwapChain&&) = delete;
-		virtual ~DirectX12SwapChain() noexcept;
-
-		// DirectX 12 swap chain.
-	public:
-		/// <summary>
-		/// Returns <c>true</c>, if the adapter supports variable refresh rates (i.e. tearing is allowed).
-		/// </summary>
-		/// <returns><c>true</c>, if the adapter supports variable refresh rates (i.e. tearing is allowed).</returns>
-		virtual bool supportsVariableRefreshRate() const noexcept;
-
-		/// <summary>
-		/// Returns the query heap for the current frame.
-		/// </summary>
-		/// <returns>A pointer to the query heap for the current frame.</returns>
-		virtual ID3D12QueryHeap* timestampQueryHeap() const noexcept;
-
-		// SwapChain interface.
-	public:
-		/// <inheritdoc />
-		Enumerable<SharedPtr<TimingEvent>> timingEvents() const noexcept override;
-
-		/// <inheritdoc />
-		SharedPtr<TimingEvent> timingEvent(UInt32 queryId) const override;
-
-		/// <inheritdoc />
-		UInt64 readTimingEvent(SharedPtr<const TimingEvent> timingEvent) const override;
-
-		/// <inheritdoc />
-		UInt32 resolveQueryId(SharedPtr<const TimingEvent> timingEvent) const override;
-
-		/// <inheritdoc />
-		Format surfaceFormat() const noexcept override;
-
-		/// <inheritdoc />
-		UInt32 buffers() const noexcept override;
-
-		/// <inheritdoc />
-		const Size2d& renderArea() const noexcept override;
-
-		/// <inheritdoc />
-		const IDirectX12Image* image(UInt32 backBuffer) const override;
-
-		/// <inheritdoc />
-		Enumerable<const IDirectX12Image*> images() const noexcept override;
-
-		/// <inheritdoc />
-		void present(const DirectX12FrameBuffer& frameBuffer) const override;
-
-	public:
-		/// <inheritdoc />
-		Enumerable<Format> getSurfaceFormats() const noexcept override;
-
-		/// <inheritdoc />
-		void addTimingEvent(SharedPtr<TimingEvent> timingEvent) override;
-
-		/// <inheritdoc />
-		void reset(Format surfaceFormat, const Size2d& renderArea, UInt32 buffers) override;
-
-		/// <inheritdoc />
-		[[nodiscard]] UInt32 swapBackBuffer() const override;
-
-	private:
-		void resolveQueryHeaps(const DirectX12CommandBuffer& commandBuffer) const noexcept;
-	};
-
-	/// <summary>
-	/// Implements a DirectX 12 command queue.
-	/// </summary>
-	/// <seealso cref="DirectX12CommandBuffer" />
-	class LITEFX_DIRECTX12_API DirectX12Queue final : public CommandQueue<DirectX12CommandBuffer>, public ComResource<ID3D12CommandQueue> {
-		LITEFX_IMPLEMENTATION(DirectX12QueueImpl);
-
-	public:
-		using base_type = CommandQueue<DirectX12CommandBuffer>;
-		using base_type::submit;
-
-	public:
-		/// <summary>
-		/// Initializes the DirectX 12 command queue.
-		/// </summary>
-		/// <param name="device">The device, commands get send to.</param>
-		/// <param name="type">The type of the command queue.</param>
-		/// <param name="priority">The priority, of which commands are issued on the device.</param>
-		explicit DirectX12Queue(const DirectX12Device& device, QueueType type, QueuePriority priority);
-		DirectX12Queue(const DirectX12Queue&) = delete;
-		DirectX12Queue(DirectX12Queue&&) = delete;
-		virtual ~DirectX12Queue() noexcept;
-
-		// DirectX12CommandQueue interface.
-	public:
-		/// <summary>
-		/// Returns a reference to the device that provides this queue.
-		/// </summary>
-		/// <returns>A reference to the queue's parent device.</returns>
-		virtual const DirectX12Device& device() const noexcept;
-
-		// CommandQueue interface.
-	public:
-		/// <inheritdoc />
-		bool isBound() const noexcept override;
-
-		/// <inheritdoc />
-		QueuePriority priority() const noexcept override;
-
-		/// <inheritdoc />
-		QueueType type() const noexcept override;
->>>>>>> 2c8c1f94
 
 #if !defined(NDEBUG) && defined(_WIN64)
     public:
