#pragma once

#include <litefx/rendering.hpp>

#include "dx12_api.hpp"
#include "dx12_formatters.hpp"

namespace LiteFX::Rendering::Backends {
    using namespace LiteFX::Math;
    using namespace LiteFX::Rendering;

    /// <summary>
    /// Implements a DirectX 12 vertex buffer layout.
    /// </summary>
    /// <seealso cref="DirectX12VertexBuffer" />
    /// <seealso cref="DirectX12IndexBuffer" />
    /// <seealso cref="DirectX12VertexBufferLayoutBuilder" />
    class LITEFX_DIRECTX12_API DirectX12VertexBufferLayout final : public IVertexBufferLayout {
        LITEFX_IMPLEMENTATION(DirectX12VertexBufferLayoutImpl);
        LITEFX_BUILDER(DirectX12VertexBufferLayoutBuilder);

    public:
        /// <summary>
        /// Initializes a new vertex buffer layout.
        /// </summary>
        /// <param name="vertexSize">The size of a single vertex.</param>
        /// <param name="binding">The binding point of the vertex buffers using this layout.</param>
        explicit DirectX12VertexBufferLayout(size_t vertexSize, UInt32 binding = 0);
        DirectX12VertexBufferLayout(DirectX12VertexBufferLayout&&) = delete;
        DirectX12VertexBufferLayout(const DirectX12VertexBufferLayout&) = delete;
        virtual ~DirectX12VertexBufferLayout() noexcept;

        // IVertexBufferLayout interface.
    public:
        /// <inheritdoc />
        Enumerable<const BufferAttribute*> attributes() const noexcept override;

        // IBufferLayout interface.
    public:
        /// <inheritdoc />
        size_t elementSize() const noexcept override;

        /// <inheritdoc />
        UInt32 binding() const noexcept override;

        /// <inheritdoc />
        BufferType type() const noexcept override;
    };

    /// <summary>
    /// Implements a DirectX 12 index buffer layout.
    /// </summary>
    /// <seealso cref="DirectX12IndexBuffer" />
    /// <seealso cref="DirectX12VertexBufferLayout" />
    class LITEFX_DIRECTX12_API DirectX12IndexBufferLayout final : public IIndexBufferLayout {
        LITEFX_IMPLEMENTATION(DirectX12IndexBufferLayoutImpl);

    public:
        /// <summary>
        /// Initializes a new index buffer layout
        /// </summary>
        /// <param name="type">The type of the indices within the index buffer.</param>
        explicit DirectX12IndexBufferLayout(IndexType type);
        DirectX12IndexBufferLayout(DirectX12IndexBufferLayout&&) = delete;
        DirectX12IndexBufferLayout(const DirectX12IndexBufferLayout&) = delete;
        virtual ~DirectX12IndexBufferLayout() noexcept;

        // IIndexBufferLayout interface.
    public:
        /// <inheritdoc />
        IndexType indexType() const noexcept override;

        // IBufferLayout interface.
    public:
        /// <inheritdoc />
        size_t elementSize() const noexcept override;

        /// <inheritdoc />
        UInt32 binding() const noexcept override;

        /// <inheritdoc />
        BufferType type() const noexcept override;
    };

    /// <summary>
    /// Represents the base interface for a DirectX 12 buffer implementation.
    /// </summary>
    /// <seealso cref="DirectX12DescriptorSet" />
    /// <seealso cref="IDirectX12Image" />
    /// <seealso cref="IDirectX12VertexBuffer" />
    /// <seealso cref="IDirectX12IndexBuffer" />
    class LITEFX_DIRECTX12_API IDirectX12Buffer : public virtual IBuffer, public virtual IResource<ComPtr<ID3D12Resource>> {
    public:
        virtual ~IDirectX12Buffer() noexcept = default;
    };

    /// <summary>
    /// Represents a DirectX 12 vertex buffer.
    /// </summary>
    /// <seealso cref="DirectX12VertexBufferLayout" />
    /// <seealso cref="IDirectX12Buffer" />
    class LITEFX_DIRECTX12_API IDirectX12VertexBuffer : public virtual VertexBuffer<DirectX12VertexBufferLayout>, public virtual IDirectX12Buffer {
    public:
        virtual ~IDirectX12VertexBuffer() noexcept = default;

    public:
        virtual const D3D12_VERTEX_BUFFER_VIEW& view() const noexcept = 0;
    };

    /// <summary>
    /// Represents a DirectX 12 index buffer.
    /// </summary>
    /// <seealso cref="DirectX12IndexBufferLayout" />
    /// <seealso cref="IDirectX12Buffer" />
    class LITEFX_DIRECTX12_API IDirectX12IndexBuffer : public virtual IndexBuffer<DirectX12IndexBufferLayout>, public virtual IDirectX12Buffer {
    public:
        virtual ~IDirectX12IndexBuffer() noexcept = default;

    public:
        virtual const D3D12_INDEX_BUFFER_VIEW& view() const noexcept = 0;
    };

    /// <summary>
    /// Represents a DirectX 12 sampled image or the base interface for a texture.
    /// </summary>
    /// <seealso cref="DirectX12DescriptorLayout" />
    /// <seealso cref="DirectX12DescriptorSet" />
    /// <seealso cref="DirectX12DescriptorSetLayout" />
    /// <seealso cref="IDirectX12Sampler" />
    class LITEFX_DIRECTX12_API IDirectX12Image : public virtual IImage, public virtual IResource<ComPtr<ID3D12Resource>> {
    public:
        friend class DirectX12Barrier;

    public:
        virtual ~IDirectX12Image() noexcept = default;

    private:
        virtual ImageLayout& layout(UInt32 subresource) = 0;
        virtual ImageLayout layout(UInt32 subresource) const = 0;
    };

    /// <summary>
    /// Represents a DirectX 12 sampler.
    /// </summary>
    /// <seealso cref="DirectX12DescriptorLayout" />
    /// <seealso cref="DirectX12DescriptorSet" />
    /// <seealso cref="DirectX12DescriptorSetLayout" />
    /// <seealso cref="IDirectX12Image" />
    class LITEFX_DIRECTX12_API IDirectX12Sampler : public virtual ISampler {
    public:
        virtual ~IDirectX12Sampler() noexcept = default;
    };

    /// <summary>
    /// Implements a DirectX 12 resource barrier.
    /// </summary>
    /// <seealso cref="DirectX12CommandBuffer" />
    /// <seealso cref="IDirectX12Buffer" />
    /// <seealso cref="IDirectX12Image" />
    /// <seealso cref="Barrier" />
    class LITEFX_DIRECTX12_API DirectX12Barrier final : public Barrier<IDirectX12Buffer, IDirectX12Image> {
        LITEFX_IMPLEMENTATION(DirectX12BarrierImpl);
        LITEFX_BUILDER(DirectX12BarrierBuilder);

    public:
        using base_type = Barrier<IDirectX12Buffer, IDirectX12Image>;
        using base_type::transition;

    public:
        /// <summary>
        /// Initializes a new DirectX 12 barrier.
        /// </summary>
        /// <param name="syncBefore">The pipeline stage(s) all previous commands have to finish before the barrier is executed.</param>
        /// <param name="syncAfter">The pipeline stage(s) all subsequent commands are blocked at until the barrier is executed.</param>
        constexpr inline explicit DirectX12Barrier(PipelineStage syncBefore, PipelineStage syncAfter) noexcept;
        DirectX12Barrier(const DirectX12Barrier&) = delete;
        DirectX12Barrier(DirectX12Barrier&&) = delete;
        constexpr inline virtual ~DirectX12Barrier() noexcept;

    private:
        constexpr inline explicit DirectX12Barrier() noexcept;
        constexpr inline PipelineStage& syncBefore() noexcept;
        constexpr inline PipelineStage& syncAfter() noexcept;

        // Barrier interface.
    public:
        /// <inheritdoc />
        constexpr inline PipelineStage syncBefore() const noexcept override;

        /// <inheritdoc />
        constexpr inline PipelineStage syncAfter() const noexcept override;

        /// <inheritdoc />
        constexpr inline void wait(ResourceAccess accessBefore, ResourceAccess accessAfter) noexcept override;

        /// <inheritdoc />
        constexpr inline void transition(IDirectX12Buffer& buffer, ResourceAccess accessBefore, ResourceAccess accessAfter) override;

        /// <inheritdoc />
        constexpr inline void transition(IDirectX12Buffer& buffer, UInt32 element, ResourceAccess accessBefore, ResourceAccess accessAfter) override;

        /// <inheritdoc />
        constexpr inline void transition(IDirectX12Image& image, ResourceAccess accessBefore, ResourceAccess accessAfter, ImageLayout layout) override;

        /// <inheritdoc />
        constexpr inline void transition(IDirectX12Image& image, ResourceAccess accessBefore, ResourceAccess accessAfter, ImageLayout fromLayout, ImageLayout toLayout) override;

        /// <inheritdoc />
        constexpr inline void transition(IDirectX12Image& image, UInt32 level, UInt32 levels, UInt32 layer, UInt32 layers, UInt32 plane, ResourceAccess accessBefore, ResourceAccess accessAfter, ImageLayout layout) override;

        /// <inheritdoc />
        constexpr inline void transition(IDirectX12Image& image, UInt32 level, UInt32 levels, UInt32 layer, UInt32 layers, UInt32 plane, ResourceAccess accessBefore, ResourceAccess accessAfter, ImageLayout fromLayout, ImageLayout toLayout) override;

    public:
        /// <summary>
        /// Adds the barrier to a command buffer and updates the resource target states.
        /// </summary>
        /// <param name="commandBuffer">The command buffer to add the barriers to.</param>
        /// <exception cref="RuntimeException">Thrown, if any of the contained barriers is a image barrier that targets a sub-resource range that does not share the same <see cref="ImageLayout" /> in all sub-resources.</exception>
        inline void execute(const DirectX12CommandBuffer& commandBuffer) const noexcept;
    };

    /// <summary>
    /// Implements a DirectX 12 <see cref="IShaderModule" />.
    /// </summary>
    /// <seealso cref="DirectX12ShaderProgram" />
    /// <seealso href="https://github.com/crud89/LiteFX/wiki/Shader-Development" />
    class LITEFX_DIRECTX12_API DirectX12ShaderModule final : public IShaderModule, public ComResource<IDxcBlob> {
        LITEFX_IMPLEMENTATION(DirectX12ShaderModuleImpl);

    public:
        /// <summary>
        /// Initializes a new DirectX 12 shader module.
        /// </summary>
        /// <param name="device">The parent device, this shader module has been created from.</param>
        /// <param name="type">The shader stage, this module is used in.</param>
        /// <param name="fileName">The file name of the module source.</param>
        /// <param name="entryPoint">The name of the module entry point.</param>
        explicit DirectX12ShaderModule(const DirectX12Device& device, ShaderStage type, const String& fileName, const String& entryPoint = "main");

        /// <summary>
        /// Initializes a new DirectX 12 shader module.
        /// </summary>
        /// <param name="device">The parent device, this shader module has been created from.</param>
        /// <param name="type">The shader stage, this module is used in.</param>
        /// <param name="stream">The file stream to read the shader module from.</param>
        /// <param name="name">The file name of the module source.</param>
        /// <param name="entryPoint">The name of the module entry point.</param>
        explicit DirectX12ShaderModule(const DirectX12Device& device, ShaderStage type, std::istream& stream, const String& name, const String& entryPoint = "main");
        DirectX12ShaderModule(const DirectX12ShaderModule&) noexcept = delete;
        DirectX12ShaderModule(DirectX12ShaderModule&&) noexcept = delete;
        virtual ~DirectX12ShaderModule() noexcept;

        // IShaderModule interface.
    public:
        /// <inheritdoc />
        const String& fileName() const noexcept override;

        /// <inheritdoc />
        const String& entryPoint() const noexcept override;

        /// <inheritdoc />
        ShaderStage type() const noexcept override;
    };

    /// <summary>
    /// Implements a DirectX 12 <see cref="ShaderProgram" />.
    /// </summary>
    /// <seealso cref="DirectX12ShaderProgramBuilder" />
    /// <seealso href="https://github.com/crud89/LiteFX/wiki/Shader-Development" />
    class LITEFX_DIRECTX12_API DirectX12ShaderProgram final : public ShaderProgram<DirectX12ShaderModule> {
        LITEFX_IMPLEMENTATION(DirectX12ShaderProgramImpl);
        LITEFX_BUILDER(DirectX12ShaderProgramBuilder);

    public:
        /// <summary>
        /// Initializes a new DirectX 12 shader program.
        /// </summary>
        /// <param name="device">The parent device of the shader program.</param>
        /// <param name="modules">The shader modules used by the shader program.</param>
        explicit DirectX12ShaderProgram(const DirectX12Device& device, Enumerable<UniquePtr<DirectX12ShaderModule>>&& modules) noexcept;
        DirectX12ShaderProgram(DirectX12ShaderProgram&&) noexcept = delete;
        DirectX12ShaderProgram(const DirectX12ShaderProgram&) noexcept = delete;
        virtual ~DirectX12ShaderProgram() noexcept;

    private:
        /// <summary>
        /// Initializes a new DirectX 12 shader program.
        /// </summary>
        /// <param name="device">The parent device of the shader program.</param>
        explicit DirectX12ShaderProgram(const DirectX12Device& device) noexcept;

    public:
        /// <inheritdoc />
        Enumerable<const DirectX12ShaderModule*> modules() const noexcept override;

        /// <inheritdoc />
        virtual SharedPtr<DirectX12PipelineLayout> reflectPipelineLayout() const;

    private:
        SharedPtr<IPipelineLayout> parsePipelineLayout() const override {
            return std::static_pointer_cast<IPipelineLayout>(this->reflectPipelineLayout());
        }

    public:
        /// <summary>
        /// Suppresses the warning that is issued, if no root signature is found on a shader module when calling <see cref="reflectPipelineLayout" />.
        /// </summary>
        /// <remarks>
        /// When a shader program is asked to build a pipeline layout, it first checks if a root signature is provided within the shader bytecode. If no root signature could 
        /// be found, it falls back to using plain reflection to extract the descriptor sets. This has the drawback, that some features are not or only partially supported.
        /// Most notably, it is not possible to reflect a pipeline layout that uses push constants this way. To ensure that you are not missing the root signature by accident,
        /// the engine warns you when it encounters this situation. However, if you are only using plain descriptor sets, this can result in noise warnings that clutter the 
        /// log. You can call this function to disable the warnings explicitly.
        /// </remarks>
        /// <param name="disableWarning"><c>true</c> to stop issuing the warning or <c>false</c> to continue.</param>
        /// <seealso cref="reflectPipelineLayout" />
        static void suppressMissingRootSignatureWarning(bool disableWarning = true) noexcept;
    };

    /// <summary>
    /// Implements a DirectX 12 <see cref="DescriptorSet" />.
    /// </summary>
    /// <seealso cref="DirectX12DescriptorSetLayout" />
    class LITEFX_DIRECTX12_API DirectX12DescriptorSet final : public DescriptorSet<IDirectX12Buffer, IDirectX12Image, IDirectX12Sampler> {
        LITEFX_IMPLEMENTATION(DirectX12DescriptorSetImpl);

    public:
        using base_type = DescriptorSet<IDirectX12Buffer, IDirectX12Image, IDirectX12Sampler>;
        using base_type::update;
        using base_type::attach;

    public:
        /// <summary>
        /// Initializes a new descriptor set.
        /// </summary>
        /// <param name="layout">The parent descriptor set layout.</param>
        /// <param name="bufferHeap">A CPU-visible descriptor heap that contains all buffer descriptors of the descriptor set.</param>
        /// <param name="samplerHeap">A CPU-visible descriptor heap that contains all sampler descriptors of the descriptor set.</param>
        explicit DirectX12DescriptorSet(const DirectX12DescriptorSetLayout& layout, ComPtr<ID3D12DescriptorHeap>&& bufferHeap, ComPtr<ID3D12DescriptorHeap>&& samplerHeap);
        DirectX12DescriptorSet(DirectX12DescriptorSet&&) = delete;
        DirectX12DescriptorSet(const DirectX12DescriptorSet&) = delete;
        virtual ~DirectX12DescriptorSet() noexcept;

    public:
        /// <summary>
        /// Returns the parent descriptor set layout.
        /// </summary>
        /// <returns>The parent descriptor set layout.</returns>
        virtual const DirectX12DescriptorSetLayout& layout() const noexcept;

    public:
        /// <inheritdoc />
        void update(UInt32 binding, const IDirectX12Buffer& buffer, UInt32 bufferElement = 0, UInt32 elements = 0, UInt32 firstDescriptor = 0) const override;

        /// <inheritdoc />
        void update(UInt32 binding, const IDirectX12Image& texture, UInt32 descriptor = 0, UInt32 firstLevel = 0, UInt32 levels = 0, UInt32 firstLayer = 0, UInt32 layers = 0) const override;

        /// <inheritdoc />
        void update(UInt32 binding, const IDirectX12Sampler& sampler, UInt32 descriptor = 0) const override;

        /// <inheritdoc />
        void attach(UInt32 binding, const IDirectX12Image& image) const override;

    public:
        /// <summary>
        /// Returns the local (CPU-visible) heap that contains the buffer descriptors.
        /// </summary>
        /// <returns>The local (CPU-visible) heap that contains the buffer descriptors, or <c>nullptr</c>, if the descriptor set does not contain any buffers.</returns>
        virtual const ComPtr<ID3D12DescriptorHeap>& bufferHeap() const noexcept;

        /// <summary>
        /// Returns the offset of the buffer descriptors in the global descriptor heap.
        /// </summary>
        /// <returns>The offset of the buffer descriptors in the global descriptor heap.</returns>
        virtual UInt32 bufferOffset() const noexcept;

        /// <summary>
        /// Returns the local (CPU-visible) heap that contains the sampler descriptors.
        /// </summary>
        /// <returns>The local (CPU-visible) heap that contains the sampler descriptors, or <c>nullptr</c>, if the descriptor set does not contain any samplers.</returns>
        virtual const ComPtr<ID3D12DescriptorHeap>& samplerHeap() const noexcept;

        /// <summary>
        /// Returns the offset of the sampler descriptors in the global descriptor heap.
        /// </summary>
        /// <returns>The offset of the sampler descriptors in the global descriptor heap.</returns>
        virtual UInt32 samplerOffset() const noexcept;
    };

    /// <summary>
    /// Implements a DirectX 12 <see cref="IDescriptorLayout" />
    /// </summary>
    /// <seealso cref="IDirectX12Buffer" />
    /// <seealso cref="IDirectX12Image" />
    /// <seealso cref="IDirectX12Sampler" />
    /// <seealso cref="DirectX12DescriptorSet" />
    /// <seealso cref="DirectX12DescriptorSetLayout" />
    class LITEFX_DIRECTX12_API DirectX12DescriptorLayout final : public IDescriptorLayout {
        LITEFX_IMPLEMENTATION(DirectX12DescriptorLayoutImpl);

    public:
        /// <summary>
        /// Initializes a new DirectX 12 descriptor layout.
        /// </summary>
        /// <param name="type">The type of the descriptor.</param>
        /// <param name="binding">The binding point for the descriptor.</param>
        /// <param name="elementSize">The size of the descriptor.</param>
        /// <param name="elementSize">The number of descriptors in the descriptor array.</param>
        explicit DirectX12DescriptorLayout(DescriptorType type, UInt32 binding, size_t elementSize, UInt32 descriptors = 1);

        /// <summary>
        /// Initializes a new DirectX 12 descriptor layout for a static sampler.
        /// </summary>
        /// <param name="staticSampler">The static sampler to initialize the state with.</param>
        /// <param name="binding">The binding point for the descriptor.</param>
        explicit DirectX12DescriptorLayout(UniquePtr<IDirectX12Sampler>&& staticSampler, UInt32 binding);

        DirectX12DescriptorLayout(DirectX12DescriptorLayout&&) = delete;
        DirectX12DescriptorLayout(const DirectX12DescriptorLayout&) = delete;
        virtual ~DirectX12DescriptorLayout() noexcept;

        // IDescriptorLayout interface.
    public:
        /// <inheritdoc />
        DescriptorType descriptorType() const noexcept override;

        /// <inheritdoc />
        UInt32 descriptors() const noexcept override;

        /// <inheritdoc />
        const IDirectX12Sampler* staticSampler() const noexcept override;

        // IBufferLayout interface.
    public:
        /// <inheritdoc />
        size_t elementSize() const noexcept override;

        /// <inheritdoc />
        UInt32 binding() const noexcept override;

        /// <inheritdoc />
        BufferType type() const noexcept override;
    };

    /// <summary>
    /// Implements a DirectX 12 <see cref="DescriptorSetLayout" />.
    /// </summary>
    /// <seealso cref="DirectX12DescriptorSet" />
    /// <seealso cref="DirectX12PipelineDescriptorSetLayoutBuilder" />
    class LITEFX_DIRECTX12_API DirectX12DescriptorSetLayout final : public DescriptorSetLayout<DirectX12DescriptorLayout, DirectX12DescriptorSet> {
        LITEFX_IMPLEMENTATION(DirectX12DescriptorSetLayoutImpl);
        LITEFX_BUILDER(DirectX12DescriptorSetLayoutBuilder);
        friend class DirectX12PipelineLayout;

    public:
        using base_type = DescriptorSetLayout<DirectX12DescriptorLayout, DirectX12DescriptorSet>;
        using base_type::free;

    public:
        /// <summary>
        /// Initializes a DirectX 12 descriptor set layout.
        /// </summary>
        /// <param name="device">The device, the descriptor set layout is created on.</param>
        /// <param name="descriptorLayouts">The descriptor layouts of the descriptors within the descriptor set.</param>
        /// <param name="space">The space or set id of the descriptor set.</param>
        /// <param name="stages">The shader stages, the descriptor sets are bound to.</param>
        explicit DirectX12DescriptorSetLayout(const DirectX12Device& device, Enumerable<UniquePtr<DirectX12DescriptorLayout>>&& descriptorLayouts, UInt32 space, ShaderStage stages);
        DirectX12DescriptorSetLayout(DirectX12DescriptorSetLayout&&) = delete;
        DirectX12DescriptorSetLayout(const DirectX12DescriptorSetLayout&) = delete;
        virtual ~DirectX12DescriptorSetLayout() noexcept;

    private:
        /// <summary>
        /// Initializes a DirectX 12 descriptor set layout.
        /// </summary>
        /// <param name="device">The device, the descriptor set layout is created on.</param>
        explicit DirectX12DescriptorSetLayout(const DirectX12Device& device) noexcept;

    public:
        /// <summary>
        /// Returns the index of the descriptor set root parameter.
        /// </summary>
        /// <returns>The index of the descriptor set root parameter.</returns>
        virtual UInt32 rootParameterIndex() const noexcept;

        /// <summary>
        /// Returns the index of the first descriptor for a certain binding. The offset is relative to the heap for the descriptor (i.e. sampler for sampler descriptors and
        /// CBV/SRV/UAV for other descriptors).
        /// </summary>
        /// <param name="binding">The binding of the descriptor.</param>
        /// <returns>The index of the first descriptor for the binding.</returns>
        /// <exception cref="ArgumentOutOfRangeException">Thrown, if the descriptor set does not contain a descriptor bound to the binding point specified by <paramref name="binding"/>.</exception>
        virtual UInt32 descriptorOffsetForBinding(UInt32 binding) const;

        /// <summary>
        /// Returns the parent device.
        /// </summary>
        /// <returns>A reference of the parent device.</returns>
        virtual const DirectX12Device& device() const noexcept;

    protected:
        /// <summary>
        /// Returns a reference of the index of the descriptor set root parameter.
        /// </summary>
        /// <returns>A reference of the index of the descriptor set root parameter.</returns>
        virtual UInt32& rootParameterIndex() noexcept;

        /// <summary>
        /// Returns <c>true</c>, if the descriptor set contains an (unbounded) runtime array.
        /// </summary>
        /// <remarks>
        /// A descriptor set is a runtime array, if it contains exactly one descriptor, which is an unbounded array, i.e. which has a descriptor count of `-1` (or `0xFFFFFFFF`).
        /// </remarks>
        /// <returns><c>true</c>, if the descriptor set contains an (unbounded) runtime array and <c>false</c> otherwise.</returns>
        virtual bool isRuntimeArray() const noexcept;

    public:
        /// <inheritdoc />
        Enumerable<const DirectX12DescriptorLayout*> descriptors() const noexcept override;

        /// <inheritdoc />
        const DirectX12DescriptorLayout& descriptor(UInt32 binding) const override;

        /// <inheritdoc />
        UInt32 space() const noexcept override;

        /// <inheritdoc />
        ShaderStage shaderStages() const noexcept override;

        /// <inheritdoc />
        UInt32 uniforms() const noexcept override;

        /// <inheritdoc />
        UInt32 storages() const noexcept override;

        /// <inheritdoc />
        UInt32 images() const noexcept override;

        /// <inheritdoc />
        UInt32 buffers() const noexcept override;

        /// <inheritdoc />
        UInt32 samplers() const noexcept override;

        /// <inheritdoc />
        UInt32 staticSamplers() const noexcept override;

        /// <inheritdoc />
        UInt32 inputAttachments() const noexcept override;

    public:
        /// <inheritdoc />
        UniquePtr<DirectX12DescriptorSet> allocate(const Enumerable<DescriptorBinding>& bindings = { }) const override;

        /// <inheritdoc />
        UniquePtr<DirectX12DescriptorSet> allocate(UInt32 descriptors, const Enumerable<DescriptorBinding>& bindings = { }) const override;

        /// <inheritdoc />
        Enumerable<UniquePtr<DirectX12DescriptorSet>> allocateMultiple(UInt32 descriptorSets, const Enumerable<Enumerable<DescriptorBinding>>& bindings = { }) const override;

        /// <inheritdoc />
        Enumerable<UniquePtr<DirectX12DescriptorSet>> allocateMultiple(UInt32 descriptorSets, std::function<Enumerable<DescriptorBinding>(UInt32)> bindingFactory) const override;

        /// <inheritdoc />
        Enumerable<UniquePtr<DirectX12DescriptorSet>> allocateMultiple(UInt32 descriptorSets, UInt32 descriptors, const Enumerable<Enumerable<DescriptorBinding>>& bindings = { }) const override;

        /// <inheritdoc />
        Enumerable<UniquePtr<DirectX12DescriptorSet>> allocateMultiple(UInt32 descriptorSets, UInt32 descriptors, std::function<Enumerable<DescriptorBinding>(UInt32)> bindingFactory) const override;

        /// <inheritdoc />
        void free(const DirectX12DescriptorSet& descriptorSet) const noexcept override;
    };

    /// <summary>
    /// Implements the DirectX 12 <see cref="IPushConstantsRange" />.
    /// </summary>
    /// <seealso cref="DirectX12PushConstantsLayout" />
    class LITEFX_DIRECTX12_API DirectX12PushConstantsRange final : public IPushConstantsRange {
        LITEFX_IMPLEMENTATION(DirectX12PushConstantsRangeImpl);
        friend class DirectX12PipelineLayout;

    public:
        /// <summary>
        /// Initializes a new push constants range.
        /// </summary>
        /// <param name="shaderStages">The shader stages, that access the push constants from the range.</param>
        /// <param name="offset">The offset relative to the parent push constants backing memory that marks the beginning of the range.</param>
        /// <param name="size">The size of the push constants range.</param>
        /// <param name="space">The space from which the push constants of the range will be accessible in the shader.</param>
        /// <param name="binding">The register from which the push constants of the range will be accessible in the shader.</param>
        explicit DirectX12PushConstantsRange(ShaderStage shaderStages, UInt32 offset, UInt32 size, UInt32 space, UInt32 binding);
        DirectX12PushConstantsRange(const DirectX12PushConstantsRange&) = delete;
        DirectX12PushConstantsRange(DirectX12PushConstantsRange&&) = delete;
        virtual ~DirectX12PushConstantsRange() noexcept;

    public:
        /// <inheritdoc />
        UInt32 space() const noexcept override;

        /// <inheritdoc />
        UInt32 binding() const noexcept override;

        /// <inheritdoc />
        UInt32 offset() const noexcept override;

        /// <inheritdoc />
        UInt32 size() const noexcept override;

        /// <inheritdoc />
        ShaderStage stage() const noexcept override;

    public:
        /// <summary>
        /// Returns the index of the root parameter, the range is bound to.
        /// </summary>
        /// <returns>The index of the root parameter, the range is bound to.</returns>
        virtual UInt32 rootParameterIndex() const noexcept;

    protected:
        /// <summary>
        /// Returns a reference of the index of the root parameter, the range is bound to.
        /// </summary>
        /// <returns>A reference of the index of the root parameter, the range is bound to.</returns>
        virtual UInt32& rootParameterIndex() noexcept;
    };

    /// <summary>
    /// Implements the DirectX 12 <see cref="PushConstantsLayout" />.
    /// </summary>
    /// <remarks>
    /// In DirectX 12, push constants map to root constants. Those are 32 bit values that are directly stored on the root signature. Thus, push constants can bloat your root 
    /// signature, since all the required memory is directly reserved on it. The way they are implemented is, that each range gets directly written in 4 byte chunks into the
    /// command buffer. Thus, overlapping is not directly supported (as opposed to Vulkan). If you have overlapping push constants ranges, the overlap will be duplicated in
    /// the root signature.
    /// </remarks>
    /// <seealso cref="DirectX12PushConstantsRange" />
    /// <seealso cref="DirectX12PipelinePushConstantsLayoutBuilder" />
    class LITEFX_DIRECTX12_API DirectX12PushConstantsLayout final : public PushConstantsLayout<DirectX12PushConstantsRange> {
        LITEFX_IMPLEMENTATION(DirectX12PushConstantsLayoutImpl);
        LITEFX_BUILDER(DirectX12PushConstantsLayoutBuilder);
        friend class DirectX12PipelineLayout;

    public:
        /// <summary>
        /// Initializes a new push constants layout.
        /// </summary>
        /// <param name="ranges">The ranges contained by the layout.</param>
        /// <param name="size">The overall size (in bytes) of the push constants backing memory.</param>
        explicit DirectX12PushConstantsLayout(Enumerable<UniquePtr<DirectX12PushConstantsRange>>&& ranges, UInt32 size);
        DirectX12PushConstantsLayout(const DirectX12PushConstantsLayout&) = delete;
        DirectX12PushConstantsLayout(DirectX12PushConstantsLayout&&) = delete;
        virtual ~DirectX12PushConstantsLayout() noexcept;

    private:
        /// <summary>
        /// Initializes a new push constants layout.
        /// </summary>
        /// <param name="size">The overall size (in bytes) of the push constants backing memory.</param>
        explicit DirectX12PushConstantsLayout(UInt32 size);

    public:
        /// <inheritdoc />
        UInt32 size() const noexcept override;

        /// <inheritdoc />
        const DirectX12PushConstantsRange& range(ShaderStage stage) const override;

        /// <inheritdoc />
        Enumerable<const DirectX12PushConstantsRange*> ranges() const noexcept override;

    protected:
        /// <summary>
        /// Returns an array of pointers to the push constant ranges of the layout.
        /// </summary>
        /// <returns>An array of pointers to the push constant ranges of the layout.</returns>
        virtual Enumerable<DirectX12PushConstantsRange*> ranges() noexcept;
    };

    /// <summary>
    /// Implements a DirectX 12 <see cref="PipelineLayout" />.
    /// </summary>
    /// <seealso cref="DirectX12PipelineLayoutBuilder" />
    class LITEFX_DIRECTX12_API DirectX12PipelineLayout final : public PipelineLayout<DirectX12DescriptorSetLayout, DirectX12PushConstantsLayout>, public ComResource<ID3D12RootSignature> {
        LITEFX_IMPLEMENTATION(DirectX12PipelineLayoutImpl);
        LITEFX_BUILDER(DirectX12PipelineLayoutBuilder);

    public:
        /// <summary>
        /// Initializes a new DirectX 12 render pipeline layout.
        /// </summary>
        /// <param name="device">The parent device, the layout is created from.</param>
        /// <param name="descriptorSetLayouts">The descriptor set layouts used by the pipeline.</param>
        /// <param name="pushConstantsLayout">The push constants layout used by the pipeline.</param>
        explicit DirectX12PipelineLayout(const DirectX12Device& device, Enumerable<UniquePtr<DirectX12DescriptorSetLayout>>&& descriptorSetLayouts, UniquePtr<DirectX12PushConstantsLayout>&& pushConstantsLayout);
        DirectX12PipelineLayout(DirectX12PipelineLayout&&) noexcept = delete;
        DirectX12PipelineLayout(const DirectX12PipelineLayout&) noexcept = delete;
        virtual ~DirectX12PipelineLayout() noexcept;

    private:
        /// <summary>
        /// Initializes a new DirectX 12 render pipeline layout.
        /// </summary>
        /// <param name="device">The parent device, the layout is created from.</param>
        explicit DirectX12PipelineLayout(const DirectX12Device& device) noexcept;

    public:
        /// <summary>
        /// Returns a reference to the device that provides this layout.
        /// </summary>
        /// <returns>A reference to the layouts parent device.</returns>
        virtual const DirectX12Device& device() const noexcept;

        // PipelineLayout interface.
    public:
        /// <inheritdoc />
        const DirectX12DescriptorSetLayout& descriptorSet(UInt32 space) const override;

        /// <inheritdoc />
        Enumerable<const DirectX12DescriptorSetLayout*> descriptorSets() const noexcept override;

        /// <inheritdoc />
        const DirectX12PushConstantsLayout* pushConstants() const noexcept override;
    };

    /// <summary>
    /// Implements the DirectX 12 input assembler state.
    /// </summary>
    /// <seealso cref="DirectX12InputAssemblerBuilder" />
    class LITEFX_DIRECTX12_API DirectX12InputAssembler final : public InputAssembler<DirectX12VertexBufferLayout, DirectX12IndexBufferLayout> {
        LITEFX_IMPLEMENTATION(DirectX12InputAssemblerImpl);
        LITEFX_BUILDER(DirectX12InputAssemblerBuilder);

	public:
		/// <summary>
		/// Initializes a new DirectX 12 input assembler state.
		/// </summary>
		/// <param name="vertexBufferLayouts">The vertex buffer layouts supported by the input assembler state. Each layout must have a unique binding.</param>
		/// <param name="indexBufferLayout">The index buffer layout.</param>
		/// <param name="primitiveTopology">The primitive topology.</param>
		explicit DirectX12InputAssembler(Enumerable<UniquePtr<DirectX12VertexBufferLayout>>&& vertexBufferLayouts, UniquePtr<DirectX12IndexBufferLayout>&& indexBufferLayout = nullptr, PrimitiveTopology primitiveTopology = PrimitiveTopology::TriangleList);
		DirectX12InputAssembler(DirectX12InputAssembler&&) noexcept = delete;
		DirectX12InputAssembler(const DirectX12InputAssembler&) noexcept = delete;
		virtual ~DirectX12InputAssembler() noexcept;

    private:
        /// <summary>
        /// Initializes a new DirectX 12 input assembler state.
        /// </summary>
        explicit DirectX12InputAssembler() noexcept;

    public:
        /// <inheritdoc />
        Enumerable<const DirectX12VertexBufferLayout*> vertexBufferLayouts() const noexcept override;

		/// <inheritdoc />
		const DirectX12VertexBufferLayout* vertexBufferLayout(UInt32 binding) const override;

		/// <inheritdoc />
		const DirectX12IndexBufferLayout* indexBufferLayout() const noexcept override;

        /// <inheritdoc />
        PrimitiveTopology topology() const noexcept override;
    };

    /// <summary>
    /// Implements a DirectX 12 <see cref="IRasterizer" />.
    /// </summary>
    /// <seealso cref="DirectX12RasterizerBuilder" />
    class LITEFX_DIRECTX12_API DirectX12Rasterizer final : public Rasterizer {
        LITEFX_BUILDER(DirectX12RasterizerBuilder);

    public:
        /// <summary>
        /// Initializes a new DirectX 12 rasterizer state.
        /// </summary>
        /// <param name="polygonMode">The polygon mode used by the pipeline.</param>
        /// <param name="cullMode">The cull mode used by the pipeline.</param>
        /// <param name="cullOrder">The cull order used by the pipeline.</param>
        /// <param name="lineWidth">The line width used by the pipeline.</param>
        /// <param name="depthStencilState">The rasterizer depth/stencil state.</param>
        explicit DirectX12Rasterizer(PolygonMode polygonMode, CullMode cullMode, CullOrder cullOrder, Float lineWidth = 1.f, const DepthStencilState& depthStencilState = {}) noexcept;
        DirectX12Rasterizer(DirectX12Rasterizer&&) noexcept = delete;
        DirectX12Rasterizer(const DirectX12Rasterizer&) noexcept = delete;
        virtual ~DirectX12Rasterizer() noexcept;

    private:
        /// <summary>
        /// Initializes a new DirectX 12 rasterizer state.
        /// </summary>
        explicit DirectX12Rasterizer() noexcept;
    };

    /// <summary>
    /// Defines the base class for DirectX 12 pipeline state objects.
    /// </summary>
    /// <seealso cref="DirectX12RenderPipeline" />
    /// <seealso cref="DirectX12ComputePipeline" />
    class LITEFX_DIRECTX12_API DirectX12PipelineState : public virtual Pipeline<DirectX12PipelineLayout, DirectX12ShaderProgram>, public ComResource<ID3D12PipelineState> {
    public:
        using ComResource<ID3D12PipelineState>::ComResource;
        virtual ~DirectX12PipelineState() noexcept = default;

    public:
        /// <summary>
        /// Sets the current pipeline state on the <paramref name="commandBuffer" />.
        /// </summary>
        /// <param name="commandBuffer">The command buffer to set the current pipeline state on.</param>
        virtual void use(const DirectX12CommandBuffer& commandBuffer) const noexcept = 0;
    };

    /// <summary>
    /// Records commands for a <see cref="DirectX12CommandQueue" />
    /// </summary>
    /// <seealso cref="DirectX12CommandQueue" />
    class LITEFX_DIRECTX12_API DirectX12CommandBuffer final : public CommandBuffer<DirectX12CommandBuffer, IDirectX12Buffer, IDirectX12VertexBuffer, IDirectX12IndexBuffer, IDirectX12Image, DirectX12Barrier, DirectX12PipelineState>, public ComResource<ID3D12GraphicsCommandList7>, public std::enable_shared_from_this<DirectX12CommandBuffer> {
        LITEFX_IMPLEMENTATION(DirectX12CommandBufferImpl);

    public:
        using base_type = CommandBuffer<DirectX12CommandBuffer, IDirectX12Buffer, IDirectX12VertexBuffer, IDirectX12IndexBuffer, IDirectX12Image, DirectX12Barrier, DirectX12PipelineState>;
        using base_type::dispatch;
<<<<<<< HEAD
        using base_type::dispatchIndirect;
=======
#ifdef LITEFX_BUILD_MESH_SHADER_SUPPORT
        using base_type::dispatchMesh;
#endif
>>>>>>> ebaedbe5
        using base_type::draw;
        using base_type::drawIndirect;
        using base_type::drawIndexed;
        using base_type::drawIndexedIndirect;
        using base_type::barrier;
        using base_type::transfer;
        using base_type::generateMipMaps;
        using base_type::bind;
        using base_type::use;
        using base_type::pushConstants;

    private:
        /// <summary>
        /// Initializes the command buffer from a command queue.
        /// </summary>
        /// <param name="queue">The parent command queue, the buffer gets submitted to.</param>
        /// <param name="begin">If set to <c>true</c>, the command buffer automatically starts recording by calling <see cref="begin" />.</param>
        /// <param name="primary"><c>true</c>, if the command buffer is a primary command buffer.</param>
        explicit DirectX12CommandBuffer(const DirectX12Queue& queue, bool begin = false, bool primary = true);

    public:
        DirectX12CommandBuffer(const DirectX12CommandBuffer&) = delete;
        DirectX12CommandBuffer(DirectX12CommandBuffer&&) = delete;
        virtual ~DirectX12CommandBuffer() noexcept;

    public:
        /// <summary>
        /// Initializes the command buffer from a command queue.
        /// </summary>
        /// <param name="queue">The parent command queue, the buffer gets submitted to.</param>
        /// <param name="begin">If set to <c>true</c>, the command buffer automatically starts recording by calling <see cref="begin" />.</param>
        /// <param name="primary"><c>true</c>, if the command buffer is a primary command buffer.</param>
        static inline SharedPtr<DirectX12CommandBuffer> create(const DirectX12Queue& queue, bool begin = false, bool primary = true) {
            return SharedPtr<DirectX12CommandBuffer>(new DirectX12CommandBuffer(queue, begin, primary));
        }

        // CommandBuffer interface.
    public:
        /// <inheritdoc />
        void begin() const override;

        /// <inheritdoc />
        void end() const override;

        /// <inheritdoc />
        bool isSecondary() const noexcept override;

        /// <inheritdoc />
        void setViewports(Span<const IViewport*> viewports) const noexcept override;

        /// <inheritdoc />
        void setViewports(const IViewport* viewport) const noexcept override;

        /// <inheritdoc />
        void setScissors(Span<const IScissor*> scissors) const noexcept override;

        /// <inheritdoc />
        void setScissors(const IScissor* scissor) const noexcept override;

        /// <inheritdoc />
        void setBlendFactors(const Vector4f& blendFactors) const noexcept override;

        /// <inheritdoc />
        void setStencilRef(UInt32 stencilRef) const noexcept override;

        /// <inheritdoc />
        UInt64 submit() const override;

        /// <inheritdoc />
        void generateMipMaps(IDirectX12Image& image) noexcept override;

        /// <inheritdoc />
        void barrier(const DirectX12Barrier& barrier) const noexcept override;

        /// <inheritdoc />
        void transfer(IDirectX12Buffer& source, IDirectX12Buffer& target, UInt32 sourceElement = 0, UInt32 targetElement = 0, UInt32 elements = 1) const override;

        /// <inheritdoc />
        void transfer(IDirectX12Buffer& source, IDirectX12Image& target, UInt32 sourceElement = 0, UInt32 firstSubresource = 0, UInt32 elements = 1) const override;

        /// <inheritdoc />
        void transfer(IDirectX12Image& source, IDirectX12Image& target, UInt32 sourceSubresource = 0, UInt32 targetSubresource = 0, UInt32 subresources = 1) const override;

        /// <inheritdoc />
        void transfer(IDirectX12Image& source, IDirectX12Buffer& target, UInt32 firstSubresource = 0, UInt32 targetElement = 0, UInt32 subresources = 1) const override;

        /// <inheritdoc />
        void transfer(SharedPtr<IDirectX12Buffer> source, IDirectX12Buffer& target, UInt32 sourceElement = 0, UInt32 targetElement = 0, UInt32 elements = 1) const override;

        /// <inheritdoc />
        void transfer(SharedPtr<IDirectX12Buffer> source, IDirectX12Image& target, UInt32 sourceElement = 0, UInt32 firstSubresource = 0, UInt32 elements = 1) const override;

        /// <inheritdoc />
        void transfer(SharedPtr<IDirectX12Image> source, IDirectX12Image& target, UInt32 sourceSubresource = 0, UInt32 targetSubresource = 0, UInt32 subresources = 1) const override;

        /// <inheritdoc />
        void transfer(SharedPtr<IDirectX12Image> source, IDirectX12Buffer& target, UInt32 firstSubresource = 0, UInt32 targetElement = 0, UInt32 subresources = 1) const override;

        /// <inheritdoc />
        void use(const DirectX12PipelineState& pipeline) const noexcept override;

		/// <inheritdoc />
		void bind(const DirectX12DescriptorSet& descriptorSet) const override;

		/// <inheritdoc />
		void bind(const DirectX12DescriptorSet& descriptorSet, const DirectX12PipelineState& pipeline) const noexcept override;

        /// <inheritdoc />
        void bind(const IDirectX12VertexBuffer& buffer) const noexcept override;

        /// <inheritdoc />
        void bind(const IDirectX12IndexBuffer& buffer) const noexcept override;

        /// <inheritdoc />
        void dispatch(const Vector3u& threadCount) const noexcept override;

#ifdef LITEFX_BUILD_MESH_SHADER_SUPPORT
        /// <inheritdoc />
        void dispatchMesh (const Vector3u& threadCount) const noexcept override;
#endif

        /// <inheritdoc />
        void dispatchIndirect(const IDirectX12Buffer& batchBuffer, UInt32 batchCount, UInt64 offset = 0) const noexcept override;

        /// <inheritdoc />
        void dispatchIndirect(const IDirectX12Buffer& batchBuffer, const IDirectX12Buffer& countBuffer, UInt64 offset = 0, UInt64 countOffset = 0) const noexcept override;

        /// <inheritdoc />
        void draw(UInt32 vertices, UInt32 instances = 1, UInt32 firstVertex = 0, UInt32 firstInstance = 0) const noexcept override;

        /// <inheritdoc />
        void drawIndirect(const IDirectX12Buffer& batchBuffer, UInt32 batchCount, UInt64 offset = 0) const noexcept override;

        /// <inheritdoc />
        void drawIndirect(const IDirectX12Buffer& batchBuffer, const IDirectX12Buffer& countBuffer, UInt64 offset = 0, UInt64 countOffset = 0) const noexcept override;

        /// <inheritdoc />
        void drawIndexed(UInt32 indices, UInt32 instances = 1, UInt32 firstIndex = 0, Int32 vertexOffset = 0, UInt32 firstInstance = 0) const noexcept override;

        /// <inheritdoc />
        void drawIndexedIndirect(const IDirectX12Buffer& batchBuffer, UInt32 batchCount, UInt64 offset = 0) const noexcept override;

        /// <inheritdoc />
        void drawIndexedIndirect(const IDirectX12Buffer& batchBuffer, const IDirectX12Buffer& countBuffer, UInt64 offset = 0, UInt64 countOffset = 0) const noexcept override;
        
        /// <inheritdoc />
        void pushConstants(const DirectX12PushConstantsLayout& layout, const void* const memory) const noexcept override;

        /// <inheritdoc />
        void writeTimingEvent(SharedPtr<const TimingEvent> timingEvent) const override;

        /// <inheritdoc />
        void execute(SharedPtr<const DirectX12CommandBuffer> commandBuffer) const override;

        /// <inheritdoc />
        void execute(Enumerable<SharedPtr<const DirectX12CommandBuffer>> commandBuffers) const override;

    private:
        void releaseSharedState() const override;
    };

    /// <summary>
    /// Implements a DirectX 12 <see cref="RenderPipeline" />.
    /// </summary>
    /// <seealso cref="DirectX12ComputePipeline" />
    /// <seealso cref="DirectX12RenderPipelineBuilder" />
    class LITEFX_DIRECTX12_API DirectX12RenderPipeline final : public virtual DirectX12PipelineState, public RenderPipeline<DirectX12PipelineLayout, DirectX12ShaderProgram, DirectX12InputAssembler, DirectX12Rasterizer> {
        LITEFX_IMPLEMENTATION(DirectX12RenderPipelineImpl);
        LITEFX_BUILDER(DirectX12RenderPipelineBuilder);

    public:
        /// <summary>
        /// Initializes a new DirectX 12 render pipeline.
        /// </summary>
        /// <param name="renderPass">The parent render pass.</param>
        /// <param name="shaderProgram">The shader program used by the pipeline.</param>
        /// <param name="layout">The layout of the pipeline.</param>
        /// <param name="inputAssembler">The input assembler state of the pipeline.</param>
        /// <param name="rasterizer">The rasterizer state of the pipeline.</param>
        /// <param name="name">The optional name of the render pipeline.</param>
        /// <param name="enableAlphaToCoverage">Whether or not to enable Alpha-to-Coverage multi-sampling.</param>
        explicit DirectX12RenderPipeline(const DirectX12RenderPass& renderPass, SharedPtr<DirectX12PipelineLayout> layout, SharedPtr<DirectX12ShaderProgram> shaderProgram, SharedPtr<DirectX12InputAssembler> inputAssembler, SharedPtr<DirectX12Rasterizer> rasterizer, const bool enableAlphaToCoverage = false, const String& name = "");
        DirectX12RenderPipeline(DirectX12RenderPipeline&&) noexcept = delete;
        DirectX12RenderPipeline(const DirectX12RenderPipeline&) noexcept = delete;
        virtual ~DirectX12RenderPipeline() noexcept;

    private:
        /// <summary>
        /// Initializes a new DirectX 12 render pipeline.
        /// </summary>
        /// <param name="renderPass">The parent render pass.</param>
        /// <param name="name">The optional name of the render pipeline.</param>
        DirectX12RenderPipeline(const DirectX12RenderPass& renderPass, const String& name = "") noexcept;

        // Pipeline interface.
    public:
        /// <inheritdoc />
        SharedPtr<const DirectX12ShaderProgram> program() const noexcept override;

        /// <inheritdoc />
        SharedPtr<const DirectX12PipelineLayout> layout() const noexcept override;

        // RenderPipeline interface.
    public:
        /// <inheritdoc />
        SharedPtr<DirectX12InputAssembler> inputAssembler() const noexcept override;

        /// <inheritdoc />
        SharedPtr<DirectX12Rasterizer> rasterizer() const noexcept override;

        /// <inheritdoc />
        bool alphaToCoverage() const noexcept override;

        // DirectX12PipelineState interface.
    public:
        /// <inheritdoc />
        void use(const DirectX12CommandBuffer& commandBuffer) const noexcept override;
    };

    /// <summary>
    /// Implements a DirectX 12 <see cref="ComputePipeline" />.
    /// </summary>
    /// <seealso cref="DirectX12RenderPipeline" />
    /// <seealso cref="DirectX12ComputePipelineBuilder" />
    class LITEFX_DIRECTX12_API DirectX12ComputePipeline final : public virtual DirectX12PipelineState, public ComputePipeline<DirectX12PipelineLayout, DirectX12ShaderProgram> {
        LITEFX_IMPLEMENTATION(DirectX12ComputePipelineImpl);
        LITEFX_BUILDER(DirectX12ComputePipelineBuilder);

    public:
        /// <summary>
        /// Initializes a new DirectX 12 compute pipeline.
        /// </summary>
        /// <param name="device">The parent device.</param>
        /// <param name="layout">The layout of the pipeline.</param>
        /// <param name="shaderProgram">The shader program used by this pipeline.</param>
        /// <param name="name">The optional debug name of the compute pipeline.</param>
        explicit DirectX12ComputePipeline(const DirectX12Device& device, SharedPtr<DirectX12PipelineLayout> layout, SharedPtr<DirectX12ShaderProgram> shaderProgram, const String& name = "");
        DirectX12ComputePipeline(DirectX12ComputePipeline&&) noexcept = delete;
        DirectX12ComputePipeline(const DirectX12ComputePipeline&) noexcept = delete;
        virtual ~DirectX12ComputePipeline() noexcept;

    private:
        /// <summary>
        /// Initializes a new DirectX 12 compute pipeline.
        /// </summary>
        /// <param name="device">The parent device.</param>
        DirectX12ComputePipeline(const DirectX12Device& device) noexcept;

        // Pipeline interface.
    public:
        /// <inheritdoc />
        SharedPtr<const DirectX12ShaderProgram> program() const noexcept override;

        /// <inheritdoc />
        SharedPtr<const DirectX12PipelineLayout> layout() const noexcept override;

        // DirectX12PipelineState interface.
    public:
        void use(const DirectX12CommandBuffer& commandBuffer) const noexcept override;
    };

    /// <summary>
    /// Implements a DirectX 12 frame buffer.
    /// </summary>
    /// <seealso cref="DirectX12RenderPass" />
    class LITEFX_DIRECTX12_API DirectX12FrameBuffer final : public FrameBuffer<DirectX12CommandBuffer> {
        LITEFX_IMPLEMENTATION(DirectX12FrameBufferImpl);

    public:
        /// <summary>
        /// Initializes a DirectX 12 frame buffer.
        /// </summary>
        /// <param name="renderPass">The parent render pass of the frame buffer.</param>
        /// <param name="bufferIndex">The index of the frame buffer within the parent render pass.</param>
        /// <param name="renderArea">The initial size of the render area.</param>
        /// <param name="commandBuffers">The number of command buffers, the frame buffer stores.</param>
        DirectX12FrameBuffer(const DirectX12RenderPass& renderPass, UInt32 bufferIndex, const Size2d& renderArea, UInt32 commandBuffers = 1);
        DirectX12FrameBuffer(const DirectX12FrameBuffer&) noexcept = delete;
        DirectX12FrameBuffer(DirectX12FrameBuffer&&) noexcept = delete;
        virtual ~DirectX12FrameBuffer() noexcept;

        // DirectX 12 FrameBuffer
    public:
        /// <summary>
        /// Returns a pointer to the descriptor heap that allocates the render targets for this frame buffer.
        /// </summary>
        /// <returns>A pointer to the descriptor heap that allocates the render targets for this frame buffer.</returns>
        /// <seealso cref="depthStencilTargetHeap" />
        /// <seealso cref="renderTargetDescriptorSize" />
        ID3D12DescriptorHeap* renderTargetHeap() const noexcept;

        /// <summary>
        /// Returns a pointer to the descriptor heap that allocates the depth/stencil views for this frame buffer.
        /// </summary>
        /// <remarks>
        /// Note that it is typically not supported to have more than one depth/stencil output view bound to a <see cref="RenderPass" />.
        /// </remarks>
        /// <returns>A pointer to the descriptor heap that allocates the depth/stencil views for this frame buffer.</returns>
        /// <seealso cref="renderTargetHeap" />
        /// <seealso cref="depthStencilDescriptorSize" />
        ID3D12DescriptorHeap* depthStencilTargetHeap() const noexcept;

        /// <summary>
        /// Returns the size of a descriptor for a render target within the frame buffer.
        /// </summary>
        /// <returns>The size of a descriptor for a render target within the frame buffer.</returns>
        /// <seealso cref="renderTargetHeap" />
        UInt32 renderTargetDescriptorSize() const noexcept;

        /// <summary>
        /// Returns the size of a descriptor for a depth/stencil view within the frame buffer.
        /// </summary>
        /// <returns>The size of a descriptor for a depth/stencil view within the frame buffer.</returns>
        /// <seealso cref="depthStencilTargetHeap" />
        UInt32 depthStencilTargetDescriptorSize() const noexcept;

        /// Returns a reference to the value of the fence that indicates the last submission drawing into the frame buffer.
        /// </summary>
        /// <remarks>
        /// The frame buffer must only be re-used if this fence has been passed in the command queue that executes the parent render pass.
        /// </remarks>
        /// <returns>A reference to the of the last submission targeting the frame buffer.</returns>
        UInt64& lastFence() noexcept;

        // FrameBuffer interface.
    public:
        /// <inheritdoc />
        UInt64 lastFence() const noexcept override;

        /// <inheritdoc />
        UInt32 bufferIndex() const noexcept override;

        /// <inheritdoc />
        const Size2d& size() const noexcept override;

        /// <inheritdoc />
        size_t getWidth() const noexcept override;

        /// <inheritdoc />
        size_t getHeight() const noexcept override;

        /// <inheritdoc />
        Enumerable<SharedPtr<const DirectX12CommandBuffer>> commandBuffers() const noexcept override;

        /// <inheritdoc />
        SharedPtr<const DirectX12CommandBuffer> commandBuffer(UInt32 index) const override;

        /// <inheritdoc />
        Enumerable<IDirectX12Image*> images() const noexcept override;

        /// <inheritdoc />
        IDirectX12Image& image(UInt32 location) const override;

    public:
        /// <inheritdoc />
        void resize(const Size2d& renderArea) override;
    };

    /// <summary>
    /// Implements a DirectX 12 render pass.
    /// </summary>
    /// <seealso cref="DirectX12RenderPassBuilder" />
    class LITEFX_DIRECTX12_API DirectX12RenderPass final : public RenderPass<DirectX12RenderPipeline, DirectX12Queue, DirectX12FrameBuffer, DirectX12InputAttachmentMapping> {
        LITEFX_IMPLEMENTATION(DirectX12RenderPassImpl);
        LITEFX_BUILDER(DirectX12RenderPassBuilder);

    public:
        using base_type = RenderPass<DirectX12RenderPipeline, DirectX12Queue, DirectX12FrameBuffer, DirectX12InputAttachmentMapping>;
        using base_type::updateAttachments;

    public:
        /// <summary>
        /// Creates and initializes a new DirectX 12 render pass instance that executes on the default graphics queue.
        /// </summary>
        /// <param name="device">The parent device instance.</param>
        /// <param name="commandBuffers">The number of command buffers in each frame buffer.</param>
        /// <param name="renderTargets">The render targets that are output by the render pass.</param>
        /// <param name="samples">The number of samples for the render targets in this render pass.</param>
        /// <param name="inputAttachments">The input attachments that are read by the render pass.</param>
        explicit DirectX12RenderPass(const DirectX12Device& device, Span<RenderTarget> renderTargets, UInt32 commandBuffers = 1, MultiSamplingLevel samples = MultiSamplingLevel::x1, Span<DirectX12InputAttachmentMapping> inputAttachments = { });

        /// <summary>
        /// Creates and initializes a new DirectX 12 render pass instance that executes on the default graphics queue.
        /// </summary>
        /// <param name="device">The parent device instance.</param>
        /// <param name="name">The name of the render pass state resource.</param>
        /// <param name="commandBuffers">The number of command buffers in each frame buffer.</param>
        /// <param name="renderTargets">The render targets that are output by the render pass.</param>
        /// <param name="samples">The number of samples for the render targets in this render pass.</param>
        /// <param name="inputAttachments">The input attachments that are read by the render pass.</param>
        explicit DirectX12RenderPass(const DirectX12Device& device, const String& name, Span<RenderTarget> renderTargets, UInt32 commandBuffers = 1, MultiSamplingLevel samples = MultiSamplingLevel::x1, Span<DirectX12InputAttachmentMapping> inputAttachments = { });
        
        /// <summary>
        /// Creates and initializes a new DirectX 12 render pass instance.
        /// </summary>
        /// <param name="device">The parent device instance.</param>
        /// <param name="queue">The command queue to execute the render pass on.</param>
        /// <param name="commandBuffers">The number of command buffers in each frame buffer.</param>
        /// <param name="renderTargets">The render targets that are output by the render pass.</param>
        /// <param name="samples">The number of samples for the render targets in this render pass.</param>
        /// <param name="inputAttachments">The input attachments that are read by the render pass.</param>
        explicit DirectX12RenderPass(const DirectX12Device& device, const DirectX12Queue& queue, Span<RenderTarget> renderTargets, UInt32 commandBuffers = 1, MultiSamplingLevel samples = MultiSamplingLevel::x1, Span<DirectX12InputAttachmentMapping> inputAttachments = { });

        /// <summary>
        /// Creates and initializes a new DirectX 12 render pass instance.
        /// </summary>
        /// <param name="device">The parent device instance.</param>
        /// <param name="name">The name of the render pass state resource.</param>
        /// <param name="queue">The command queue to execute the render pass on.</param>
        /// <param name="commandBuffers">The number of command buffers in each frame buffer.</param>
        /// <param name="renderTargets">The render targets that are output by the render pass.</param>
        /// <param name="samples">The number of samples for the render targets in this render pass.</param>
        /// <param name="inputAttachments">The input attachments that are read by the render pass.</param>
        explicit DirectX12RenderPass(const DirectX12Device& device, const String& name, const DirectX12Queue& queue, Span<RenderTarget> renderTargets, UInt32 commandBuffers = 1, MultiSamplingLevel samples = MultiSamplingLevel::x1, Span<DirectX12InputAttachmentMapping> inputAttachments = { });

        DirectX12RenderPass(const DirectX12RenderPass&) = delete;
        DirectX12RenderPass(DirectX12RenderPass&&) = delete;
        virtual ~DirectX12RenderPass() noexcept;

    private:
        /// <summary>
        /// Creates an uninitialized DirectX 12 render pass instance.
        /// </summary>
        /// <remarks>
        /// This constructor is called by the <see cref="DirectX12RenderPassBuilder" /> in order to create a render pass instance without initializing it. The instance 
        /// is only initialized after calling <see cref="DirectX12RenderPassBuilder::go" />.
        /// </remarks>
        /// <param name="device">The parent device of the render pass.</param>
        /// <param name="name">The name of the render pass state resource.</param>
        explicit DirectX12RenderPass(const DirectX12Device& device, const String& name = "") noexcept;

        // InputAttachmentMappingSource interface.
    public:
        /// <inheritdoc />
        const DirectX12FrameBuffer& frameBuffer(UInt32 buffer) const override;

        // RenderPass interface.
    public:
        /// <summary>
        /// Returns a reference to the device that provides this queue.
        /// </summary>
        /// <returns>A reference to the queue's parent device.</returns>
        virtual const DirectX12Device& device() const noexcept;

        /// <inheritdoc />
        const DirectX12FrameBuffer& activeFrameBuffer() const override;

        /// <inheritdoc />
        const DirectX12Queue& commandQueue() const noexcept override;

        /// <inheritdoc />
        Enumerable<const DirectX12FrameBuffer*> frameBuffers() const noexcept override;

        /// <inheritdoc />
        Enumerable<const DirectX12RenderPipeline*> pipelines() const noexcept override;

        /// <inheritdoc />
        const RenderTarget& renderTarget(UInt32 location) const override;

        /// <inheritdoc />
        Span<const RenderTarget> renderTargets() const noexcept override;

        /// <inheritdoc />
        bool hasPresentTarget() const noexcept override;

        /// <inheritdoc />
        Span<const DirectX12InputAttachmentMapping> inputAttachments() const noexcept override;

        /// <inheritdoc />
        MultiSamplingLevel multiSamplingLevel() const noexcept override;

    public:
        /// <inheritdoc />
        void begin(UInt32 buffer) override;

        /// <inheritdoc />
        UInt64 end() const override;

        /// <inheritdoc />
        void resizeFrameBuffers(const Size2d& renderArea) override;

        /// <inheritdoc />
        void changeMultiSamplingLevel(MultiSamplingLevel samples) override;

        /// <inheritdoc />
        void updateAttachments(const DirectX12DescriptorSet& descriptorSet) const override;
    };

    /// <summary>
    /// Implements a <see cref="IInputAttachmentMapping" />.
    /// </summary>
    /// <seealso cref="DirectX12RenderPass" />
    /// <seealso cref="DirectX12RenderPassBuilder" />
    class LITEFX_DIRECTX12_API DirectX12InputAttachmentMapping final : public IInputAttachmentMapping<DirectX12RenderPass> {
        LITEFX_IMPLEMENTATION(DirectX12InputAttachmentMappingImpl);

    public:
        /// <summary>
        /// Creates a new DirectX 12 input attachment mapping.
        /// </summary>
        DirectX12InputAttachmentMapping() noexcept;

        /// <summary>
        /// Creates a new DirectX 12 input attachment mapping.
        /// </summary>
        /// <param name="renderPass">The render pass to fetch the input attachment from.</param>
        /// <param name="renderTarget">The render target of the <paramref name="renderPass"/> that is used for the input attachment.</param>
        /// <param name="location">The location to bind the input attachment to.</param>
        DirectX12InputAttachmentMapping(const DirectX12RenderPass& renderPass, const RenderTarget& renderTarget, UInt32 location);

        /// <summary>
        /// Copies another input attachment mapping.
        /// </summary>
        DirectX12InputAttachmentMapping(const DirectX12InputAttachmentMapping&) noexcept;

        /// <summary>
        /// Takes over another input attachment mapping.
        /// </summary>
        DirectX12InputAttachmentMapping(DirectX12InputAttachmentMapping&&) noexcept;

        virtual ~DirectX12InputAttachmentMapping() noexcept;

    public:
        /// <summary>
        /// Copies another input attachment mapping.
        /// </summary>
        inline DirectX12InputAttachmentMapping& operator=(const DirectX12InputAttachmentMapping&) noexcept;

        /// <summary>
        /// Takes over another input attachment mapping.
        /// </summary>
        inline DirectX12InputAttachmentMapping& operator=(DirectX12InputAttachmentMapping&&) noexcept;

    public:
        /// <inheritdoc />
        const DirectX12RenderPass* inputAttachmentSource() const noexcept override;

        /// <inheritdoc />
        const RenderTarget& renderTarget() const noexcept override;

        /// <inheritdoc />
        UInt32 location() const noexcept override;
    };

    /// <summary>
    /// Implements a DirectX 12 swap chain.
    /// </summary>
    class LITEFX_DIRECTX12_API DirectX12SwapChain final : public SwapChain<IDirectX12Image, DirectX12FrameBuffer>, public ComResource<IDXGISwapChain4> {
        LITEFX_IMPLEMENTATION(DirectX12SwapChainImpl);
        friend class DirectX12RenderPass;

    public:
        using base_type = SwapChain<IDirectX12Image, DirectX12FrameBuffer>;
        using base_type::present;

    public:
        /// <summary>
        /// Initializes a DirectX 12 swap chain.
        /// </summary>
        /// <param name="device">The device that owns the swap chain.</param>
        /// <param name="format">The initial surface format.</param>
        /// <param name="renderArea">The initial size of the render area.</param>
        /// <param name="buffers">The initial number of buffers.</param>
        explicit DirectX12SwapChain(const DirectX12Device& device, Format surfaceFormat = Format::B8G8R8A8_SRGB, const Size2d& renderArea = { 800, 600 }, UInt32 buffers = 3);
        DirectX12SwapChain(const DirectX12SwapChain&) = delete;
        DirectX12SwapChain(DirectX12SwapChain&&) = delete;
        virtual ~DirectX12SwapChain() noexcept;

        // DirectX 12 swap chain.
    public:
        /// <summary>
        /// Returns <c>true</c>, if the adapter supports variable refresh rates (i.e. tearing is allowed).
        /// </summary>
        /// <returns><c>true</c>, if the adapter supports variable refresh rates (i.e. tearing is allowed).</returns>
        virtual bool supportsVariableRefreshRate() const noexcept;

        /// <summary>
        /// Returns the query heap for the current frame.
        /// </summary>
        /// <returns>A pointer to the query heap for the current frame.</returns>
        virtual ID3D12QueryHeap* timestampQueryHeap() const noexcept;

        // SwapChain interface.
    public:
        /// <inheritdoc />
        Enumerable<SharedPtr<TimingEvent>> timingEvents() const noexcept override;

        /// <inheritdoc />
        SharedPtr<TimingEvent> timingEvent(UInt32 queryId) const override;

        /// <inheritdoc />
        UInt64 readTimingEvent(SharedPtr<const TimingEvent> timingEvent) const override;

        /// <inheritdoc />
        UInt32 resolveQueryId(SharedPtr<const TimingEvent> timingEvent) const override;

        /// <inheritdoc />
        Format surfaceFormat() const noexcept override;

        /// <inheritdoc />
        UInt32 buffers() const noexcept override;

        /// <inheritdoc />
        const Size2d& renderArea() const noexcept override;

        /// <inheritdoc />
        IDirectX12Image* image(UInt32 backBuffer) const override;

        /// <inheritdoc />
        Enumerable<IDirectX12Image*> images() const noexcept override;

        /// <inheritdoc />
        void present(const DirectX12FrameBuffer& frameBuffer) const override;

        /// <inheritdoc />
        void present(UInt64 fence) const override;

    public:
        /// <inheritdoc />
        Enumerable<Format> getSurfaceFormats() const noexcept override;

        /// <inheritdoc />
        void addTimingEvent(SharedPtr<TimingEvent> timingEvent) override;

        /// <inheritdoc />
        void reset(Format surfaceFormat, const Size2d& renderArea, UInt32 buffers) override;

        /// <inheritdoc />
        [[nodiscard]] UInt32 swapBackBuffer() const override;

    private:
        void resolveQueryHeaps(const DirectX12CommandBuffer& commandBuffer) const noexcept;
    };

    /// <summary>
    /// Implements a DirectX 12 command queue.
    /// </summary>
    /// <seealso cref="DirectX12CommandBuffer" />
    class LITEFX_DIRECTX12_API DirectX12Queue final : public CommandQueue<DirectX12CommandBuffer>, public ComResource<ID3D12CommandQueue> {
        LITEFX_IMPLEMENTATION(DirectX12QueueImpl);

    public:
        using base_type = CommandQueue<DirectX12CommandBuffer>;
        using base_type::submit;

    public:
        /// <summary>
        /// Initializes the DirectX 12 command queue.
        /// </summary>
        /// <param name="device">The device, commands get send to.</param>
        /// <param name="type">The type of the command queue.</param>
        /// <param name="priority">The priority, of which commands are issued on the device.</param>
        explicit DirectX12Queue(const DirectX12Device& device, QueueType type, QueuePriority priority);
        DirectX12Queue(const DirectX12Queue&) = delete;
        DirectX12Queue(DirectX12Queue&&) = delete;
        virtual ~DirectX12Queue() noexcept;

        // DirectX12CommandQueue interface.
    public:
        /// <summary>
        /// Returns a reference to the device that provides this queue.
        /// </summary>
        /// <returns>A reference to the queue's parent device.</returns>
        virtual const DirectX12Device& device() const noexcept;

        // CommandQueue interface.
    public:
        /// <inheritdoc />
        QueuePriority priority() const noexcept override;

        /// <inheritdoc />
        QueueType type() const noexcept override;

#if !defined(NDEBUG) && defined(_WIN64)
    public:
        /// <inheritdoc />
        void beginDebugRegion(const String& label, const Vectors::ByteVector3& color = { 128_b, 128_b, 128_b }) const noexcept override;

        /// <inheritdoc />
        void endDebugRegion() const noexcept override;

        /// <inheritdoc />
        void setDebugMarker(const String& label, const Vectors::ByteVector3& color = { 128_b, 128_b, 128_b }) const noexcept override;
#endif // !defined(NDEBUG) && defined(_WIN64)

    public:
        /// <inheritdoc />
        SharedPtr<DirectX12CommandBuffer> createCommandBuffer(bool beginRecording = false, bool secondary = false) const override;

        /// <inheritdoc />
        UInt64 submit(SharedPtr<const DirectX12CommandBuffer> commandBuffer) const override;

        /// <inheritdoc />
        UInt64 submit(const Enumerable<SharedPtr<const DirectX12CommandBuffer>>& commandBuffers) const override;

        /// <inheritdoc />
        void waitFor(UInt64 fence) const noexcept override;

        /// <inheritdoc />
        void waitFor(const DirectX12Queue& queue, UInt64 fence) const noexcept;

        /// <inheritdoc />
        UInt64 currentFence() const noexcept override;

    private:
        inline void waitForQueue(const ICommandQueue& queue, UInt64 fence) const override {
            auto d3dQueue = dynamic_cast<const DirectX12Queue*>(&queue);

            if (d3dQueue == nullptr) [[unlikely]]
                throw InvalidArgumentException("queue", "Cannot wait for queues from other backends.");

            this->waitFor(*d3dQueue, fence);
        }
    };

    /// <summary>
    /// A graphics factory that produces objects for a <see cref="DirectX12Device" />.
    /// </summary>
    /// <remarks>
    /// The DX12 graphics factory is implemented using <a href="https://gpuopen.com/d3d12-memory-allocator/" target="_blank">D3D12 Memory Allocator</a>.
    /// </remarks>
    class LITEFX_DIRECTX12_API DirectX12GraphicsFactory final : public GraphicsFactory<DirectX12DescriptorLayout, IDirectX12Buffer, IDirectX12VertexBuffer, IDirectX12IndexBuffer, IDirectX12Image, IDirectX12Sampler> {
        LITEFX_IMPLEMENTATION(DirectX12GraphicsFactoryImpl);

    public:
        using base_type = GraphicsFactory<DirectX12DescriptorLayout, IDirectX12Buffer, IDirectX12VertexBuffer, IDirectX12IndexBuffer, IDirectX12Image, IDirectX12Sampler>;
        using base_type::createBuffer;
        using base_type::createVertexBuffer;
        using base_type::createIndexBuffer;
        using base_type::createAttachment;
        using base_type::createTexture;
        using base_type::createTextures;
        using base_type::createSampler;
        using base_type::createSamplers;

    public:
        /// <summary>
        /// Creates a new graphics factory.
        /// </summary>
        /// <param name="device">The device the factory should produce objects for.</param>
        explicit DirectX12GraphicsFactory(const DirectX12Device& device);
        DirectX12GraphicsFactory(const DirectX12GraphicsFactory&) = delete;
        DirectX12GraphicsFactory(DirectX12GraphicsFactory&&) = delete;
        virtual ~DirectX12GraphicsFactory() noexcept;

    public:
        /// <inheritdoc />
        UniquePtr<IDirectX12Buffer> createBuffer(BufferType type, BufferUsage usage, size_t elementSize, UInt32 elements = 1, bool allowWrite = false) const override;

        /// <inheritdoc />
        UniquePtr<IDirectX12Buffer> createBuffer(const String& name, BufferType type, BufferUsage usage, size_t elementSize, UInt32 elements = 1, bool allowWrite = false) const override;

        /// <inheritdoc />
        UniquePtr<IDirectX12VertexBuffer> createVertexBuffer(const DirectX12VertexBufferLayout& layout, BufferUsage usage, UInt32 elements = 1) const override;

        /// <inheritdoc />
        UniquePtr<IDirectX12VertexBuffer> createVertexBuffer(const String& name, const DirectX12VertexBufferLayout& layout, BufferUsage usage, UInt32 elements = 1) const override;

        /// <inheritdoc />
        UniquePtr<IDirectX12IndexBuffer> createIndexBuffer(const DirectX12IndexBufferLayout& layout, BufferUsage usage, UInt32 elements) const override;

        /// <inheritdoc />
        UniquePtr<IDirectX12IndexBuffer> createIndexBuffer(const String& name, const DirectX12IndexBufferLayout& layout, BufferUsage usage, UInt32 elements) const override;

        /// <inheritdoc />
        UniquePtr<IDirectX12Image> createAttachment(const RenderTarget& target, const Size2d& size, MultiSamplingLevel samples = MultiSamplingLevel::x1) const override;

        /// <inheritdoc />
        UniquePtr<IDirectX12Image> createAttachment(const String& name, const RenderTarget& target, const Size2d& size, MultiSamplingLevel samples = MultiSamplingLevel::x1) const override;

        /// <inheritdoc />
        UniquePtr<IDirectX12Image> createTexture(Format format, const Size3d& size, ImageDimensions dimension = ImageDimensions::DIM_2, UInt32 levels = 1, UInt32 layers = 1, MultiSamplingLevel samples = MultiSamplingLevel::x1, bool allowWrite = false) const override;

        /// <inheritdoc />
        UniquePtr<IDirectX12Image> createTexture(const String& name, Format format, const Size3d& size, ImageDimensions dimension = ImageDimensions::DIM_2, UInt32 levels = 1, UInt32 layers = 1, MultiSamplingLevel samples = MultiSamplingLevel::x1, bool allowWrite = false) const override;

        /// <inheritdoc />
        Enumerable<UniquePtr<IDirectX12Image>> createTextures(UInt32 elements, Format format, const Size3d& size, ImageDimensions dimension = ImageDimensions::DIM_2, UInt32 levels = 1, UInt32 layers = 1, MultiSamplingLevel samples = MultiSamplingLevel::x1, bool allowWrite = false) const override;

        /// <inheritdoc />
        UniquePtr<IDirectX12Sampler> createSampler(FilterMode magFilter = FilterMode::Nearest, FilterMode minFilter = FilterMode::Nearest, BorderMode borderU = BorderMode::Repeat, BorderMode borderV = BorderMode::Repeat, BorderMode borderW = BorderMode::Repeat, MipMapMode mipMapMode = MipMapMode::Nearest, Float mipMapBias = 0.f, Float maxLod = std::numeric_limits<Float>::max(), Float minLod = 0.f, Float anisotropy = 0.f) const override;

        /// <inheritdoc />
        UniquePtr<IDirectX12Sampler> createSampler(const String& name, FilterMode magFilter = FilterMode::Nearest, FilterMode minFilter = FilterMode::Nearest, BorderMode borderU = BorderMode::Repeat, BorderMode borderV = BorderMode::Repeat, BorderMode borderW = BorderMode::Repeat, MipMapMode mipMapMode = MipMapMode::Nearest, Float mipMapBias = 0.f, Float maxLod = std::numeric_limits<Float>::max(), Float minLod = 0.f, Float anisotropy = 0.f) const override;

        /// <inheritdoc />
        Enumerable<UniquePtr<IDirectX12Sampler>> createSamplers(UInt32 elements, FilterMode magFilter = FilterMode::Nearest, FilterMode minFilter = FilterMode::Nearest, BorderMode borderU = BorderMode::Repeat, BorderMode borderV = BorderMode::Repeat, BorderMode borderW = BorderMode::Repeat, MipMapMode mipMapMode = MipMapMode::Nearest, Float mipMapBias = 0.f, Float maxLod = std::numeric_limits<Float>::max(), Float minLod = 0.f, Float anisotropy = 0.f) const override;
    };

    /// <summary>
    /// Implements a DirectX 12 graphics device.
    /// </summary>
    class LITEFX_DIRECTX12_API DirectX12Device final : public GraphicsDevice<DirectX12GraphicsFactory, DirectX12Surface, DirectX12GraphicsAdapter, DirectX12SwapChain, DirectX12Queue, DirectX12RenderPass, DirectX12ComputePipeline, DirectX12Barrier>, public ComResource<ID3D12Device10> {
        LITEFX_IMPLEMENTATION(DirectX12DeviceImpl);

    public:
        /// <summary>
        /// Creates a new device instance.
        /// </summary>
        /// <param name="backend">The backend from which the device got created.</param>
        /// <param name="adapter">The adapter the device uses for drawing.</param>
        /// <param name="surface">The surface, the device should draw to.</param>
        explicit DirectX12Device(const DirectX12Backend& backend, const DirectX12GraphicsAdapter& adapter, UniquePtr<DirectX12Surface>&& surface);

        /// <summary>
        /// Creates a new device instance.
        /// </summary>
        /// <param name="backend">The backend from which the device got created.</param>
        /// <param name="adapter">The adapter the device uses for drawing.</param>
        /// <param name="surface">The surface, the device should draw to.</param>
        /// <param name="format">The initial surface format, device uses for drawing.</param>
        /// <param name="frameBufferSize">The initial size of the frame buffers.</param>
        /// <param name="frameBuffers">The initial number of frame buffers.</param>
        /// <param name="globalBufferHeapSize">The size of the global heap for constant buffers, shader resources and images.</param>
        /// <param name="globalSamplerHeapSize">The size of the global heap for samplers.</param>
        explicit DirectX12Device(const DirectX12Backend& backend, const DirectX12GraphicsAdapter& adapter, UniquePtr<DirectX12Surface>&& surface, Format format, const Size2d& frameBufferSize, UInt32 frameBuffers, UInt32 globalBufferHeapSize = 524287, UInt32 globalSamplerHeapSize = 2048);

        DirectX12Device(const DirectX12Device&) = delete;
        DirectX12Device(DirectX12Device&&) = delete;
        virtual ~DirectX12Device() noexcept;

        // DirectX 12 Device interface.
    public:
        /// <summary>
        /// Returns the backend from which the device got created.
        /// </summary>
        /// <returns>The backend from which the device got created.</returns>
        virtual const DirectX12Backend& backend() const noexcept;

        /// <summary>
        /// Returns the global descriptor heap.
        /// </summary>
        /// <remarks>
        /// The DirectX 12 device uses a global heap of descriptors and samplers in a ring-buffer fashion. The heap itself is managed by the device.
        /// </remarks>
        /// <returns>A pointer to the global descriptor heap.</returns>
        virtual const ID3D12DescriptorHeap* globalBufferHeap() const noexcept;

        /// <summary>
        /// Returns the global sampler heap.
        /// </summary>
        /// <returns>A pointer to the global sampler heap.</returns>
        /// <seealso cref="globalBufferHeap" />
        virtual const ID3D12DescriptorHeap* globalSamplerHeap() const noexcept;

        /// <summary>
        /// Allocates a range of descriptors in the global descriptor heaps for the provided <paramref name="descriptorSet" />.
        /// </summary>
        /// <param name="descriptorSet">The descriptor set containing the descriptors to update.</param>
        /// <param name="bufferOffset">The offset of the descriptor range in the buffer heap.</param>
        /// <param name="samplerOffset">The offset of the descriptor range in the sampler heap.</param>
        virtual void allocateGlobalDescriptors(const DirectX12DescriptorSet& descriptorSet, UInt32& bufferOffset, UInt32& samplerOffset) const;

        /// <summary>
        /// Releases a range of descriptors from the global descriptor heaps.
        /// </summary>
        /// <remarks>
        /// This is done, if a descriptor set layout is destroyed, of a descriptor set, which contains an unbounded array is freed. It will cause the global 
        /// descriptor heaps to fragment, which may result in inefficient future descriptor allocations and should be avoided. Consider caching descriptor
        /// sets with unbounded arrays instead. Also avoid relying on creating and releasing pipeline layouts during runtime. Instead, it may be more efficient
        /// to write shaders that support multiple pipeline variations, that can be kept alive for the lifetime of the whole application.
        /// </remarks>
        virtual void releaseGlobalDescriptors(const DirectX12DescriptorSet& descriptorSet) const noexcept;

        /// <summary>
        /// Updates a range of descriptors in the global buffer descriptor heap with the descriptors from <paramref name="descriptorSet" />.
        /// </summary>
        /// <param name="descriptorSet">The descriptor set to copy the descriptors from.</param>
        /// <param name="firstDescriptor">The index of the first descriptor to copy.</param>
        /// <param name="descriptors">The number of descriptors to copy.</param>
        virtual void updateBufferDescriptors(const DirectX12DescriptorSet& descriptorSet, UInt32 firstDescriptor, UInt32 descriptors) const noexcept;

        /// <summary>
        /// Updates a sampler descriptors in the global buffer descriptor heap with a descriptor from <paramref name="descriptorSet" />.
        /// </summary>
        /// <param name="descriptorSet">The descriptor set to copy the descriptors from.</param>
        /// <param name="firstDescriptor">The index of the first descriptor to copy.</param>
        /// <param name="descriptors">The number of descriptors to copy.</param>
        virtual void updateSamplerDescriptors(const DirectX12DescriptorSet& descriptorSet, UInt32 firstDescriptor, UInt32 descriptors) const noexcept;

        /// <summary>
        /// Binds the descriptors of the descriptor set to the global descriptor heaps.
        /// </summary>
        /// <remarks>
        /// Note that after binding the descriptor set, the descriptors must not be updated anymore, unless they are elements on unbounded descriptor arrays, 
        /// in which case you have to ensure manually to not update them, as long as they may still be in use!
        /// </remarks>
        /// <param name="commandBuffer">The command buffer to bind the descriptor set on.</param>
        /// <param name="descriptorSet">The descriptor set to bind.</param>
        /// <param name="pipeline">The pipeline to bind the descriptor set to.</param>
        virtual void bindDescriptorSet(const DirectX12CommandBuffer& commandBuffer, const DirectX12DescriptorSet& descriptorSet, const DirectX12PipelineState& pipeline) const noexcept;

        /// <summary>
        /// Binds the global descriptor heap.
        /// </summary>
        /// <param name="commandBuffer">The command buffer to issue the bind command on.</param>
        virtual void bindGlobalDescriptorHeaps(const DirectX12CommandBuffer& commandBuffer) const noexcept;

        /// <summary>
        /// Returns the compute pipeline that can be invoked to blit an image resource.
        /// </summary>
        /// <remarks>
        /// Blitting is used by <see cref="DirectX12Texture" /> to generate mip maps.
        /// </remarks>
        /// <returns>The compute pipeline that can be invoked to blit an image resource.</returns>
        /// <seealso cref="DirectX12Texture::generateMipMaps" />
        virtual DirectX12ComputePipeline& blitPipeline() const noexcept;

        /// <summary>
        /// Returns the command signatures for indirect dispatch and draw calls.
        /// </summary>
        /// <param name="dispatchSignature">The command signature used to execute indirect dispatches.</param>
        /// <param name="drawSignature">The command signature used to execute indirect non-indexed draw calls.</param>
        /// <param name="drawIndexedSignature">The command signature used to execute indirect indexed draw calls.</param>
        virtual void indirectDrawSignatures(ComPtr<ID3D12CommandSignature>& dispatchSignature, ComPtr<ID3D12CommandSignature>& drawSignature, ComPtr<ID3D12CommandSignature>& drawIndexedSignature) const noexcept;

        // GraphicsDevice interface.
    public:
        /// <inheritdoc />
        DeviceState& state() const noexcept override;

        /// <inheritdoc />
        const DirectX12SwapChain& swapChain() const noexcept override;

        /// <inheritdoc />
        DirectX12SwapChain& swapChain() noexcept override;

        /// <inheritdoc />
        const DirectX12Surface& surface() const noexcept override;

        /// <inheritdoc />
        const DirectX12GraphicsAdapter& adapter() const noexcept override;

        /// <inheritdoc />
        const DirectX12GraphicsFactory& factory() const noexcept override;

        /// <inheritdoc />
        const DirectX12Queue& defaultQueue(QueueType type) const override;

        /// <inheritdoc />
        const DirectX12Queue* createQueue(QueueType type, QueuePriority priority) noexcept override;

        /// <inheritdoc />
        [[nodiscard]] UniquePtr<DirectX12Barrier> makeBarrier(PipelineStage syncBefore, PipelineStage syncAfter) const noexcept override;

        /// <inheritdoc />
        /// <seealso href="https://docs.microsoft.com/en-us/windows/win32/api/d3d11/ne-d3d11-d3d11_standard_multisample_quality_levels" />
        MultiSamplingLevel maximumMultiSamplingLevel(Format format) const noexcept override;

        /// <inheritdoc />
        double ticksPerMillisecond() const noexcept override;

    public:
        /// <inheritdoc />
        void wait() const override;

#if defined(LITEFX_BUILD_DEFINE_BUILDERS)
    public:
        /// <inheritdoc />
        [[nodiscard]] DirectX12RenderPassBuilder buildRenderPass(MultiSamplingLevel samples = MultiSamplingLevel::x1, UInt32 commandBuffers = 1) const override;

        /// <inheritdoc />
        [[nodiscard]] DirectX12RenderPassBuilder buildRenderPass(const String& name, MultiSamplingLevel samples = MultiSamplingLevel::x1, UInt32 commandBuffers = 1) const override;

        /// <inheritdoc />
        //[[nodiscard]] DirectX12RenderPipelineBuilder buildRenderPipeline(const String& name) const override;

        /// <inheritdoc />
        [[nodiscard]] DirectX12RenderPipelineBuilder buildRenderPipeline(const DirectX12RenderPass& renderPass, const String& name) const override;

        /// <inheritdoc />
        [[nodiscard]] DirectX12ComputePipelineBuilder buildComputePipeline(const String& name) const override;
        
        /// <inheritdoc />
        [[nodiscard]] DirectX12PipelineLayoutBuilder buildPipelineLayout() const override;

        /// <inheritdoc />
        [[nodiscard]] DirectX12InputAssemblerBuilder buildInputAssembler() const override;

        /// <inheritdoc />
        [[nodiscard]] DirectX12RasterizerBuilder buildRasterizer() const override;

        /// <inheritdoc />
        [[nodiscard]] DirectX12ShaderProgramBuilder buildShaderProgram() const override;

        /// <inheritdoc />
        [[nodiscard]] DirectX12BarrierBuilder buildBarrier() const override;
#endif // defined(LITEFX_BUILD_DEFINE_BUILDERS)
    };
    
    /// <summary>
    /// Implements the DirectX 12 <see cref="RenderBackend" />.
    /// </summary>
    class LITEFX_DIRECTX12_API DirectX12Backend final : public RenderBackend<DirectX12Device>, public ComResource<IDXGIFactory7> {
        LITEFX_IMPLEMENTATION(DirectX12BackendImpl);

    public:
        explicit DirectX12Backend(const App& app, bool advancedSoftwareRasterizer = false);
        DirectX12Backend(const DirectX12Backend&) noexcept = delete;
        DirectX12Backend(DirectX12Backend&&) noexcept = delete;
        virtual ~DirectX12Backend();

        // IBackend interface.
    public:
        /// <inheritdoc />
        BackendType type() const noexcept override;

        /// <inheritdoc />
        String name() const noexcept override;

    protected:
        /// <inheritdoc />
        void activate() override;

        /// <inheritdoc />
        void deactivate() override;

        // RenderBackend interface.
    public:
        /// <inheritdoc />
        Enumerable<const DirectX12GraphicsAdapter*> listAdapters() const override;

        /// <inheritdoc />
        const DirectX12GraphicsAdapter* findAdapter(const Optional<UInt64>& adapterId = std::nullopt) const override;

        /// <inheritdoc />
        void registerDevice(String name, UniquePtr<DirectX12Device>&& device) override;

        /// <inheritdoc />
        void releaseDevice(const String& name) override;

        /// <inheritdoc />
        DirectX12Device* device(const String& name) noexcept override;

        /// <inheritdoc />
        const DirectX12Device* device(const String& name) const noexcept override;

    public:
        /// <summary>
        /// Creates a surface on a window handle.
        /// </summary>
        /// <param name="hwnd">The window handle on which the surface should be created.</param>
        /// <returns>The instance of the created surface.</returns>
        UniquePtr<DirectX12Surface> createSurface(const HWND& hwnd) const;

        /// <summary>
        /// Enables <a href="https://docs.microsoft.com/en-us/windows/win32/direct3darticles/directx-warp" target="_blank">Windows Advanced Software Rasterization (WARP)</a>.
        /// </summary>
        /// <remarks>
        /// Enabling software rasterization disables hardware rasterization. Requesting adapters using <see cref="findAdapter" /> or <see cref="listAdapters" />
        /// will only return WARP-compatible adapters.
        /// </remarks>
        /// <param name="enable"><c>true</c>, if advanced software rasterization should be used.</param>
        virtual void enableAdvancedSoftwareRasterizer(bool enable = false);
    };

}<|MERGE_RESOLUTION|>--- conflicted
+++ resolved
@@ -819,13 +819,10 @@
     public:
         using base_type = CommandBuffer<DirectX12CommandBuffer, IDirectX12Buffer, IDirectX12VertexBuffer, IDirectX12IndexBuffer, IDirectX12Image, DirectX12Barrier, DirectX12PipelineState>;
         using base_type::dispatch;
-<<<<<<< HEAD
         using base_type::dispatchIndirect;
-=======
 #ifdef LITEFX_BUILD_MESH_SHADER_SUPPORT
         using base_type::dispatchMesh;
 #endif
->>>>>>> ebaedbe5
         using base_type::draw;
         using base_type::drawIndirect;
         using base_type::drawIndexed;
