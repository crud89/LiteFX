--- conflicted
+++ resolved
@@ -56,12 +56,8 @@
     ADD_SUBDIRECTORY(Samples/Multithreading)
     ADD_SUBDIRECTORY(Samples/Bindless)
     ADD_SUBDIRECTORY(Samples/Compute)
-<<<<<<< HEAD
     ADD_SUBDIRECTORY(Samples/MeshShader)
-ENDIF(BUILD_EXAMPLES)
-=======
 ENDIF(LITEFX_BUILD_EXAMPLES)
->>>>>>> a83d3337
 
 # Include tests.
 IF(LITEFX_BUILD_TESTS)
