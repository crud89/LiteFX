﻿#pragma once

#if !defined (LITEFX_RENDERING_API)
#  if defined(LiteFX_Rendering_EXPORTS) && (defined _WIN32 || defined WINCE)
#    define LITEFX_RENDERING_API __declspec(dllexport)
#  elif (defined(LiteFX_Rendering_EXPORTS) || defined(__APPLE__)) && defined __GNUC__ && __GNUC__ >= 4
#    define LITEFX_RENDERING_API __attribute__ ((visibility ("default")))
#  elif !defined(LiteFX_Rendering_EXPORTS) && (defined _WIN32 || defined WINCE)
#    define LITEFX_RENDERING_API __declspec(dllimport)
#  endif
#endif

#ifndef LITEFX_RENDERING_API
#  define LITEFX_RENDERING_API
#endif

#include <litefx/app.hpp>
#include <litefx/math.hpp>
#include <litefx/graphics.hpp>

namespace LiteFX::Rendering {
    using namespace LiteFX;
    using namespace LiteFX::Math;

    class IGraphicsAdapter;
    class ISurface;
    class IShaderModule;
    class IRenderTarget;
    class IRasterizer;
    class IViewport;
    class IScissor;
    class IBufferLayout;
    class IVertexBufferLayout;
    class IIndexBufferLayout;
    class IDescriptorLayout;
    class IMappable;
    class IDeviceMemory;
    class IBuffer;
    class IImage;
    class ISampler;
    class IAccelerationStructure;
    class IBottomLevelAccelerationStructure;
    class ITopLevelAccelerationStructure;
    class IBarrier;
    class IDescriptorSet;
    class IDescriptorSetLayout;
    class IPushConstantsRange;
    class IPushConstantsLayout;
    class IShaderProgram;
    class IPipelineLayout;
    class IVertexBuffer;
    class IIndexBuffer;
    class IInputAssembler;
    class IPipeline;
    class ICommandBuffer;
    class IRenderPipeline;
    class IComputePipeline;
    class IRayTracingPipeline;
    class IFrameBuffer;
    class IRenderPass;
    class ISwapChain;
    class ICommandQueue;
    class IGraphicsFactory;
    class IGraphicsDevice;
    class IRenderBackend;

#pragma region "Enumerations"

    /// <summary>
    /// Defines different types of graphics adapters.
    /// </summary>
    enum class LITEFX_RENDERING_API GraphicsAdapterType {
        /// <summary>
        /// The adapter is not a valid graphics adapter.
        /// </summary>
        None = 0x00000000,
        
        /// <summary>
        /// The adapter is a dedicated GPU adapter.
        /// </summary>
        GPU = 0x00000001,

        /// <summary>
        /// The adapter is an integrated CPU.
        /// </summary>
        CPU = 0x00000002,

        /// <summary>
        /// The adapter type is not captured by this enum. This value is used internally to mark invalid adapters and should not be used.
        /// </summary>
        Other = 0x7FFFFFFF,
    };

    /// <summary>
    /// Represents the type of a <see cref="CommandQueue" />.
    /// </summary>
    /// <remarks>
    /// There are three major queue types: `Graphics`, `Compute` and `Transfer`. Each queue type has a larger subset of commands it is allowed to execute. For example, a 
    /// graphics queue can be used to execute transfer or compute commands, whilst a compute queue may not execute graphics commands (such as *draw*). 
    /// 
    /// You should always aim to use a queue that is dedicated for the workload you want to submit. For example, if you want to upload resources to the GPU, use the a
    /// dedicated transfer queue and synchronize access to the resource by waiting for the queue to finish at the point of time you need to access the resource. You can,
    /// however, also use the graphics queue for transfers. This can be more efficient, if you have resources that require to be updated with each frame. The performance 
    /// impact of synchronizing two queues may be larger than simply using the graphics queue to begin with.
    /// 
    /// The advantage of using dedicated queues is, that they do not necessarily block execution. For example, when performing a compute or transfer workload on a 
    /// graphics queue, you do not need to synchronize in order to wait for the result, however this also means that no rendering can take place until the workloads have
    /// finished.
    /// </remarks>
    enum class LITEFX_RENDERING_API QueueType : UInt32 {
        /// <summary>
        /// Describes an unspecified command queue. It is not valid to create a queue instance with this type.
        /// </summary>
        None = 0x00000000,

        /// <summary>
        /// Represents a queue that can execute graphics, compute and transfer workloads.
        /// </summary>
        Graphics = 0x00000001,

        /// <summary>
        /// Represents a queue that can execute compute and transfer workloads.
        /// </summary>
        Compute = 0x00000002,

        /// <summary>
        /// Represents a queue that can execute only transfer workloads.
        /// </summary>
        Transfer = 0x00000004,

        /// <summary>
        /// Represents a queue that can perform hardware video decoding.
        /// </summary>
        /// <remarks>
        /// Video encoding/decoding is currently not a supported feature, but knowing all the capabilities of a queue is useful to select the best queue family for a particular task.
        /// </remarks>
        VideoDecode = 0x00000010,

        /// <summary>
        /// Represents a queue that can perform hardware video encoding.
        /// </summary>
        /// <remarks>
        /// Video encoding/decoding is currently a supported feature, but knowing all the capabilities of a queue is useful to select the best queue family for a particular task.
        /// </remarks>
        VideoEncode = 0x00000020,

        /// <summary>
        /// Represents an invalid queue type.
        /// </summary>
        Other = 0x7FFFFFFF
    };

    /// <summary>
    /// Specifies the priority with which a queue is scheduled on the GPU.
    /// </summary>
    enum class LITEFX_RENDERING_API QueuePriority {
        /// <summary>
        /// The default queue priority.
        /// </summary>
        Normal = 33,

        /// <summary>
        /// A high queue priority.
        /// </summary>
        High = 66,

        /// <summary>
        /// The highest possible queue priority. Submitting work to this queue might block other queues.
        /// </summary>
        /// <remarks>
        /// Do not use this queue priority when creating queues, as it is reserved for the default (built-in) queues.
        /// </remarks>
        Realtime = 100
    };

    /// <summary>
    /// Describes a texel format.
    /// </summary>
    enum class LITEFX_RENDERING_API Format {
        None = 0x00000000,
        R4G4_UNORM,
        R4G4B4A4_UNORM,
        B4G4R4A4_UNORM,
        R5G6B5_UNORM,
        B5G6R5_UNORM,
        R5G5B5A1_UNORM,
        B5G5R5A1_UNORM,
        A1R5G5B5_UNORM,
        R8_UNORM,
        R8_SNORM,
        R8_USCALED,
        R8_SSCALED,
        R8_UINT,
        R8_SINT,
        R8_SRGB,
        R8G8_UNORM,
        R8G8_SNORM,
        R8G8_USCALED,
        R8G8_SSCALED,
        R8G8_UINT,
        R8G8_SINT,
        R8G8_SRGB,
        R8G8B8_UNORM,
        R8G8B8_SNORM,
        R8G8B8_USCALED,
        R8G8B8_SSCALED,
        R8G8B8_UINT,
        R8G8B8_SINT,
        R8G8B8_SRGB,
        B8G8R8_UNORM,
        B8G8R8_SNORM,
        B8G8R8_USCALED,
        B8G8R8_SSCALED,
        B8G8R8_UINT,
        B8G8R8_SINT,
        B8G8R8_SRGB,
        R8G8B8A8_UNORM,
        R8G8B8A8_SNORM,
        R8G8B8A8_USCALED,
        R8G8B8A8_SSCALED,
        R8G8B8A8_UINT,
        R8G8B8A8_SINT,
        R8G8B8A8_SRGB,
        B8G8R8A8_UNORM,
        B8G8R8A8_SNORM,
        B8G8R8A8_USCALED,
        B8G8R8A8_SSCALED,
        B8G8R8A8_UINT,
        B8G8R8A8_SINT,
        B8G8R8A8_SRGB,
        A8B8G8R8_UNORM,
        A8B8G8R8_SNORM,
        A8B8G8R8_USCALED,
        A8B8G8R8_SSCALED,
        A8B8G8R8_UINT,
        A8B8G8R8_SINT,
        A8B8G8R8_SRGB,
        A2R10G10B10_UNORM,
        A2R10G10B10_SNORM,
        A2R10G10B10_USCALED,
        A2R10G10B10_SSCALED,
        A2R10G10B10_UINT,
        A2R10G10B10_SINT,
        A2B10G10R10_UNORM,
        A2B10G10R10_SNORM,
        A2B10G10R10_USCALED,
        A2B10G10R10_SSCALED,
        A2B10G10R10_UINT,
        A2B10G10R10_SINT,
        R16_UNORM,
        R16_SNORM,
        R16_USCALED,
        R16_SSCALED,
        R16_UINT,
        R16_SINT,
        R16_SFLOAT,
        R16G16_UNORM,
        R16G16_SNORM,
        R16G16_USCALED,
        R16G16_SSCALED,
        R16G16_UINT,
        R16G16_SINT,
        R16G16_SFLOAT,
        R16G16B16_UNORM,
        R16G16B16_SNORM,
        R16G16B16_USCALED,
        R16G16B16_SSCALED,
        R16G16B16_UINT,
        R16G16B16_SINT,
        R16G16B16_SFLOAT,
        R16G16B16A16_UNORM,
        R16G16B16A16_SNORM,
        R16G16B16A16_USCALED,
        R16G16B16A16_SSCALED,
        R16G16B16A16_UINT,
        R16G16B16A16_SINT,
        R16G16B16A16_SFLOAT,
        R32_UINT,
        R32_SINT,
        R32_SFLOAT,
        R32G32_UINT,
        R32G32_SINT,
        R32G32_SFLOAT,
        R32G32B32_UINT,
        R32G32B32_SINT,
        R32G32B32_SFLOAT,
        R32G32B32A32_UINT,
        R32G32B32A32_SINT,
        R32G32B32A32_SFLOAT,
        R64_UINT,
        R64_SINT,
        R64_SFLOAT,
        R64G64_UINT,
        R64G64_SINT,
        R64G64_SFLOAT,
        R64G64B64_UINT,
        R64G64B64_SINT,
        R64G64B64_SFLOAT,
        R64G64B64A64_UINT,
        R64G64B64A64_SINT,
        R64G64B64A64_SFLOAT,
        B10G11R11_UFLOAT,
        E5B9G9R9_UFLOAT,
        D16_UNORM,
        X8_D24_UNORM,
        D32_SFLOAT,
        S8_UINT,
        D16_UNORM_S8_UINT,
        D24_UNORM_S8_UINT,
        D32_SFLOAT_S8_UINT,
        BC1_RGB_UNORM,
        BC1_RGB_SRGB,
        BC1_RGBA_UNORM,
        BC1_RGBA_SRGB,
        BC2_UNORM,
        BC2_SRGB,
        BC3_UNORM,
        BC3_SRGB,
        BC4_UNORM,
        BC4_SNORM,
        BC5_UNORM,
        BC5_SNORM,
        BC6H_UFLOAT,
        BC6H_SFLOAT,
        BC7_UNORM,
        BC7_SRGB,
        Other = 0x7FFFFFFF
    };

    /// <summary>
    /// Describes a buffer attribute format.
    /// </summary>
    /// <seealso cref="getBufferFormatChannels" />
    /// <seealso cref="getBufferFormatChannelSize" />
    /// <seealso cref="getBufferFormatType" />
    enum class LITEFX_RENDERING_API BufferFormat : UInt32 {
        None = 0x00000000,
        X16F = 0x10000101,
        X16I = 0x10000201,
        X16U = 0x10000401,
        XY16F = 0x10000102,
        XY16I = 0x10000202,
        XY16U = 0x10000402,
        XYZ16F = 0x10000103,
        XYZ16I = 0x10000203,
        XYZ16U = 0x10000403,
        XYZW16F = 0x10000104,
        XYZW16I = 0x10000204,
        XYZW16U = 0x10000404,
        X32F = 0x20000101,
        X32I = 0x20000201,
        X32U = 0x20000401,
        XY32F = 0x20000102,
        XY32I = 0x20000202,
        XY32U = 0x20000402,
        XYZ32F = 0x20000103,
        XYZ32I = 0x20000203,
        XYZ32U = 0x20000403,
        XYZW32F = 0x20000104,
        XYZW32I = 0x20000204,
        XYZW32U = 0x20000404
    };

    /// <summary>
    /// Describes the semantic of a buffer attribute.
    /// </summary>
    /// <seealso cref="BufferAttribute" />
    enum class LITEFX_RENDERING_API AttributeSemantic : UInt32 {
        /// <summary>
        /// The attribute contains a bi-normal vector.
        /// </summary>
        Binormal = 0x00000001,

        /// <summary>
        /// The attribute contains blend indices.
        /// </summary>
        BlendIndices = 0x00000002,

        /// <summary>
        /// The attribute contains blend weights.
        /// </summary>
        BlendWeight = 0x00000003,

        /// <summary>
        /// The attribute contains a color value.
        /// </summary>
        Color = 0x00000004,

        /// <summary>
        /// The attribute contains a normal vector.
        /// </summary>
        Normal = 0x00000005,

        /// <summary>
        /// The attribute contains a position vector.
        /// </summary>
        Position = 0x00000006,

        /// <summary>
        /// The attribute contains a pre-transformed position vector.
        /// </summary>
        TransformedPosition = 0x00000007,

        /// <summary>
        /// The attribute contains a point size.
        /// </summary>
        PointSize = 0x00000008,

        /// <summary>
        /// The attribute contains a tangent vector.
        /// </summary>
        Tangent = 0x00000009,

        /// <summary>
        /// The attribute contains a texture coordinate.
        /// </summary>
        TextureCoordinate = 0x0000000A,

        /// <summary>
        /// The attribute is a generic, unknown semantic.
        /// </summary>
        Unknown = 0x7FFFFFFF
    };

    /// <summary>
    /// Describes the type of a <see cref="IDescriptor" />.
    /// </summary>
    /// <remarks>
    /// Note that, while in theory you can declare a writable descriptor in any format, the rendering back-end might not necessarily support writing in a specific format.
    /// </remarks>
    /// <seealso cref="IDescriptorLayout" />
    /// <seealso href="https://docs.microsoft.com/en-us/windows/win32/direct3d12/typed-unordered-access-view-loads#supported-formats-and-api-calls" />
    enum class LITEFX_RENDERING_API DescriptorType {
        /// <summary>
        /// A uniform buffer in Vulkan. Maps to a constant buffer in DirectX.
        /// </summary>
        /// <remarks>
        /// A uniform or constant buffer is read-only. In GLSL, use the <c>uniform</c> keyword to access a uniform buffer. In HLSL, use the <c>ConstantBuffer</c> keyword.
        /// </remarks>
        ConstantBuffer = 0x00000001,

        /// <summary>
        /// A shader storage buffer object in Vulkan. Maps to a structured buffer in DirectX.
        /// </summary>
        /// <remarks>
        /// A storage buffer is read-only by default. If you want to create a writable storage buffer, use <see cref="WritableStorage"> instead.
        /// 
        /// In GLSL, use the <c>buffer</c> keyword to access storage buffers. In HLSL, use the <c>StructuredBuffer</c> keyword.
        /// 
        /// The difference between <see cref="Uniform" /> and storage buffers is, that storage buffers can have variable length. However, they are typically less efficient.
        /// </remarks>
        StructuredBuffer = 0x00000002,

        /// <summary>
        /// A writable shader storage object in Vulkan. Maps to a read/write structured buffer in DirectX.
        /// </summary>
        /// <remarks>
        /// In GLSL, use the <c>buffer</c> keyword to access storage buffers. In HLSL, use the <c>RWStructuredBuffer</c> keyword.
        /// 
        /// When using shader reflection on `AppendStructuredBuffer`/`ConsumeStructuredBuffer`, this descriptor type will be deduced, but support for those constructs is not
        /// implemented. Instead, use a separate <see cref="RWByteAddressBuffer" /> descriptor and call `InterlockedAdd` on it.
        /// </remarks>
        RWStructuredBuffer = 0x00000012,

        /// <summary>
        /// A read-only sampled image.
        /// </summary>
        /// <remarks>
        /// Textures are read-only by default. If you want to create a writable texture, use the <see cref="WritableTexture"> instead.
        /// 
        /// In GLSL, use the <c>uniform texture</c> keywords to access the texture. In HLSL, use the <c>Texture</c> keywords.
        /// 
        /// Note, that textures are typically not be accessed directly, but instead are sampled using a <see cref="Sampler" />.
        /// </remarks>
        Texture = 0x00000003,

        /// <summary>
        /// A writable image.
        /// </summary>
        /// <remarks>
        /// In GLSL, use the <c>uniform image</c> keywords to access the texture. In HLSL, use the <c>RWTexture</c> keywords.
        /// </remaks>
        RWTexture = 0x00000013,
        
        /// <summary>
        /// A sampler state of a texture or image.
        /// </summary>
        Sampler = 0x00000004,

        /// <summary>
        /// The result of a render target from an earlier render pass. Maps to a <c>SubpassInput</c> in HLSL.
        /// </summary>
        InputAttachment = 0x00000005,

        /// <summary>
        /// Represents a read-only texel buffer (uniform texel buffer).
        /// </summary>
        /// <remarks>
        /// Use the <c>uniform imageBuffer</c> keyword in GLSL to access the buffer. In HLSL, use the <c>Buffer</c> keyword.
        /// </remarks>
        Buffer = 0x00000006,

        /// <summary>
        /// Represents a writable texel buffer (storage texel buffer).
        /// </summary>
        /// <remarks>
        /// Use the <c>uniform imageBuffer</c> keyword in GLSL to access the buffer. In HLSL, use the <c>RWBuffer</c> keyword.
        /// </remarks>
        RWBuffer = 0x00000016,

        /// <summary>
        /// Represents an unformatted buffer.
        /// </summary>
        /// <remarks>
        /// In GLSL, use the <c>buffer</c> keyword to access byte address buffers. In HLSL, use the <c>ByteAddressBuffer</c> keyword.
        /// </remarks>
        ByteAddressBuffer = 0x00000007,

        /// <summary>
        /// Represents an unformatted writable buffer.
        /// </summary>
        /// <remarks>
        /// In GLSL, use the <c>buffer</c> keyword to access byte address buffers. In HLSL, use the <c>RWByteAddressBuffer</c> keyword.
        /// </remarks>
        RWByteAddressBuffer = 0x00000017,

        /// <summary>
        /// Represents a ray-tracing acceleration structure.
        /// </summary>
        AccelerationStructure = 0x00000008
    };

    /// <summary>
    /// Describes the type of a <see cref="IBuffer" />.
    /// </summary>
    /// <seealso cref="IBufferLayout" />
    enum class LITEFX_RENDERING_API BufferType {
        /// <summary>
        /// Describes a vertex buffer.
        /// </summary>
        Vertex = 0x00000001,
        
        /// <summary>
        /// Describes an index buffer.
        /// </summary>
        Index = 0x00000002,

        /// <summary>
        /// Describes an uniform buffer object (Vulkan) or constant buffer view (DirectX).
        /// </summary>
        /// <remarks>
        /// Buffers of this type can be bound to `ConstantBuffer` descriptors.
        /// </remarks>
        Uniform = 0x00000003,

        /// <summary>
        /// Describes a shader storage buffer object (Vulkan) or unordered access view (DirectX).
        /// </summary>
        /// <remarks>
        /// Buffers of this type can be bound to `StructuredBuffer`/`RWStructuredBuffer` or `ByteAddressBuffer`/`RWByteAddressBuffer` descriptors.
        /// </remarks>
        Storage = 0x00000004,

        /// <summary>
        /// Describes a shader texel storage buffer object (Vulkan) or unordered access view (DirectX).
        /// </summary>
        /// <remarks>
        /// Buffers of this type can be bound to `Buffer`/`RWBuffer` descriptors.
        /// </remarks>
        Texel = 0x00000005,

        /// <summary>
<<<<<<< HEAD
        /// Describes a buffer that stores data to generate indirect draw calls.
        /// </summary>
        /// <remarks>
        /// An indirect buffer refers to a buffer that contains a set of information used to generate dispatch or draw calls. A single dispatch or draw call in this 
        /// context is referred to as a *batch*. An indirect buffer must only contain one type of batches, e.g., it is not allowed to mix indexed and non-indexed batches
        /// in a single indirect buffer. Batches need to be densely packed within the buffer, i.e., the stride between elements is always assumed to be `0`.
        /// 
        /// Indirect buffers can be written from shaders, which enables use cases like GPU-culling, where a compute shader writes the batches in an indirect buffer, that
        /// is then passed to an indirect draw call. In such situations, the number of batches in the buffer is typically not known beforehand, so an additional buffer
        /// is used to store the number of draw calls in.
        /// 
        /// Note that indirect drawing support is currently limited in how data can be passed to draw calls. This is due to Vulkan not providing an adequate interface for
        /// describing per-draw bindings in the indirect signature. In DirectX 12, it is possible for batches to provide different vertex and index buffers, as well as 
        /// resource bindings for each draw call. Vulkan does only support draw calls that target already bound descriptors. Due to this limitation, it is currently best
        /// practice to use bind-less descriptor arrays to pass per-draw data to draws and use a vertex attribute to index into the descriptor array.
        /// </remarks>
        Indirect = 0x00000006,
=======
        /// Describes an acceleration structure buffer.
        /// </summary>
        /// <seealso cref="ICommandBuffer::buildAccelerationStructure" />
        /// <seealso cref="IBottomLevelAccelerationStructure" />
        /// <seealso cref="ITopLevelAccelerationStructure" />
        AccelerationStructure = 0x00000006,

        /// <summary>
        /// Describes a shader binding table for ray-tracing.
        /// </summary>
        ShaderBindingTable = 0x00000007,
>>>>>>> f7ecc662

        /// <summary>
        /// Describes another type of buffer, such as samplers or images.
        /// </summary>
        /// <remarks>
        /// Buffers of this type must not be bound to any descriptor, but can be used as copy/transfer targets and sources.
        /// </remarks>
        Other = 0x7FFFFFFF
    };

    /// <summary>
    /// Defines where a resource (buffer or image) memory is located and from where it can be accessed.
    /// </summary>
    /// <remarks>
    /// There are three common memory usage scenarios that are supported by the engine:
    ///
    /// <list type="number">
    /// <item>
    /// <description>
    /// <strong>Static resources</strong>: such as vertex/index/constant buffers, textures or other infrequently updated buffers. In this case, the most efficient 
    /// approach is to create a buffer using <see cref="ResourceHeap::Staging" /> and map it from the CPU. Create a second buffer using 
    /// <see cref="ResourceHeap::Resource" /> and transfer the staging buffer into it.
    /// </description>
    /// </item>
    /// <item>
    /// <description>
    /// <strong>Dynamic resources</strong>: such as deformable meshes or buffers that need to be updated every frame. For such buffers use the
    /// <see cref="ResourceHeap::Dynamic" /> mode to prevent regular transfer overhead.
    /// </description>
    /// </item>
    /// <item>
    /// <description>
    /// <strong>Readbacks</strong>: or resources that are written on the GPU and read by the CPU. The usage mode <see cref="ResourceHeap::Readback" /> is designed to 
    /// provide the best performance for this special case.
    /// </description>
    /// </item>
    /// </list>
    /// 
    /// Note that image resources cannot be created on heaps different to <see cref="ResourceHeap::Resource" />. For this very reason, the graphics factory does not 
    /// allow to specify the resource heap when creating images or attachments.
    /// </remarks>
    /// <seealso cref="IGraphicsFactory" />
    /// <seealso cref="IBuffer" />
    enum class LITEFX_RENDERING_API ResourceHeap {
        /// <summary>
        /// Creates a resource that can be mapped from the CPU in order to be transferred to the GPU later.
        /// </summary>
        /// <remarks>
        /// The memory for the resource will be allocated in the DRAM (CPU or host memory). It can be optimally accessed by the CPU in order to be written. However,
        /// reading it from the GPU is not supported. This usage mode should be used to create a staging buffer, i.e. a buffer that is written infrequently and
        /// then transferred to another buffer, that uses <see cref="ResourceHeap::Resource" />.
        /// </remarks>
        Staging = 0x00000001,

        /// <summary>
        /// Creates a resource that can be read by the GPU.
        /// </summary>
        /// <remarks>
        /// The memory for the resource will be allocated on the VRAM (GPU or device memory). It can be optimally accessed by the GPU in order to be read frequently.
        /// It can be written by a transfer call, but is inaccessible from the CPU.
        /// </remarks>
        Resource = 0x00000002,

        /// <summary>
        /// Creates a resource that can be mapped from the CPU and read by the GPU.
        /// </summary>
        /// <remarks>
        /// Dynamic buffers are used when the content is expected to be changed every frame. They do not require transfer calls, but may not be read as efficiently
        /// as <see cref="ResourceHeap::Resource" /> buffers.
        /// </remarks>
        Dynamic = 0x00000010,

        /// <summary>
        /// Creates a buffer that can be written on the GPU and read by the CPU.
        /// </summary>
        Readback = 0x00000100
    };

    /// <summary>
    /// Describes the intended usage for a resource.
    /// </summary>
    /// <seealso cref="IGraphicsFactory" />
    /// <seealso cref="IBuffer" />
    /// <seealso cref="IImage" />
    enum class LITEFX_RENDERING_API ResourceUsage {
        /// <summary>
        /// The resource is created without any special usage settings.
        /// </summary>
        None = 0x0000,

        /// <summary>
        /// Allows the resource to be written to.
        /// </summary>
        /// <remarks>
        /// This flag is not allowed for vertex buffers (<see cref="BufferType::Vertex" />), index buffers (<see cref="BufferType::Index" />) and uniform buffers (<see cref="BufferType::Uniform" />).
        /// </remarks>
        /// <seealso cref="IDeviceMemory::writable" />
        AllowWrite = 0x0001,

        /// <summary>
        /// Allows the resource data to be copied into another resource.
        /// </summary>
        /// <remarks>
        /// This flag is implicitly set for resources created with <see cref="ResourceHeap::Staging" /> and for render target images (attachments).
        /// </remarks>
        TransferSource = 0x0010,

        /// <summary>
        /// Allows the resource data to be copied from another resource.
        /// </summary>
        /// <remarks>
        /// This flag is implicitly set for resources created with <see cref="ResourceHeap::Readback" /> and for render target images (attachments).
        /// </remarks>
        TransferDestination = 0x0020,

        /// <summary>
        /// Allows the resource to be used as a render target.
        /// </summary>
        RenderTarget = 0x0040,

        /// <summary>
        /// Allows the resource to be used to build acceleration structures.
        /// </summary>
        /// <remarks>
        /// This flag is not allowed for images and other acceleration structures (<see cref="BufferType::AccelerationStructure" />).
        /// </remarks>
        /// <seealso cref="IAccelerationStructure" />
        AccelerationStructureBuildInput = 0x0100,

        /// <summary>
        /// Shortcut for commonly used `TransferSource | TransferDestination` combination.
        /// </summary>
        Default = TransferSource | TransferDestination,

        /// <summary>
        /// Default usage for frame buffer images.
        /// </summary>
        /// <seealso cref="IFrameBuffer" />
        FrameBufferImage = TransferSource | RenderTarget,
    };

    /// <summary>
    /// Describes the element type of an index buffer.
    /// </summary>
    enum class LITEFX_RENDERING_API IndexType {
        /// <summary>
        /// Indices are stored as 2 byte unsigned integers.
        /// </summary>
        UInt16 = 0x00000010,

        /// <summary>
        /// Indices are stored as 4 byte unsigned integers.
        /// </summary>
        UInt32 = 0x00000020
    };

    /// <summary>
    /// Describes the valid shader stages of a graphics pipeline.
    /// </summary>
    enum class LITEFX_RENDERING_API ShaderStage : UInt32 {
        /// <summary>
        /// Represents the vertex shader stage.
        /// </summary>
        Vertex = 0x00000001,

        /// <summary>
        /// Represents the tessellation control or hull shader stage.
        /// </summary>
        TessellationControl = 0x00000002,

        /// <summary>
        /// Represents the tessellation evaluation or domain shader stage.
        /// </summary>
        TessellationEvaluation = 0x00000004,

        /// <summary>
        /// Represents the geometry shader stage.
        /// </summary>
        /// <remarks>
        /// Note that geometry shaders come with a performance penalty and might not be supported on all platforms. If you can, avoid using them.
        /// </remarks>
        Geometry = 0x00000008,

        /// <summary>
        /// Represents the fragment or pixel shader stage.
        /// </summary>
        Fragment = 0x00000010,

        /// <summary>
        /// Represents the compute shader stage.
        /// </summary>
        Compute = 0x00000020,

        /// <summary>
        /// Represents the task or amplification shader stage.
        /// </summary>
        Task = 0x00000040,

        /// <summary>
        /// Represents the mesh shader stage.
        /// </summary>
        Mesh = 0x00000080,

        /// <summary>
        /// Represents the ray generation shader stage.
        /// </summary>
        RayGeneration = 0x00000100,

        /// <summary>
        /// Represents the any-hit shader stage.
        /// </summary>
        AnyHit = 0x00000200,

        /// <summary>
        /// Represents the closest-hit shader stage.
        /// </summary>
        ClosestHit = 0x00000400,

        /// <summary>
        /// Represents the miss shader stage.
        /// </summary>
        Miss = 0x00000800,

        /// <summary>
        /// Represents the intersection shader stage.
        /// </summary>
        Intersection = 0x00001000,

        /// <summary>
        /// Represents the callable shader stage.
        /// </summary>
        Callable = 0x00002000,

        /// <summary>
        /// Represents the complete rasterization pipeline.
        /// </summary>
        RasterizationPipeline = Vertex | Geometry | TessellationControl | TessellationEvaluation | Fragment,

        /// <summary>
        /// Represents the complete mesh shading pipeline.
        /// </summary>
        MeshPipeline = Task | Mesh | Fragment,

        /// <summary>
        /// Represents the complete ray-tracing pipeline.
        /// </summary>
        RayTracingPipeline = RayGeneration | AnyHit | ClosestHit | Miss | Intersection | Callable,

        /// <summary>
        /// Enables all supported shader stages.
        /// </summary>
        Any = Vertex | TessellationControl | TessellationEvaluation | Geometry | Fragment | Compute | Task | Mesh | RayGeneration | AnyHit | ClosestHit | Miss | Intersection | Callable,

        /// <summary>
        /// Represents an unknown shader stage.
        /// </summary>
        Other = 0x7FFFFFFF
    };

    /// <summary>
    /// Describes the type of a shader module record within a shader collection or shader binting table.
    /// </summary>
    /// <seealso cref="IShaderRecord" />
    enum class LITEFX_RENDERING_API ShaderRecordType {
        /// <summary>
        /// Represents a ray generation shader record.
        /// </summary>
        RayGeneration = 0x01,

        /// <summary>
        /// Represents a hit group shader record.
        /// </summary>
        HitGroup = 0x02,

        /// <summary>
        /// Represents an intersection shader record.
        /// </summary>
        Intersection = 0x03,

        /// <summary>
        /// Represents a miss shader record.
        /// </summary>
        Miss = 0x04,

        /// <summary>
        /// Represents a callable shader record.
        /// </summary>
        Callable = 0x05,

        /// <summary>
        /// Represents a shader record that contains a module of an unsupported shader stage.
        /// </summary>
        Invalid = 0x7FFFFFFF
    };

    /// <summary>
    /// Describes a group or combination of groups of a shader binding table.
    /// </summary>
    /// <seealso cref="IRayTracingPipeline::allocateShaderBindingTable" />
    enum class LITEFX_RENDERING_API ShaderBindingGroup : UInt32 {
        /// <summary>
        /// Refers to the group of the shader binding table that stores the ray generation shader.
        /// </summary>
        RayGeneration = 0x01,

        /// <summary>
        /// Refers to the group of the shader binding table that stores the geometry hit shaders.
        /// </summary>
        HitGroup = 0x02,

        /// <summary>
        /// Refers to the group of the shader binding table that stores the miss shaders.
        /// </summary>
        Miss = 0x04,

        /// <summary>
        /// Refers to the group of the shader binding table that stores the callable shaders.
        /// </summary>
        Callable = 0x08,

        /// <summary>
        /// Refers to a combination of all possible groups that can be stored in a shader binding table.
        /// </summary>
        All = RayGeneration | HitGroup | Miss | Callable
    };

    /// <summary>
    /// Describes the draw mode for polygons.
    /// </summary>
    /// <seealso cref="InputAssembler" />
    enum class LITEFX_RENDERING_API PolygonMode {
        /// <summary>
        /// Polygons are drawn as solid surfaces.
        /// </summary>
        Solid = 0x00000001,

        /// <summary>
        /// Polygons are only drawn as wire-frames.
        /// </summary>
        Wireframe = 0x00000002,

        /// <summary>
        /// Polygons are drawn as points at the vertex positions.
        /// </summary>
        Point = 0x00000004
    };

    /// <summary>
    /// Describes which faces are culled by the <see cref="Rasterizer" /> stage.
    /// </summary>
    /// <seealso cref="Rasterizer" />
    enum class LITEFX_RENDERING_API CullMode {
        /// <summary>
        /// The rasterizer will discard front-facing polygons.
        /// </summary>
        FrontFaces = 0x00000001,

        /// <summary>
        /// The rasterizer will discard back-facing polygons.
        /// </summary>
        BackFaces = 0x00000002,

        /// <summary>
        /// The rasterizer will discard front and back-facing polygons.
        /// </summary>
        Both = 0x00000004,

        /// <summary>
        /// The rasterizer will not discard any polygons.
        /// </summary>
        Disabled = 0x0000000F
    };

    /// <summary>
    /// Describes the order or vertex winding, that is used to determine, whether a polygon is facing towards or away from the camera.
    /// </summary>
    /// <seealso cref="CullMode" />
    /// <seealso cref="Rasterizer" />
    enum class LITEFX_RENDERING_API CullOrder {
        /// <summary>
        /// Vertices are evaluated in a clock-wise manner.
        /// </summary>
        ClockWise = 0x00000001,

        /// <summary>
        /// Vertices are evaluated in a counter clock-wise manner.
        /// </summary>
        CounterClockWise = 0x00000002
    };

    /// <summary>
    /// Describes the type of a render target.
    /// </summary>
    enum class LITEFX_RENDERING_API RenderTargetType {
        /// <summary>
        /// Represents a color target.
        /// </summary>
        Color = 0x00000001,

        /// <summary>
        /// Represents a depth/stencil target.
        /// </summary>
        DepthStencil = 0x00000002,

        /// <summary>
        /// Represents a color target that should be presented.
        /// </summary>
        /// <remarks>
        /// This is similar to <see cref="RenderTargetType::Color" />, but is used to optimize the memory layout of the target for it to be pushed to a swap chain.
        /// </remarks>
        Present = 0x00000004
    };

    /// <summary>
    /// Describes the behavior of render targets.
    /// </summary>
    enum class LITEFX_RENDERING_API RenderTargetFlags {
        /// <summary>
        /// No flags are enabled.
        /// </summary>
        None = 0x00,

        /// <summary>
        /// If enabled, color or depth (depending on the render target type) are cleared when starting a render pass that renders to the render target.
        /// </summary>
        Clear = 0x01,

        /// <summary>
        /// If enabled and the render target format supports stencil storage, the stencil part is cleared when the render pass that renders to the render target is started.
        /// </summary>
        ClearStencil = 0x02,

        /// <summary>
        /// If enabled, the render target is discarded after ending the render pass.
        /// </summary>
        /// <remarks>
        /// When this flag is set, the render target storage is freed after the render pass has finished. The main use of this is to have depth/stencil targets on a render 
        /// pass that are only required during this render pass. It is not valid to attempt accessing the render target before or after the render pass.
        /// </remarks>
        Volatile = 0x04
    };

    /// <summary>
    /// Describes the dimensions of a image resource, i.e. the dimensions that are required to access a texel or describe the image extent.
    /// </summary>
    /// <seealso cref="IImage" />
    enum class LITEFX_RENDERING_API ImageDimensions {
        /// <summary>
        /// Represents a 1D image.
        /// </summary>
        DIM_1 = 0x01,

        /// <summary>
        /// Represents a 2D image.
        /// </summary>
        DIM_2 = 0x02,

        /// <summary>
        /// Represents a 3D image.
        /// </summary>
        DIM_3 = 0x03,

        /// <summary>
        /// Represents a set of six 2D images that are used to build a cube map.
        /// </summary>
        CUBE = 0x04
    };

    /// <summary>
    /// Describes the number of samples with which a <see cref="IImage" /> is sampled.
    /// </summary>
    enum class LITEFX_RENDERING_API MultiSamplingLevel : UInt32 {
        /// <summary>
        /// The default number of samples. Multi-sampling will be deactivated, if this sampling level is used.
        /// </summary>
        x1 = 0x00000001,

        /// <summary>
        /// Use 2 samples per pixel.
        /// </summary>
        x2 = 0x00000002,

        /// <summary>
        /// Use 4 samples per pixel.
        /// </summary>
        x4 = 0x00000004,

        /// <summary>
        /// Use 8 samples per pixel.
        /// </summary>
        x8 = 0x00000008,

        /// <summary>
        /// Use 16 samples per pixel.
        /// </summary>
        x16 = 0x00000010,

        /// <summary>
        /// Use 32 samples per pixel.
        /// </summary>
        x32 = 0x00000020,

        /// <summary>
        /// Use 64 samples per pixel.
        /// </summary>
        x64 = 0x00000040
    };

    /// <summary>
    /// Describes the filter operation when accessing a pixel from a texture coordinate.
    /// </summary>
    /// <seealso cref="IImage" />
    enum class LITEFX_RENDERING_API FilterMode {
        /// <summary>
        /// Take the nearest texel with respect to the texture coordinate.
        /// </summary>
        Nearest = 0x00000001,

        /// <summary>
        /// Linearly interpolate between the two closest texels with respect to the texture coordinate.
        /// </summary>
        Linear = 0x00000002
    };

    /// <summary>
    /// Describes the filter operation between two mip-map levels.
    /// </summary>
    /// <seealso cref="IImage" />
    /// <seealso cref="FilterMode" />
    enum class LITEFX_RENDERING_API MipMapMode {
        /// <summary>
        /// Take the texel from the mip-map level that is closest to the actual depth.
        /// </summary>
        Nearest = 0x00000001,

        /// <summary>
        /// Linearly interpolate between the texels of the two neighboring mip-map levels.
        /// </summary>
        Linear = 0x00000002
    };

    /// <summary>
    /// Describes how to treat texture coordinates that are outside the domain `[0..1]`.
    /// </summary>
    enum class LITEFX_RENDERING_API BorderMode {
        /// <summary>
        /// Repeat the texture.
        /// </summary>
        Repeat = 0x00000001,

        /// <summary>
        /// Mirror the texture.
        /// </summary>
        RepeatMirrored = 0x00010001,

        /// <summary>
        /// Take the closest edge texel.
        /// </summary>
        ClampToEdge = 0x00000002,

        /// <summary>
        /// Take the closest edge texel from the opposite site.
        /// </summary>
        ClampToEdgeMirrored = 0x00010002,

        /// <summary>
        /// Return a pre-specified border color.
        /// </summary>
        ClampToBorder = 0x00000003,
    };

    /// <summary>
    /// Describes the operation used to compare depth or stencil values during depth/stencil tests.
    /// </summary>
    /// <seealso cref="DepthStencilState" />
    enum class LITEFX_RENDERING_API CompareOperation {
        /// <summary>
        /// The test always fails.
        /// </summary>
        Never = 0x00000000,

        /// <summary>
        /// The test succeeds, if the current value is less than the stencil ref or previous depth value.
        /// </summary>
        Less = 0x00000001,

        /// <summary>
        /// The test succeeds, if the current value is greater than the stencil ref or previous depth value.
        /// </summary>
        Greater = 0x0000002,

        /// <summary>
        /// The test succeeds, if the current value is equal to the stencil ref or previous depth value.
        /// </summary>
        Equal = 0x00000003,

        /// <summary>
        /// The test succeeds, if the current value is less or equal to the stencil ref or previous depth value.
        /// </summary>
        LessEqual = 0x00000004,

        /// <summary>
        /// The test succeeds, if the current value is greater or equal to the stencil ref or previous depth value.
        /// </summary>
        GreaterEqual = 0x00000005,

        /// <summary>
        /// The test succeeds, if the current value is not equal to the stencil ref or previous depth value.
        /// </summary>
        NotEqual = 0x00000006,

        /// <summary>
        /// The test always succeeds.
        /// </summary>
        Always = 0x00000007
    };

    /// <summary>
    /// An operation that is applied to the stencil buffer.
    /// </summary>
    /// <seealso cref="DepthStencilState" />
    enum class LITEFX_RENDERING_API StencilOperation {
        /// <summary>
        /// Keep the current stencil value.
        /// </summary>
        Keep = 0x00000000,
        
        /// <summary>
        /// Set the stencil value to `0`.
        /// </summary>
        Zero = 0x00000001,

        /// <summary>
        /// Replace the current stencil value with the stencil ref.
        /// </summary>
        Replace = 0x00000002,

        /// <summary>
        /// Increment the current stencil value.
        /// </summary>
        IncrementClamp = 0x00000003,

        /// <summary>
        /// Decrement the current stencil value.
        /// </summary>
        DecrementClamp = 0x00000004,

        /// <summary>
        /// Bitwise invert the current stencil value.
        /// </summary>
        Invert = 0x00000005,

        /// <summary>
        /// Increment the current stencil value and wrap it, if it goes out of bounds.
        /// </summary>
        IncrementWrap = 0x00000006,

        /// <summary>
        /// Decrement the current stencil value and wrap it, if it goes out of bounds.
        /// </summary>
        DecrementWrap = 0x00000007
    };

    /// <summary>
    /// Specifies a blend factor.
    /// </summary>
    /// <seealso cref="DepthStencilState" />
    enum class LITEFX_RENDERING_API BlendFactor {
        Zero = 0,
        One = 1,
        SourceColor = 2,
        OneMinusSourceColor = 3,
        DestinationColor = 4,
        OneMinusDestinationColor = 5,
        SourceAlpha = 6,
        OneMinusSourceAlpha = 7,
        DestinationAlpha = 8,
        OneMinusDestinationAlpha = 9,
        ConstantColor = 10,
        OneMinusConstantColor = 11,
        ConstantAlpha = 12,
        OneMinusConstantAlpha = 13,
        SourceAlphaSaturate = 14,
        Source1Color = 15,
        OneMinusSource1Color = 16,
        Source1Alpha = 17,
        OneMinusSource1Alpha = 18
    };

    /// <summary>
    /// Specifies a write mask for a color buffer.
    /// </summary>
    /// <seealso cref="RenderTargetType" />
    enum class LITEFX_RENDERING_API WriteMask {
        /// <summary>
        /// Write into the red channel.
        /// </summary>
        R = 0x01,

        /// <summary>
        /// Write into the green channel.
        /// </summary>
        G = 0x02,

        /// <summary>
        /// Write into the blue channel.
        /// </summary>
        B = 0x04,

        /// <summary>
        /// Write into the alpha channel.
        /// </summary>
        A = 0x08
    };

    /// <summary>
    /// Specifies a blend operation.
    /// </summary>
    /// <seealso cref="DepthStencilState" />
    enum class LITEFX_RENDERING_API BlendOperation {
        Add = 0x01,
        Subtract = 0x02,
        ReverseSubtract = 0x03,
        Minimum = 0x04,
        Maximum = 0x05
    };

    /// <summary>
    /// Defines pipeline stages as points where synchronization may occur.
    /// </summary>
    /// <seealso cref="IBarrier" />
    /// <seealso cref="ResourceAccess" />
    /// <seealso cref="ImageLayout" />
    enum class LITEFX_RENDERING_API PipelineStage {
        /// <summary>
        /// Represents no-blocking behavior.
        /// </summary>
        /// <remarks>
        /// Translates to `VK_PIPELINE_STAGE_NONE` in Vulkan 🌋 and `D3D12_BARRIER_SYNC_NONE` in DirectX 12 ❎.
        /// 
        /// This stage flag is special, as it cannot be combined with other stage flags.
        /// </remarks>
        None = 0x00000000,

        /// <summary>
        /// Waits for all previous commands to be finished, or blocks all following commands until the barrier is executed.
        /// </summary>
        /// <remarks>
        /// Translates to `VK_PIPELINE_STAGE_ALL_COMMANDS_BIT` in Vulkan 🌋 and `D3D12_BARRIER_SYNC_ALL` in DirectX 12 ❎.
        /// 
        /// This stage flag is special, as it cannot be combined with other stage flags.
        /// </remarks>
        All = 0x00000001,

        /// <summary>
        /// Waits for previous commands to finish all graphics stages, or blocks following commands until the graphics stages has finished.
        /// </summary>
        /// <remarks>
        /// Translates to `VK_PIPELINE_STAGE_ALL_GRAPHICS_BIT` in Vulkan 🌋 and `D3D12_BARRIER_SYNC_DRAW` in DirectX 12 ❎.
        /// 
        /// This stage flag is special, as it cannot be combined with other stage flags.
        /// </remarks>
        Draw = 0x00000002,

        /// <summary>
        /// Waits for previous commands to finish the input assembly stage, or blocks following commands until the input assembly stage has finished.
        /// </summary>
        /// <remarks>
        /// Translates to `VK_PIPELINE_STAGE_VERTEX_INPUT_BIT` in Vulkan 🌋 and `D3D12_BARRIER_SYNC_INDEX_INPUT` in DirectX 12 ❎.
        /// </remarks>
        InputAssembly = 0x00000004,

        /// <summary>
        /// Waits for previous commands to finish the vertex shader stage, or blocks following commands until the vertex shader stage has finished.
        /// </summary>
        /// <remarks>
        /// Translates to `VK_PIPELINE_STAGE_VERTEX_SHADER_BIT` in Vulkan 🌋 and `D3D12_BARRIER_SYNC_VERTEX_SHADING` in DirectX 12 ❎.
        /// </remarks>
        Vertex = 0x00000006,

        /// <summary>
        /// Waits for previous commands to finish the tessellation control/hull shader stage, or blocks following commands until the tessellation control/hull shader stage has finished.
        /// </summary>
        /// <remarks>
        /// Translates to `VK_PIPELINE_STAGE_TESSELLATION_CONTROL_SHADER_BIT` in Vulkan 🌋 and `D3D12_BARRIER_SYNC_VERTEX_SHADING` in DirectX 12 ❎.
        /// </remarks>
        TessellationControl = 0x00000008,

        /// <summary>
        /// Waits for previous commands to finish the tessellation evaluation/domain shader stage, or blocks following commands until the tessellation evaluation/domain shader stage has finished.
        /// </summary>
        /// <remarks>
        /// Translates to `VK_PIPELINE_STAGE_TESSELLATION_EVALUATION_SHADER_BIT` in Vulkan 🌋 and `D3D12_BARRIER_SYNC_VERTEX_SHADING` in DirectX 12 ❎.
        /// </remarks>
        TessellationEvaluation = 0x00000010,

        /// <summary>
        /// Waits for previous commands to finish the geometry shader stage, or blocks following commands until the geometry shader stage has finished.
        /// </summary>
        /// <remarks>
        /// Translates to `VK_PIPELINE_STAGE_GEOMETRY_SHADER_BIT` in Vulkan 🌋 and `D3D12_BARRIER_SYNC_VERTEX_SHADING` in DirectX 12 ❎.
        /// </remarks>
        Geometry = 0x00000020,

        /// <summary>
        /// Waits for previous commands to finish the fragment/pixel shader stage, or blocks following commands until the fragment/pixel shader stage has finished.
        /// </summary>
        /// <remarks>
        /// Translates to `VK_PIPELINE_STAGE_FRAGMENT_SHADER_BIT` in Vulkan 🌋 and `D3D12_BARRIER_SYNC_PIXEL_SHADING` in DirectX 12 ❎.
        /// </remarks>
        Fragment = 0x00000040,

        /// <summary>
        /// Waits for previous commands to finish the depth/stencil stage, or blocks following commands until the depth/stencil stage has finished.
        /// </summary>
        /// <remarks>
        /// Translates to `VK_PIPELINE_STAGE_FRAGMENT_SHADER_BIT` in Vulkan 🌋 and `D3D12_BARRIER_SYNC_DEPTH_STENCIL` in DirectX 12 ❎.
        /// </remarks>
        DepthStencil = 0x00000080,

        /// <summary>
        /// Waits for previous commands to finish the draw indirect stage, or blocks following commands until the draw indirect stage has finished.
        /// </summary>
        /// <remarks>
        /// Translates to `VK_PIPELINE_STAGE_DRAW_INDIRECT_BIT` in Vulkan 🌋 and `D3D12_BARRIER_SYNC_EXECUTE_INDIRECT` in DirectX 12 ❎.
        /// </remarks>
        Indirect = 0x00000100,

        /// <summary>
        /// Waits for previous commands to finish the output merger stage, or blocks following commands until the output merger stage has finished.
        /// </summary>
        /// <remarks>
        /// Translates to `VK_PIPELINE_STAGE_COLOR_ATTACHMENT_OUTPUT_BIT` in Vulkan 🌋 and `D3D12_BARRIER_SYNC_RENDER_TARGET` in DirectX 12 ❎.
        /// </remarks>
        RenderTarget = 0x00000200,

        /// <summary>
        /// Waits for previous commands to finish the compute shader stage, or blocks following commands until the compute shader stage has finished.
        /// </summary>
        /// <remarks>
        /// Translates to `VK_PIPELINE_STAGE_COMPUTE_SHADER_BIT` in Vulkan 🌋 and `D3D12_BARRIER_SYNC_COMPUTE_SHADING` in DirectX 12 ❎.
        /// 
        /// This stage flag is special, as it cannot be combined with other stage flags.
        /// </remarks>
        Compute = 0x00000400,

        /// <summary>
        /// Waits for previous commands to finish the transfer stage, or blocks following commands until the transfer stage has finished.
        /// </summary>
        /// <remarks>
        /// Translates to `VK_PIPELINE_STAGE_TRANSFER_BIT` in Vulkan 🌋 and `D3D12_BARRIER_SYNC_COPY` in DirectX 12 ❎.
        /// </remarks>
        Transfer = 0x00000800,

        /// <summary>
        /// Waits for previous commands to finish the multi-sampling resolution stage, or blocks following commands until the multi-sampling resolution stage has finished.
        /// </summary>
        /// <remarks>
        /// Translates to `VK_PIPELINE_STAGE_COLOR_ATTACHMENT_OUTPUT_BIT` in Vulkan 🌋 and `D3D12_BARRIER_SYNC_RESOLVE` in DirectX 12 ❎.
        /// </remarks>
        Resolve = 0x00001000,

        /// <summary>
        /// Waits for previous commands to finish the building stage for an acceleration structure, or blocks the following commands until the building has finished.
        /// </summary>
        /// <remarks>
        /// This flag is only supported, if ray-tracing support is enabled. It translates to `VK_PIPELINE_STAGE_ACCELERATION_STRUCTURE_BUILD_BIT_KHR` in Vulkan 🌋 and `D3D12_BARRIER_SYNC_BUILD_RAYTRACING_ACCELERATION_STRUCTURE` in DirectX 12 ❎.
        /// </remarks>
        /// <seealso cref="IAccelerationStructure" />
        AccelerationStructureBuild = 0x00010000,

        /// <summary>
        /// Waits for previous commands to finish the copying stage for an acceleration structure, or blocks the following commands until the copying has finished.
        /// </summary>
        /// <remarks>
        /// This flag is only supported, if ray-tracing support is enabled. It translates to `VK_PIPELINE_STAGE_ACCELERATION_STRUCTURE_BUILD_BIT_KHR` in Vulkan 🌋 and `D3D12_BARRIER_SYNC_COPY_RAYTRACING_ACCELERATION_STRUCTURE` in DirectX 12 ❎.
        /// </remarks>
        /// <seealso cref="IAccelerationStructure" />
        AccelerationStructureCopy = 0x00020000,

        /// <summary>
        /// Waits for the previous commands to finish ray-tracing shader stages, or blocks the following commands until ray-tracing has finished.
        /// </summary>
        /// <remarks>
        /// This flag is only supported if ray-tracing support is enabled. It translates to `VK_PIPELINE_STAGE_RAY_TRACING_SHADER_BIT_KHR` in Vulkan 🌋 and `D3D12_BARRIER_SYNC_RAYTRACING` in DirectX 12 ❎.
        /// </remarks>
        Raytracing = 0x00040000,
    };

    /// <summary>
    /// Defines how a <see cref="IBuffer" /> or <see cref="IImage" /> resource is accessed.
    /// </summary>
    /// <seealso cref="IBarrier" />
    /// <seealso cref="IImage" />
    /// <seealso cref="IBuffer" />
    /// <seealso cref="PipelineStage" />
    /// <seealso cref="ImageLayout" />
    enum class LITEFX_RENDERING_API ResourceAccess {
        /// <summary>
        /// Indicates that a resource is not accessed.
        /// </summary>
        /// <remarks>
        /// This access mode translates to `D3D12_BARRIER_ACCESS_NO_ACCESS` in the DirectX 12 ❎ backend and `VK_ACCESS_NONE` in the Vulkan 🌋 backend.
        /// 
        /// This access flag is special, as it cannot be combined with other access flags.
        /// </remarks>
        None = 0x7FFFFFFF,

        /// <summary>
        /// Indicates that a resource is accessed as a vertex buffer.
        /// </summary>
        /// <remarks>
        /// This access mode translates to `D3D12_BARRIER_ACCESS_VERTEX_BUFFER` in the DirectX 12 ❎ backend and `VK_ACCESS_VERTEX_ATTRIBUTE_READ_BIT` in the Vulkan 🌋 backend.
        /// </remarks>
        VertexBuffer = 0x00000001,

        /// <summary>
        /// Indicates that a resource is accessed as an index buffer.
        /// </summary>
        /// <remarks>
        /// This access mode translates to `D3D12_BARRIER_ACCESS_INDEX_BUFFER` in the DirectX 12 ❎ backend and `VK_ACCESS_INDEX_READ_BIT` in the Vulkan 🌋 backend.
        /// </remarks>
        IndexBuffer = 0x00000002,

        /// <summary>
        /// Indicates that a resource is accessed as an uniform/constant buffer.
        /// </summary>
        /// <remarks>
        /// This access mode translates to `D3D12_BARRIER_ACCESS_CONSTANT_BUFFER` in the DirectX 12 ❎ backend and `VK_ACCESS_UNIFORM_READ_BIT` in the Vulkan 🌋 backend.
        /// </remarks>
        UniformBuffer = 0x00000004,

        /// <summary>
        /// Indicates that a resource is accessed as a render target.
        /// </summary>
        /// <remarks>
        /// This access mode translates to `D3D12_BARRIER_ACCESS_RENDER_TARGET` in the DirectX 12 ❎ backend and `VK_ACCESS_COLOR_ATTACHMENT_READ_BIT | VK_ACCESS_COLOR_ATTACHMENT_WRITE_BIT` in the Vulkan 🌋 backend.
        /// </remarks>
        RenderTarget = 0x00000008,

        /// <summary>
        /// Indicates that a resource is accessed as to read depth/stencil values.
        /// </summary>
        /// <remarks>
        /// This access mode translates to `D3D12_BARRIER_ACCESS_DEPTH_STENCIL_READ` in the DirectX 12 ❎ backend and `VK_ACCESS_DEPTH_STENCIL_ATTACHMENT_READ_BIT` in the Vulkan 🌋 backend.
        /// </remarks>
        DepthStencilRead = 0x00000010,

        /// <summary>
        /// Indicates that a resource is accessed as to write depth/stencil values.
        /// </summary>
        /// <remarks>
        /// This access mode translates to `D3D12_BARRIER_ACCESS_DEPTH_STENCIL_WRITE` in the DirectX 12 ❎ backend and `VK_ACCESS_DEPTH_STENCIL_ATTACHMENT_WRITE_BIT` in the Vulkan 🌋 backend.
        /// </remarks>
        DepthStencilWrite = 0x00000020,

        /// <summary>
        /// Indicates that a resource is accessed as a read-only shader resource.
        /// </summary>
        /// <remarks>
        /// This access mode translates to `D3D12_BARRIER_ACCESS_SHADER_RESOURCE` in the DirectX 12 ❎ backend and `VK_ACCESS_SHADER_READ_BIT` in the Vulkan 🌋 backend.
        /// </remarks>
        ShaderRead = 0x00000040,

        /// <summary>
        /// Indicates that a resource is accessed as a read-write shader resource.
        /// </summary>
        /// <remarks>
        /// This access mode translates to `D3D12_BARRIER_ACCESS_UNORDERED_ACCESS` in the DirectX 12 ❎ backend and `VK_ACCESS_SHADER_READ_BIT | VK_ACCESS_SHADER_WRITE_BIT` in the Vulkan 🌋 backend.
        /// </remarks>
        ShaderReadWrite = 0x00000080,

        /// <summary>
        /// Indicates that a resource is accessed as to read indirect draw commands.
        /// </summary>
        /// <remarks>
        /// This access mode translates to `D3D12_BARRIER_ACCESS_INDIRECT_ARGUMENT` in the DirectX 12 ❎ backend and `VK_ACCESS_INDIRECT_COMMAND_READ_BIT` in the Vulkan 🌋 backend.
        /// </remarks>
        Indirect = 0x00000100,

        /// <summary>
        /// Indicates that a resource is accessed as to read during a transfer operation.
        /// </summary>
        /// <remarks>
        /// This access mode translates to `D3D12_BARRIER_ACCESS_COPY_SOURCE` in the DirectX 12 ❎ backend and `VK_ACCESS_TRANSFER_READ_BIT` in the Vulkan 🌋 backend.
        /// </remarks>
        TransferRead = 0x00000200,

        /// <summary>
        /// Indicates that a resource is accessed as to write during a transfer operation.
        /// </summary>
        /// <remarks>
        /// This access mode translates to `D3D12_BARRIER_ACCESS_COPY_DEST` in the DirectX 12 ❎ backend and `VK_ACCESS_TRANSFER_WRITE_BIT` in the Vulkan 🌋 backend.
        /// </remarks>
        TransferWrite = 0x00000400,

        /// <summary>
        /// Indicates that a resource is accessed as to read during a resolve operation.
        /// </summary>
        /// <remarks>
        /// This access mode translates to `D3D12_BARRIER_ACCESS_RESOLVE_SOURCE` in the DirectX 12 ❎ backend and `VK_ACCESS_MEMORY_READ_BIT` in the Vulkan 🌋 backend.
        /// </remarks>
        ResolveRead = 0x00000800,

        /// <summary>
        /// Indicates that a resource is accessed as to write during a resolve operation.
        /// </summary>
        /// <remarks>
        /// This access mode translates to `D3D12_BARRIER_ACCESS_RESOLVE_DEST` in the DirectX 12 ❎ backend and `VK_ACCESS_MEMORY_WRITE_BIT` in the Vulkan 🌋 backend.
        /// </remarks>
        ResolveWrite = 0x00001000,
        
        /// <summary>
        /// Indicates that a resource can be accessed in any way, compatible to the layout.
        /// </summary>
        /// <remarks>
        /// Note that you have to ensure that you do not access the resource in an incompatible way manually.
        /// 
        /// This access mode translates to `D3D12_BARRIER_ACCESS_COMMON` in the DirectX 12 ❎ backend and `VK_ACCESS_MEMORY_READ_BIT | VK_ACCESS_MEMORY_WRITE_BIT` in the Vulkan 🌋 backend.
        /// </remarks>
        Common = 0x00002000,

        /// <summary>
        /// Indicates that a resources is accessed to read an acceleration structure.
        /// </summary>
        /// <remarks>
        /// This access mode flags is only supported if ray-tracing support is enabled. It translates `D3D12_BARRIER_ACCESS_RAYTRACING_ACCELERATION_STRUCTURE_READ` in the DirectX 12 ❎ backend and `VK_ACCESS_ACCELERATION_STRUCTURE_READ_BIT_KHR` in the Vulkan 🌋 backend.
        /// </remarks>
        AccelerationStructureRead = 0x00010000,

        /// <summary>
        /// Indicates that a resources is accessed to write an acceleration structure.
        /// </summary>
        /// <remarks>
        /// This access mode flags is only supported if ray-tracing support is enabled. It translates `D3D12_BARRIER_ACCESS_RAYTRACING_ACCELERATION_STRUCTURE_WRITE` in the DirectX 12 ❎ backend and `VK_ACCESS_ACCELERATION_STRUCTURE_WRITE_BIT_KHR` in the Vulkan 🌋 backend.
        /// </remarks>
        AccelerationStructureWrite = 0x00020000,
    };

    /// <summary>
    /// Specifies the layout of an <see cref="IImage" /> resource.
    /// </summary>
    /// <seealso cref="IImage" />
    /// <seealso cref="IBarrier" />
    /// <seealso cref="ResourceAccess" />
    /// <seealso cref="PipelineStage" />
    enum class LITEFX_RENDERING_API ImageLayout {
        /// <summary>
        /// A common image layout that allows for all types of access (shader resource, transfer destination, transfer source).
        /// </summary>
        /// <remarks>
        /// This image layout translates to `D3D12_BARRIER_LAYOUT_COMMON` in the DirectX 12 ❎ backend and `VK_IMAGE_LAYOUT_GENERAL` in the Vulkan 🌋 backend.
        /// </remarks>
        Common = 0x00000001,

        /// <summary>
        /// Indicates that the image is used as a read-only storage or texel buffer.
        /// </summary>
        /// <remarks>
        /// This image layout translates to `D3D12_BARRIER_LAYOUT_SHADER_RESOURCE` in the DirectX 12 ❎ backend and `VK_IMAGE_LAYOUT_SHADER_READ_ONLY_OPTIMAL` in the Vulkan 🌋 backend.
        /// </remarks>
        ShaderResource = 0x00000002,

        /// <summary>
        /// Indicates that the image is used as a read-write storage or texel buffer.
        /// </summary>
        /// <remarks>
        /// This image layout translates to `D3D12_BARRIER_LAYOUT_UNORDERED_ACCESS` in the DirectX 12 ❎ backend and `VK_IMAGE_LAYOUT_GENERAL` in the Vulkan 🌋 backend.
        /// </remarks>
        ReadWrite = 0x00000003,

        /// <summary>
        /// Allows the image to be used as a source for transfer operations.
        /// </summary>
        /// <remarks>
        /// This image layout translates to `D3D12_BARRIER_LAYOUT_COPY_SOURCE` in the DirectX 12 ❎ backend and `VK_IMAGE_LAYOUT_TRANSFER_SRC_OPTIMAL` in the Vulkan 🌋 backend.
        /// </remarks>
        CopySource = 0x00000010,

        /// <summary>
        /// Allows the image to be used as a destination for transfer operations.
        /// </summary>
        /// <remarks>
        /// This image layout translates to `D3D12_BARRIER_LAYOUT_COPY_DEST` in the DirectX 12 ❎ backend and `VK_IMAGE_LAYOUT_TRANSFER_DST_OPTIMAL` in the Vulkan 🌋 backend.
        /// </remarks>
        CopyDestination = 0x00000011,

        /// <summary>
        /// Indicates that the image is used as a render target.
        /// </summary>
        /// <remarks>
        /// This image layout translates to `D3D12_BARRIER_LAYOUT_RENDER_TARGET` in the DirectX 12 ❎ backend and `VK_IMAGE_LAYOUT_COLOR_ATTACHMENT_OPTIMAL` in the Vulkan 🌋 backend.
        /// </remarks>
        RenderTarget = 0x00000020,

        /// <summary>
        /// Indicates that image is used as a read-only depth/stencil target.
        /// </summary>
        /// <remarks>
        /// This image layout translates to `D3D12_BARRIER_LAYOUT_DEPTH_STENCIL_READ` in the DirectX 12 ❎ backend and `VK_IMAGE_LAYOUT_DEPTH_STENCIL_READ_ONLY_OPTIMAL` in the Vulkan 🌋 backend.
        /// </remarks>
        DepthRead = 0x00000021,

        /// <summary>
        /// Indicates that the image is used as a write-only depth/stencil target.
        /// </summary>
        /// <remarks>
        /// This image layout translates to `D3D12_BARRIER_LAYOUT_DEPTH_STENCIL_WRITE` in the DirectX 12 ❎ backend and `VK_IMAGE_LAYOUT_DEPTH_STENCIL_ATTACHMENT_OPTIMAL` in the Vulkan 🌋 backend.
        /// </remarks>
        DepthWrite = 0x00000022,

        /// <summary>
        /// Indicates that the image is presented on a swap chain.
        /// </summary>
        /// <remarks>
        /// This image layout translates to `D3D12_BARRIER_LAYOUT_PRESENT` in the DirectX 12 ❎ backend and `VK_IMAGE_LAYOUT_PRESENT_SRC_KHR` in the Vulkan 🌋 backend.
        /// 
        /// Typically you do not want to manually transition a resource into this state. Render target transitions are automatically managed by <see cref="RenderPass" />es.
        /// </remarks>
        Present = 0x00000023,

        /// <summary>
        /// Indicates that the image is resolved from a multi-sampled image.
        /// </summary>
        /// <remarks>
        /// This image layout translates to `D3D12_BARRIER_LAYOUT_RESOLVE_SOURCE` in the DirectX 12 ❎ backend and `VK_IMAGE_LAYOUT_COLOR_ATTACHMENT_OPTIMAL` in the Vulkan 🌋 backend.
        /// </remarks>
        ResolveSource = 0x00000024,

        /// <summary>
        /// Indicates that the image is a render-target that a multi-sampled image is resolved into.
        /// </summary>
        /// <remarks>
        /// This image layout translates to `D3D12_BARRIER_LAYOUT_RESOLVE_DEST` in the DirectX 12 ❎ backend and `VK_IMAGE_LAYOUT_COLOR_ATTACHMENT_OPTIMAL` in the Vulkan 🌋 backend.
        /// </remarks>
        ResolveDestination = 0x00000025,

        /// <summary>
        /// The layout of the image is not known by the engine.
        /// </summary>
        /// <remarks>
        /// Indicates that an image's layout is not known, which typically happens after creating image resources. It is not valid to transition any resource into this state.
        /// 
        /// This image layout translates to `D3D12_BARRIER_LAYOUT_UNDEFINED` in the DirectX 12 ❎ backend and `VK_IMAGE_LAYOUT_UNDEFINED` in the Vulkan 🌋 backend.
        /// 
        /// When using this layout as a source layout, the contents of the image may be discarded.
        /// </remarks>
        Undefined = 0x7FFFFFFF
    };

    /// <summary>
    /// Controls how a geometry that is part of a bottom-level acceleration structure (BLAS) behaves during ray-tracing.
    /// </summary>
    /// <seealso cref="IBottomLevelAccelerationStructure" />
    enum class LITEFX_RENDERING_API GeometryFlags {
        /// <summary>
        /// Implies no restrictions on the geometry.
        /// </summary>
        None = 0x00,

        /// <summary>
        /// If this flag is set, the any-hit shader for this geometry is never invoked, even if it is present within the hit group.
        /// </summary>
        Opaque = 0x01,

        /// <summary>
        /// If this flag is set, the any-hit shader for this geometry is only invoked once for each primitive of the geometry, even if it could be invoked multiple times during ray tracing.
        /// </summary>
        OneShotAnyHit = 0x02
    };

    /// <summary>
    /// Controls how an acceleration structure should be built.
    /// </summary>
    /// <seealso cref="IBottomLevelAccelerationStructure" />
    /// <seealso cref="ITopLevelAccelerationStructure" />
    enum class LITEFX_RENDERING_API AccelerationStructureFlags {
        /// <summary>
        /// Use default options for building the acceleration structure.
        /// </summary>
        None = 0x0000,

        /// <summary>
        /// Allow the acceleration structure to be updated.
        /// </summary>
        AllowUpdate = 0x0001,

        /// <summary>
        /// Allow the acceleration structure to be compacted.
        /// </summary>
        AllowCompaction = 0x0002,

        /// <summary>
        /// Prefer building a better performing acceleration structure, that possibly takes longer to build.
        /// </summary>
        /// <remarks>
        /// This flag cannot be combined with <see cref="PreferFastBuild" />.
        /// </remarks>
        PreferFastTrace = 0x0004,

        /// <summary>
        /// Prefer fast build times for the acceleration structure, but sacrifice ray-tracing performance.
        /// </summary>
        /// <remarks>
        /// This flag cannot be combined with <see cref="PreferFastTrace" />.
        /// </remarks>
        PreferFastBuild = 0x0008,

        /// <summary>
        /// Prefer to minimize the memory footprint of the acceleration structure, but at the cost of ray-tracing performance and build times.
        /// </summary>
        MinimizeMemory = 0x0010
    };

    /// <summary>
    /// Controls how an instance within a <see cref="ITopLevelAccelerationStructure" /> behaves during ray-tracing.
    /// </summary>
    enum class LITEFX_RENDERING_API InstanceFlags {
        /// <summary>
        /// The instance uses default behavior.
        /// </summary>
        None = 0x00,

        /// <summary>
        /// If this flag is set front- and backface culling is disabled for the instance.
        /// </summary>
        DisableCull = 0x01,

        /// <summary>
        /// If this flag is set, front- and backfaces flip their default cull order.
        /// </summary>
        FlipWinding = 0x02,

        /// <summary>
        /// If this flag is set, no geometry of the instance invokes the any-hit shader. This overwrites per-geometry flags.
        /// </summary>
        /// <remarks>
        /// This flag must not be set in combination with <see cref="ForceNonOpaque" />.
        /// </remarks>
        /// <seealso cref="GeometryFlags::Opaque" />
        ForceOpaque = 0x04,

        /// <summary>
        /// If this flag is set, each geometry of the instance will ignore the <seealso cref="GeometryFlags::Opaque" /> setting.
        /// </summary>
        /// <remarks>
        /// This flag must not be set in combination with <see cref="ForceOpaque" />.
        /// </remarks>
        /// <seealso cref="GeometryFlags::Opaque" />
        ForceNonOpaque = 0x08
    };

#pragma endregion

#pragma region "Flags"

    LITEFX_DEFINE_FLAGS(QueueType);
    LITEFX_DEFINE_FLAGS(ShaderStage);
    LITEFX_DEFINE_FLAGS(PipelineStage);
    LITEFX_DEFINE_FLAGS(ResourceAccess);
    LITEFX_DEFINE_FLAGS(BufferFormat);
    LITEFX_DEFINE_FLAGS(WriteMask);
    LITEFX_DEFINE_FLAGS(RenderTargetFlags);
    LITEFX_DEFINE_FLAGS(GeometryFlags);
    LITEFX_DEFINE_FLAGS(ResourceUsage);
    LITEFX_DEFINE_FLAGS(AccelerationStructureFlags);
    LITEFX_DEFINE_FLAGS(InstanceFlags);
    LITEFX_DEFINE_FLAGS(ShaderBindingGroup);

#pragma endregion

#pragma region "Helper Functions"

    /// <summary>
    /// Returns the number of channels for a buffer format.
    /// </summary>
    /// <seealso cref="BufferFormat" />
    constexpr inline UInt32 getBufferFormatChannels(BufferFormat format) {
        return static_cast<UInt32>(format) & 0x000000FF;
    }

    /// <summary>
    /// Returns the number of bytes used by a channel of a buffer format.
    /// </summary>
    /// <seealso cref="BufferFormat" />
    constexpr inline UInt32 getBufferFormatChannelSize(BufferFormat format) {
        return (static_cast<UInt32>(format) & 0xFF000000) >> 24;
    }

    /// <summary>
    /// Returns the underlying data type of a buffer format.
    /// </summary>
    /// <seealso cref="BufferFormat" />
    constexpr inline UInt32 getBufferFormatType(BufferFormat format) {
        return (static_cast<UInt32>(format) & 0x0000FF00) >> 8;
    }

    /// <summary>
    /// Returns the size of an element of a specified format.
    /// </summary>
    constexpr inline size_t LITEFX_RENDERING_API getSize(Format format);

    /// <summary>
    /// Returns <c>true</c>, if the format contains a depth channel.
    /// </summary>
    /// <seealso cref="DepthStencilState" />
    constexpr inline bool LITEFX_RENDERING_API hasDepth(Format format);

    /// <summary>
    /// Returns <c>true</c>, if the format contains a stencil channel.
    /// </summary>
    /// <seealso cref="DepthStencilState" />
    constexpr inline bool LITEFX_RENDERING_API hasStencil(Format format);

#pragma endregion

#pragma region "Data Types"

    /// <summary>
    /// An indirect batch used to execute an standard draw call.
    /// </summary>
    /// <seealso cref="IndirectDispatchBatch" />
    /// <seealso cref="IndirectIndexedBatch" />
    struct LITEFX_RENDERING_API alignas(16) IndirectBatch {
        /// <summary>
        /// The number of vertices of the mesh.
        /// </summary>
        /// <seealso cref="FirstVertex" />
        UInt32 VertexCount{ };

        /// <summary>
        /// The number of instances to draw of this mesh.
        /// </summary>
        /// <seealso cref="FirstInstance" />
        UInt32 InstanceCount{ };

        /// <summary>
        /// The index of the first vertex of the mesh in the vertex buffer.
        /// </summary>
        /// <seealso cref="VertexCount" />
        UInt32 FirstVertex{ };

        /// <summary>
        /// The index of the first index to draw. This value is added to each instance index before obtaining per-instance data from the vertex buffer.
        /// </summary>
        /// <seealso cref="InstanceCount" />
        UInt32 FirstInstance{ };
    };

    /// <summary>
    /// An indirect batch used to execute an indexed draw call.
    /// </summary>
    /// <seealso cref="IndirectDispatchBatch" />
    /// <seealso cref="IndirectBatch" />
    struct LITEFX_RENDERING_API alignas(16) IndirectIndexedBatch {
        /// <summary>
        /// The number of indices in the mesh index buffer.
        /// </summary>
        /// <seealso cref="FirstIndex" />
        UInt32 IndexCount{ };

        /// <summary>
        /// The number of instances to draw of this mesh.
        /// </summary>
        /// <seealso cref="FirstInstance" />
        UInt32 InstanceCount{ };

        /// <summary>
        /// The first index in the index buffer used to draw the mesh.
        /// </summary>
        /// <seealso cref="IndexCount" />
        UInt32 FirstIndex{ };

        /// <summary>
        /// An offset added to each index to obtain a vertex.
        /// </summary>
        Int32 VertexOffset{ };

        /// <summary>
        /// The index of the first index to draw. This value is added to each instance index before obtaining per-instance data from the vertex buffer.
        /// </summary>
        /// <seealso cref="InstanceCount" />
        UInt32 FirstInstance{ };
    };

    /// <summary>
    /// An indirect batch used to dispatch a compute shader kernel.
    /// </summary>
    /// <seealso cref="IndirectIndexedBatch" />
    /// <seealso cref="IndirectBatch" />
    struct LITEFX_RENDERING_API alignas(16) IndirectDispatchBatch {
        /// <summary>
        /// The number of threads into x-direction.
        /// </summary>
        UInt32 X{ 1 };

        /// <summary>
        /// The number of threads into y-direction.
        /// </summary>
        UInt32 Y{ 1 };

        /// <summary>
        /// The number of threads into z-direction.
        /// </summary>
        UInt32 Z{ 1 };
    };
#pragma endregion

    /// <summary>
    /// The interface for a state resource.
    /// </summary>
    class LITEFX_RENDERING_API IStateResource {
    public:
        virtual ~IStateResource() noexcept = default;

    public:
        /// <summary>
        /// Returns the name of the resource.
        /// </summary>
        /// <returns>The name of the resource.</returns>
        virtual const String& name() const noexcept = 0;
    };

    /// <summary>
    /// Base class for a resource that can be identified by a name string within a <see cref="DeviceState" />.
    /// </summary>
    class LITEFX_RENDERING_API StateResource : public virtual IStateResource {
        LITEFX_IMPLEMENTATION(StateResourceImpl);

    protected:
        StateResource() noexcept;

    public:
        /// <summary>
        /// Initializes a new state resource instance.
        /// </summary>
        /// <param name="name">The name of the resource.</param>
        explicit StateResource(StringView name);
        StateResource(StateResource&&) = delete;
        StateResource(const StateResource&) = delete;
        virtual ~StateResource() noexcept;

    protected:
        /// <inheritdoc />
        String& name() noexcept;

    public:
        /// <inheritdoc />
        const String& name() const noexcept override;
    };

    /// <summary>
    /// A class that can be used to manage the state of a <see cref="IGraphicsDevice" />.
    /// </summary>
    /// <remarks>
    /// The device state makes managing resources created by a device easier, since you do not have to worry about storage and release order. Note,
    /// however, that this is not free. Requesting a resource requires a lookup within a hash-map. Also device states are not specialized for the 
    /// concrete device, so you can only work with interfaces. This implies potentially inefficient upcasting of the state resource when its passed to 
    /// another object. You have to decide if or to which degree you want to rely on storing resources in a device state.
    /// </remarks>
    /// <seealso cref="StateResource" />
    /// <seealso cref="IGraphicsDevice" />
    class LITEFX_RENDERING_API DeviceState {
        LITEFX_IMPLEMENTATION(DeviceStateImpl);
        friend class IGraphicsDevice;

    public:
        /// <summary>
        /// Creates a new device state instance.
        /// </summary>
        explicit DeviceState() noexcept;
        DeviceState(DeviceState&&) = delete;
        DeviceState(const DeviceState&) = delete;
        virtual ~DeviceState() noexcept;

    public:
        /// <summary>
        /// Release all resources managed by the device state.
        /// </summary>
        void clear();

        /// <summary>
        /// Adds a new render pass to the device state and uses its name as identifier.
        /// </summary>
        /// <param name="renderPass">The render pass to add to the device state.</param>
        /// <exception cref="InvalidArgumentException">Thrown, if another render pass with the same identifier has already been added.</exception>
        void add(UniquePtr<IRenderPass>&& renderPass);

        /// <summary>
        /// Adds a new render pass to the device state.
        /// </summary>
        /// <param name="id">The identifier for the render pass.</param>
        /// <param name="renderPass">The render pass to add to the device state.</param>
        /// <exception cref="InvalidArgumentException">Thrown, if another render pass with the same <paramref name="id" /> has already been added.</exception>
        void add(const String& id, UniquePtr<IRenderPass>&& renderPass);

        /// <summary>
        /// Adds a new frame buffer to the device state and uses its name as identifier.
        /// </summary>
        /// <param name="frameBuffer">The render pass to add to the device state.</param>
        /// <exception cref="InvalidArgumentException">Thrown, if another frame buffer with the same identifier has already been added.</exception>
        void add(UniquePtr<IFrameBuffer>&& frameBuffer);

        /// <summary>
        /// Adds a new frame buffer to the device state.
        /// </summary>
        /// <param name="id">The identifier for the frame buffer.</param>
        /// <param name="renderPass">The frame buffer to add to the device state.</param>
        /// <exception cref="InvalidArgumentException">Thrown, if another frame buffer with the same <paramref name="id" /> has already been added.</exception>
        void add(const String& id, UniquePtr<IFrameBuffer>&& frameBuffer);

        /// <summary>
        /// Adds a new pipeline to the device state and uses its name as identifier.
        /// </summary>
        /// <param name="pipeline">The pipeline to add to the device state.</param>
        /// <exception cref="InvalidArgumentException">Thrown, if another pipeline with the same identifier has already been added.</exception>
        void add(UniquePtr<IPipeline>&& pipeline);

        /// <summary>
        /// Adds a new pipeline to the device state.
        /// </summary>
        /// <param name="id">The identifier for the pipeline.</param>
        /// <param name="pipeline">The pipeline to add to the device state.</param>
        /// <exception cref="InvalidArgumentException">Thrown, if another pipeline with the same <paramref name="id" /> has already been added.</exception>
        void add(const String& id, UniquePtr<IPipeline>&& pipeline);

        /// <summary>
        /// Adds a new buffer to the device state and uses its name as identifier.
        /// </summary>
        /// <param name="buffer">The buffer to add to the device state.</param>
        /// <exception cref="InvalidArgumentException">Thrown, if another buffer with the same identifier has already been added.</exception>
        void add(UniquePtr<IBuffer>&& buffer);

        /// <summary>
        /// Adds a new buffer to the device state.
        /// </summary>
        /// <param name="id">The identifier for the buffer.</param>
        /// <param name="buffer">The buffer to add to the device state.</param>
        /// <exception cref="InvalidArgumentException">Thrown, if another buffer with the same <paramref name="id" /> has already been added.</exception>
        void add(const String& id, UniquePtr<IBuffer>&& buffer);

        /// <summary>
        /// Adds a new vertex buffer to the device state and uses its name as identifier.
        /// </summary>
        /// <param name="vertexBuffer">The vertex buffer to add to the device state.</param>
        /// <exception cref="InvalidArgumentException">Thrown, if another vertex buffer with the same identifier has already been added.</exception>
        void add(UniquePtr<IVertexBuffer>&& vertexBuffer);

        /// <summary>
        /// Adds a new vertex buffer to the device state.
        /// </summary>
        /// <param name="id">The identifier for the vertex buffer.</param>
        /// <param name="vertexBuffer">The vertex buffer to add to the device state.</param>
        /// <exception cref="InvalidArgumentException">Thrown, if another vertex buffer with the same <paramref name="id" /> has already been added.</exception>
        void add(const String& id, UniquePtr<IVertexBuffer>&& vertexBuffer);

        /// <summary>
        /// Adds a new index buffer to the device state and uses its name as identifier.
        /// </summary>
        /// <param name="indexBuffer">The index buffer to add to the device state.</param>
        /// <exception cref="InvalidArgumentException">Thrown, if another index buffer with the same identifier has already been added.</exception>
        void add(UniquePtr<IIndexBuffer>&& indexBuffer);

        /// <summary>
        /// Adds a new index buffer to the device state.
        /// </summary>
        /// <param name="id">The identifier for the index buffer.</param>
        /// <param name="indexBuffer">The index buffer to add to the device state.</param>
        /// <exception cref="InvalidArgumentException">Thrown, if another index buffer with the same <paramref name="id" /> has already been added.</exception>
        void add(const String& id, UniquePtr<IIndexBuffer>&& indexBuffer);

        /// <summary>
        /// Adds a new image to the device state and uses its name as identifier.
        /// </summary>
        /// <param name="image">The image to add to the device state.</param>
        /// <exception cref="InvalidArgumentException">Thrown, if another image with the same identifier has already been added.</exception>
        void add(UniquePtr<IImage>&& image);

        /// <summary>
        /// Adds a new image to the device state.
        /// </summary>
        /// <param name="id">The identifier for the image.</param>
        /// <param name="image">The image to add to the device state.</param>
        /// <exception cref="InvalidArgumentException">Thrown, if another image with the same <paramref name="id" /> has already been added.</exception>
        void add(const String& id, UniquePtr<IImage>&& image);

        /// <summary>
        /// Adds a new sampler to the device state and uses its name as identifier.
        /// </summary>
        /// <param name="sampler">The sampler to add to the device state.</param>
        /// <exception cref="InvalidArgumentException">Thrown, if another sampler with the same identifier has already been added.</exception>
        void add(UniquePtr<ISampler>&& sampler);

        /// <summary>
        /// Adds a new sampler to the device state.
        /// </summary>
        /// <param name="id">The identifier for the sampler.</param>
        /// <param name="sampler">The sampler to add to the device state.</param>
        /// <exception cref="InvalidArgumentException">Thrown, if another sampler with the same <paramref name="id" /> has already been added.</exception>
        void add(const String& id, UniquePtr<ISampler>&& sampler);

        /// <summary>
        /// Adds a new acceleration structure to the device state and uses its name as identifier.
        /// </summary>
        /// <param name="accelerationStructure">The acceleration structure to add to the device state.</param>
        /// <exception cref="InvalidArgumentException">Thrown, if another acceleration structure with the same <paramref name="id" /> has already been added.</exception>
        void add(UniquePtr<IAccelerationStructure>&& accelerationStructure);

        /// <summary>
        /// Adds a new acceleration structure to the device state.
        /// </summary>
        /// <param name="id">The identifier for the acceleration structure.</param>
        /// <param name="accelerationStructure">The acceleration structure to add to the device state.</param>
        /// <exception cref="InvalidArgumentException">Thrown, if another acceleration structure with the same <paramref name="id" /> has already been added.</exception>
        void add(const String& id, UniquePtr<IAccelerationStructure>&& accelerationStructure);
        
        /// <summary>
        /// Adds a new descriptor set to the device state.
        /// </summary>
        /// <param name="id">The identifier for the descriptor set.</param>
        /// <param name="sampler">The descriptor set to add to the device state.</param>
        /// <exception cref="InvalidArgumentException">Thrown, if another descriptor set with the same <paramref name="id" /> has already been added.</exception>
        void add(const String& id, UniquePtr<IDescriptorSet>&& descriptorSet);

        /// <summary>
        /// Returns a render pass from the device state.
        /// </summary>
        /// <param name="id">The identifier associated with the render pass.</param>
        /// <returns>A reference of the render pass.</returns>
        /// <exception cref="InvalidArgumentExceptoin">Thrown, if no render pass has been added for the provided <paramref name="id" />.</exception>
        IRenderPass& renderPass(const String& id) const;

        /// <summary>
        /// Returns a frame buffer from the device state.
        /// </summary>
        /// <param name="id">The identifier associated with the frame buffer.</param>
        /// <returns>A reference of the frame buffer.</returns>
        /// <exception cref="InvalidArgumentExceptoin">Thrown, if no frame buffer has been added for the provided <paramref name="id" />.</exception>
        IFrameBuffer& frameBuffer(const String& id) const;

        /// <summary>
        /// Returns a pipeline from the device state.
        /// </summary>
        /// <param name="id">The identifier associated with the pipeline.</param>
        /// <returns>A reference of the pipeline.</returns>
        /// <exception cref="InvalidArgumentExceptoin">Thrown, if no pipeline has been added for the provided <paramref name="id" />.</exception>
        IPipeline& pipeline(const String& id) const;

        /// <summary>
        /// Returns a buffer from the device state.
        /// </summary>
        /// <param name="id">The identifier associated with the buffer.</param>
        /// <returns>A reference of the buffer.</returns>
        /// <exception cref="InvalidArgumentExceptoin">Thrown, if no buffer has been added for the provided <paramref name="id" />.</exception>
        IBuffer& buffer(const String& id) const;

        /// <summary>
        /// Returns a vertex buffer from the device state.
        /// </summary>
        /// <param name="id">The identifier associated with the vertex buffer.</param>
        /// <returns>A reference of the vertex buffer.</returns>
        /// <exception cref="InvalidArgumentExceptoin">Thrown, if no vertex buffer has been added for the provided <paramref name="id" />.</exception>
        IVertexBuffer& vertexBuffer(const String& id) const;

        /// <summary>
        /// Returns an index buffer from the device state.
        /// </summary>
        /// <param name="id">The identifier associated with the index buffer.</param>
        /// <returns>A reference of the index buffer.</returns>
        /// <exception cref="InvalidArgumentExceptoin">Thrown, if no index buffer has been added for the provided <paramref name="id" />.</exception>
        IIndexBuffer& indexBuffer(const String& id) const;

        /// <summary>
        /// Returns an image from the device state.
        /// </summary>
        /// <param name="id">The identifier associated with the image.</param>
        /// <returns>A reference of the image.</returns>
        /// <exception cref="InvalidArgumentExceptoin">Thrown, if no image has been added for the provided <paramref name="id" />.</exception>
        IImage& image(const String& id) const;

        /// <summary>
        /// Returns a sampler from the device state.
        /// </summary>
        /// <param name="id">The identifier associated with the sampler.</param>
        /// <returns>A reference of the sampler.</returns>
        /// <exception cref="InvalidArgumentExceptoin">Thrown, if no sampler has been added for the provided <paramref name="id" />.</exception>
        ISampler& sampler(const String& id) const;

        /// <summary>
        /// Returns an acceleration structure from the device state.
        /// </summary>
        /// <param name="id">The identifier associated with the acceleration structure.</param>
        /// <returns>A reference of the acceleration structure.</returns>
        /// <exception cref="InvalidArgumentExceptoin">Thrown, if no acceleration structure has been added for the provided <paramref name="id" />.</exception>
        IAccelerationStructure& accelerationStructure(const String& id) const;

        /// <summary>
        /// Returns a descriptor set from the device state.
        /// </summary>
        /// <param name="id">The identifier associated with the descriptor set.</param>
        /// <returns>A reference of the descriptor set.</returns>
        /// <exception cref="InvalidArgumentExceptoin">Thrown, if no descriptor set has been added for the provided <paramref name="id" />.</exception>
        IDescriptorSet& descriptorSet(const String& id) const;

        /// <summary>
        /// Releases a render pass.
        /// </summary>
        /// <remarks>
        /// Calling this method will destroy the render pass. Before calling it, the render pass must be requested using <see cref="renderPass" />. After 
        /// this method has been executed, all references (including the <paramref name="renderPass" /> parameter) will be invalid. If the render pass is
        /// not managed by the device state, this method will do nothing and return <c>false</c>.
        /// </remarks>
        /// <param name="renderPass">The render pass to release.</param>
        /// <returns><c>true</c>, if the render pass was properly released, <c>false</c> otherwise.</returns>
        bool release(const IRenderPass& renderPass);

        /// <summary>
        /// Releases a frame buffer.
        /// </summary>
        /// <param name="renderPass">The frame buffer to release.</param>
        /// <returns><c>true</c>, if the frame buffer was properly released, <c>false</c> otherwise.</returns>
        bool release(const IFrameBuffer& frameBuffer);

        /// <summary>
        /// Releases a pipeline.
        /// </summary>
        /// <param name="pipeline">The pipeline to release.</param>
        /// <returns><c>true</c>, if the pipeline was properly released, <c>false</c> otherwise.</returns>
        bool release(const IPipeline& pipeline);

        /// <summary>
        /// Releases a buffer.
        /// </summary>
        /// <param name="buffer">The buffer to release.</param>
        /// <returns><c>true</c>, if the buffer was properly released, <c>false</c> otherwise.</returns>
        bool release(const IBuffer& buffer);

        /// <summary>
        /// Releases a vertex buffer.
        /// </summary>
        /// <param name="buffer">The vertex buffer to release.</param>
        /// <returns><c>true</c>, if the vertex buffer was properly released, <c>false</c> otherwise.</returns>
        bool release(const IVertexBuffer& buffer);

        /// <summary>
        /// Releases a index buffer.
        /// </summary>
        /// <param name="buffer">The index buffer to release.</param>
        /// <returns><c>true</c>, if the index buffer was properly released, <c>false</c> otherwise.</returns>
        bool release(const IIndexBuffer& buffer);

        /// <summary>
        /// Releases an image.
        /// </summary>
        /// <param name="image">The image to release.</param>
        /// <returns><c>true</c>, if the image was properly released, <c>false</c> otherwise.</returns>
        bool release(const IImage& image);

        /// <summary>
        /// Releases a sampler.
        /// </summary>
        /// <param name="sampler">The sampler to release.</param>
        /// <returns><c>true</c>, if the sampler was properly released, <c>false</c> otherwise.</returns>
        bool release(const ISampler& sampler);

        /// <summary>
        /// Releases a descriptor set.
        /// </summary>
        /// <param name="descriptorSet">The descriptor set to release.</param>
        /// <returns><c>true</c>, if the descriptor set was properly released, <c>false</c> otherwise.</returns>
        bool release(const IDescriptorSet& descriptorSet);
    };

    /// <summary>
    /// Represents a physical graphics adapter.
    /// </summary>
    /// <remarks>
    /// A graphics adapter can be seen as an actual physical device that can run graphics computations. Typically this resembles a GPU that is connected
    /// to the bus. However, it can also represent an emulated, virtual adapter, such as a software rasterizer.
    /// </remarks>
    class LITEFX_RENDERING_API IGraphicsAdapter {
    public:
        virtual ~IGraphicsAdapter() noexcept = default;

    public:
        /// <summary>
        /// Retrieves the name of the graphics adapter.
        /// </summary>
        /// <returns>The name of the graphics adapter.</returns>
        virtual String name() const noexcept = 0;

        /// <summary>
        /// Returns a unique identifier, that identifies the device in the system.
        /// </summary>
        /// <returns>A unique identifier, that identifies the device in the system.</returns>
        virtual UInt64 uniqueId() const noexcept = 0;

        /// <summary>
        /// Returns a unique identifier, that identifies the vendor of the graphics adapter.
        /// </summary>
        /// <returns>A unique identifier, that identifies the vendor of the graphics adapter.</returns>
        virtual UInt32 vendorId() const noexcept = 0;

        /// <summary>
        /// Returns a unique identifier, that identifies the product.
        /// </summary>
        /// <returns>A unique identifier, that identifies the product.</returns>
        virtual UInt32 deviceId() const noexcept = 0;

        /// <summary>
        /// Returns the type of the graphics adapter.
        /// </summary>
        /// <returns>The type of the graphics adapter.</returns>
        virtual GraphicsAdapterType type() const noexcept = 0;

        /// <summary>
        /// Returns the graphics driver version.
        /// </summary>
        /// <returns>The graphics driver version.</returns>
        virtual UInt32 driverVersion() const noexcept = 0;

        /// <summary>
        /// Returns the graphics API version.
        /// </summary>
        /// <returns>The graphics API version.</returns>
        virtual UInt32 apiVersion() const noexcept = 0;

        /// <summary>
        /// Returns the amount of dedicated graphics memory (in bytes), this adapter can use.
        /// </summary>
        /// <returns>The amount of dedicated graphics memory (in bytes), this adapter can use.</returns>
        virtual UInt64 dedicatedMemory() const noexcept = 0;
    };

    /// <summary>
    /// Represents a surface to render to.
    /// </summary>
    /// <remarks>
    /// A surface can be seen as a window or area on the screen, the renderer can draw to. Note that the interface does not make any constraints on the surface
    /// to allow for portability. A surface implementation may provide access to the actual handle to use. Surface instances are responsible for owning the handle.
    /// </remarks>
    class LITEFX_RENDERING_API ISurface {
    public:
        virtual ~ISurface() noexcept = default;
    };
    
    /// <summary>
    /// Describes a single descriptor binding point within a <see cref="IShaderModule" />.
    /// </summary>
    struct LITEFX_RENDERING_API DescriptorBindingPoint final {
    public:
        /// <summary>
        /// Stores the register index of the binding point.
        /// </summary>
        UInt32 Register { 0 };

        /// <summary>
        /// Stores the descriptor space (or set index) of the binding point.
        /// </summary>
        UInt32 Space { 0 };
    };

    /// <summary>
    /// Represents a single shader module, i.e. a part of a <see cref="IShaderProgram" />.
    /// </summary>
    /// <remarks>
    /// A shader module corresponds to a single shader source file.
    /// </remarks>
    /// <seealso href="https://github.com/crud89/LiteFX/wiki/Shader-Development" />
    class LITEFX_RENDERING_API IShaderModule {
    public:
        virtual ~IShaderModule() noexcept = default;

    public:
        /// <summary>
        /// Returns the type of the shader module.
        /// </summary>
        /// <returns>The type of the shader module.</returns>
        virtual ShaderStage type() const noexcept = 0;

        /// <summary>
        /// Returns the file name of the shader module.
        /// </summary>
        /// <returns>The file name of the shader module.</returns>
        virtual const String& fileName() const noexcept = 0;

        /// <summary>
        /// Returns the name of the shader module entry point.
        /// </summary>
        /// <returns>The name of the shader module entry point.</returns>
        virtual const String& entryPoint() const noexcept = 0;

        /// <summary>
        /// For ray-tracing shader modules returns the binding point for the descriptor that receives shader-local data.
        /// </summary>
        /// <remarks>
        /// Ray-tracing shaders, especially hit and intersection shaders may rely on local per-invocation data to handle ray intersections. One prominent example of such data is a custom 
        /// index that identifies the geometry within the instance that has been hit, which can then be used to index into bindless arrays to acquire additional data, such as material 
        /// properties or texture maps. This data is placed alongside the shader binding table created from a <see cref="ShaderRecordCollection" /> and passed to the shader when it is 
        /// invoked. However, when building the <see cref="IPipelineLayout" /> for a ray-tracing pipeline, the device needs to know which descriptors bind globally and which descriptor
        /// binds locally. This information currently cannot be reliably acquired by shader reflection and must thus be specified on a per-module basis. 
        /// 
        /// Note that it is only possible for one descriptor to bind to local data. However, this descriptor can bind a constant/uniform buffer that contains multiple variables. Whilst 
        /// it is possible to bind buffer references (using <see cref="IDeviceMemory::virtualAddress" />), support for it is differs depending on the shader language. To keep shaders 
        /// portable, it is recommended to use descriptor indexing to bind buffers and textures and only pass constant values into local descriptor bindings.
        /// 
        /// For shader modules of types other than ray-tracing, this setting is ignored.
        /// </remarks>
        /// <returns>Returns the binding point for the descriptor that receives shader-local data.</returns>
        /// <seealso cref="ShaderRecord{{typename TLocalData}}" />
        virtual const Optional<DescriptorBindingPoint>& shaderLocalDescriptor() const noexcept = 0;
    };

    /// <summary>
    /// Represents a render target, i.e. an abstract view of the output of an <see cref="RenderPass" />.
    /// </summary>
    /// <remarks>
    /// A render target represents one output of a render pass, stored within an <see cref="IImage" />. It is contained by a <see cref="RenderPass" />, that maps it to an image resource on
    /// the <see cref="FrameBuffer" /> the render pass operates on. The <see cref="IRenderTarget::identifier" /> is used to associate an image within a frame buffer to a render target.
    /// 
    /// When using a <see cref="IRenderPipeline" /> during rendering, a similar lookup is performed to bind frame buffer images to input attachments.
    /// </remarks>
    /// <seealso cref="RenderTarget" />
    /// <seealso cref="RenderPass" />
    /// <seealso cref="FrameBuffer" />
    /// <seealso cref="IImage" />
    class LITEFX_RENDERING_API IRenderTarget {
    public:
        /// <summary>
        /// Describes the blend state of the render target.
        /// </summary>
        struct BlendState {
        public:
            /// <summary>
            /// Specifies, if the target should be blended (default: <c>false</c>).
            /// </summary>
            bool Enable{ false };

            /// <summary>
            /// The blend factor for the source color channels (default: <c>BlendFactor::One</c>).
            /// </summary>
            BlendFactor SourceColor{ BlendFactor::One };

            /// <summary>
            /// The blend factor for the destination color channels (default: <c>BlendFactor::Zero</c>).
            /// </summary>
            BlendFactor DestinationColor{ BlendFactor::Zero };

            /// <summary>
            /// The blend factor for the source alpha channel (default: <c>BlendFactor::One</c>).
            /// </summary>
            BlendFactor SourceAlpha{ BlendFactor::One };

            /// <summary>
            /// The blend factor for the destination alpha channels (default: <c>BlendFactor::Zero</c>).
            /// </summary>
            BlendFactor DestinationAlpha{ BlendFactor::Zero };

            /// <summary>
            /// The blend operation for the color channels (default: <c>BlendOperation::Add</c>).
            /// </summary>
            BlendOperation ColorOperation{ BlendOperation::Add };

            /// <summary>
            /// The blend operation for the alpha channel (default: <c>BlendOperation::Add</c>).
            /// </summary>
            BlendOperation AlphaOperation{ BlendOperation::Add };

            /// <summary>
            /// The channel write mask, determining which channels are written to (default: <c>WriteMask::R | WriteMask::G | WriteMask::B | WriteMask::A</c>).
            /// </summary>
            WriteMask WriteMask{ WriteMask::R | WriteMask::G | WriteMask::B | WriteMask::A };
        };

    public:
        virtual ~IRenderTarget() noexcept = default;

    public:
        /// <summary>
        /// A unique identifier for the render target.
        /// </summary>
        /// <returns>The unique identifier for the render target.</returns>
        virtual UInt64 identifier() const noexcept = 0;

        /// <summary>
        /// Returns the name of the render target.
        /// </summary>
        /// <returns>The name of the render target.</returns>
        virtual const String& name() const noexcept = 0;

        /// <summary>
        /// Returns the location of the render target output attachment within the fragment shader.
        /// </summary>
        /// <remarks>
        /// The locations of all render targets of a frame buffer must be within a continuous domain, starting at <c>0</c>. A frame buffer validates the render target locations
        /// when it is initialized and will raise an exception, if a location is either not mapped or assigned multiple times.
        /// </remarks>
        /// <returns>The location of the render target output attachment within the fragment shader</returns>
        virtual UInt32 location() const noexcept = 0;

        /// <summary>
        /// Returns the type of the render target.
        /// </summary>
        /// <returns>The type of the render target.</returns>
        virtual RenderTargetType type() const noexcept = 0;

        /// <summary>
        /// Returns the internal format of the render target.
        /// </summary>
        /// <returns>The internal format of the render target.</returns>
        virtual Format format() const noexcept = 0;

        /// <summary>
        /// Returns the flags that control the behavior of the render target.
        /// </summary>
        /// <returns>The flags that control the behavior of the render target.</returns>
        virtual RenderTargetFlags flags() const noexcept = 0;

        /// <summary>
        /// Returns <c>true</c>, if the render target should be cleared, when the render pass is started. If the <see cref="format" /> is set to a depth format, this clears the
        /// depth buffer. Otherwise it clears the color buffer.
        /// </summary>
        /// <returns><c>true</c>, if the render target should be cleared, when the render pass is started</returns>
        /// <seealso cref="clearStencil" />
        /// <seealso cref="clearValues" />
        /// <seealso cref="flags" />
        /// <seealso cref="RenderTargetFlags" />
        virtual bool clearBuffer() const noexcept = 0;

        /// <summary>
        /// Returns <c>true</c>, if the render target stencil should be cleared, when the render pass is started. If the <see cref="format" /> is does not contain a stencil channel,
        /// this has no effect.
        /// </summary>
        /// <returns><c>true</c>, if the render target stencil should be cleared, when the render pass is started</returns>
        /// <seealso cref="clearStencil" />
        /// <seealso cref="clearValues" />
        /// <seealso cref="flags" />
        /// <seealso cref="RenderTargetFlags" />
        virtual bool clearStencil() const noexcept = 0;

        /// <summary>
        /// Returns the value, the render target is cleared with, if <see cref="clearBuffer" /> either or <see cref="clearStencil" /> is specified.
        /// </summary>
        /// <remarks>
        /// If the <see cref="format" /> is a color format and <see cref="clearBuffer" /> is specified, this contains the clear color. However, if the format is a depth/stencil 
        /// format, the R and G channels contain the depth and stencil value to clear the buffer with. Note that the stencil buffer is only cleared, if <see cref="clearStencil" />
        /// is specified and vice versa.
        /// </remarks>
        /// <returns>The value, the render target is cleared with, if <see cref="clearBuffer" /> either or <see cref="clearStencil" /> is specified.</returns>
        virtual const Vector4f& clearValues() const noexcept = 0;

        /// <summary>
        /// Returns <c>true</c>, if the target should not be made persistent for access after the render pass has finished.
        /// </summary>
        /// <remarks>
        /// A render target can be marked as volatile if it does not need to be accessed after the render pass has finished. This can be used to optimize away unnecessary GPU/CPU 
        /// memory round-trips. For example a depth buffer may only be used as an input for the lighting stage of a deferred renderer, but is not required after this. So instead
        /// of reading it from the GPU after the lighting pass has finished and then discarding it anyway, it can be marked as volatile in order to prevent it from being read from
        /// the GPU memory again in the first place.
        /// </remarks>
        /// <returns><c>true</c>, if the target should not be made persistent for access after the render pass has finished.</returns>
        /// <seealso cref="flags" />
        /// <seealso cref="RenderTargetFlags" />
        virtual bool isVolatile() const noexcept = 0;

        /// <summary>
        /// Returns the render targets blend state.
        /// </summary>
        /// <returns>The render targets blend state.</returns>
        virtual const BlendState& blendState() const noexcept = 0;
    };

    /// <summary>
    /// Implements a render target.
    /// </summary>
    /// <see cref="IRenderTarget" />
    class LITEFX_RENDERING_API RenderTarget : public IRenderTarget {
        LITEFX_IMPLEMENTATION(RenderTargetImpl);

    public:
        /// <summary>
        /// Initializes the render target.
        /// </summary>
        /// <param name="uid">A unique identifier for the render target.</param>
        /// <param name="location">The location of the render target output attachment.</param>
        /// <param name="type">The type of the render target.</param>
        /// <param name="format">The format of the render target.</param>
        /// <param name="flags">The flags that control the behavior of the render target.</param>
        /// <param name="clearValues">The values with which the render target gets cleared.</param>
        /// <param name="blendState">The render target blend state.</param>
        explicit RenderTarget(UInt64 uid, UInt32 location, RenderTargetType type, Format format, RenderTargetFlags flags = RenderTargetFlags::None, const Vector4f& clearValues = { 0.f , 0.f, 0.f, 0.f }, const BlendState& blendState = {});

        /// <summary>
        /// Initializes the render target.
        /// </summary>
        /// <remarks>
        /// This overload uses the <paramname ref="name" /> parameter to compute the <see cref="identifier" />.
        /// </remarks>
        /// <param name="name">The unique name of the render target.</param>
        /// <param name="location">The location of the render target output attachment.</param>
        /// <param name="type">The type of the render target.</param>
        /// <param name="format">The format of the render target.</param>
        /// <param name="flags">The flags that control the behavior of the render target.</param>
        /// <param name="clearValues">The values with which the render target gets cleared.</param>
        /// <param name="blendState">The render target blend state.</param>
        explicit RenderTarget(StringView name, UInt32 location, RenderTargetType type, Format format, RenderTargetFlags flags = RenderTargetFlags::None, const Vector4f& clearValues = { 0.f , 0.f, 0.f, 0.f }, const BlendState& blendState = {});
        
        /// <summary>
        /// Creates a copy of a render target.
        /// </summary>
        /// <param name="_other">The render target instance to copy.</param>
        RenderTarget(const RenderTarget& _other) noexcept;

        /// <summary>
        /// Takes over another instance of a render target.
        /// </summary>
        /// <param name="_other">The render target instance to take over.</param>
        RenderTarget(RenderTarget&& _other) noexcept;
        
        /// <summary>
        /// Releases the render target instance.
        /// </summary>
        virtual ~RenderTarget() noexcept;

    public:
        /// <summary>
        /// Assigns a render target by copying it.
        /// </summary>
        /// <param name="_other">The render target instance to copy.</param>
        /// <returns>A reference to the current render target instance.</returns>
        inline RenderTarget& operator=(const RenderTarget& _other) noexcept;

        /// <summary>
        /// Assigns a render target by taking it over.
        /// </summary>
        /// <param name="_other">The render target to take over.</param>
        /// <returns>A reference to the current render target instance.</returns>
        inline RenderTarget& operator=(RenderTarget&& _other) noexcept;

    public:
        /// <inheritdoc />
        UInt64 identifier() const noexcept override;

        /// <inheritdoc />
        const String& name() const noexcept override;

        /// <inheritdoc />
        UInt32 location() const noexcept override;

        /// <inheritdoc />
        RenderTargetType type() const noexcept override;

        /// <inheritdoc />
        Format format() const noexcept override;

        /// <inheritdoc />
        RenderTargetFlags flags() const noexcept override;

        /// <inheritdoc />
        bool clearBuffer() const noexcept override;

        /// <inheritdoc />
        bool clearStencil() const noexcept override;

        /// <inheritdoc />
        const Vector4f& clearValues() const noexcept override;

        /// <inheritdoc />
        bool isVolatile() const noexcept override;

        /// <inheritdoc />
        const BlendState& blendState() const noexcept override;
    };

    /// <summary>
    /// Represents a mapping between a set of <see cref="RenderTarget" /> instances and the input attachments of a <see cref="IRenderPass" />.
    /// </summary>
    class LITEFX_RENDERING_API RenderPassDependency final {
        LITEFX_IMPLEMENTATION(RenderPassDependencyImpl);

    public:
        /// <summary>
        /// Creates a new render target dependency.
        /// </summary>
        /// <param name="renderTarget">The render target of the <paramref name="renderPass"/> that is used for the input attachment.</param>
        /// <param name="descriptorBinding">The binding point to bind the input attachment to.</param>
        RenderPassDependency(const RenderTarget& renderTarget, const DescriptorBindingPoint& descriptorBinding) noexcept;

        /// <summary>
        /// Creates a new render target dependency.
        /// </summary>
        /// <param name="renderTarget">The render target of the <paramref name="renderPass"/> that is used for the input attachment.</param>
        /// <param name="bindingRegister">The register to bind the input attachment to.</param>
        /// <param name="space">The space to bind the input attachment to.</param>
        RenderPassDependency(const RenderTarget& renderTarget, UInt32 bindingRegister, UInt32 space) noexcept;

        /// <summary>
        /// Creates a copy of another render pass dependency.
        /// </summary>
        /// <param name="_other">The render pass dependency to copy.</param>
        RenderPassDependency(const RenderPassDependency& _other) noexcept;

        /// <summary>
        /// Takes over another render pass dependency instance.
        /// </summary>
        /// <param name="_other">The render pass dependency instance to take over.</param>
        RenderPassDependency(RenderPassDependency&& _other) noexcept;

        /// <summary>
        /// Releases the current render pass dependency instance.
        /// </summary>
        ~RenderPassDependency() noexcept;

    public:
        /// <summary>
        /// Assigns another render pass dependency instance by copying it.
        /// </summary>
        /// <param name="_other">The render pass dependency to copy.</param>
        /// <returns>A reference of the current render pass dependency instance.</returns>
        RenderPassDependency& operator=(const RenderPassDependency& _other) noexcept;

        /// <summary>
        /// Assigns another render pass dependency by taking it over.
        /// </summary>
        /// <param name="_other">The render pass dependency to take over.</param>
        /// <returns>A reference of the current render pass dependency instance.</returns>
        RenderPassDependency& operator=(RenderPassDependency&& _other) noexcept;

    public:
        /// <summary>
        /// Returns a reference of the render target that is mapped to the input attachment.
        /// </summary>
        /// <returns>A reference of the render target that is mapped to the input attachment.</returns>
        const RenderTarget& renderTarget() const noexcept;

        /// <summary>
        /// Returns the binding point for the input attachment binding.
        /// </summary>
        /// <returns>The binding point for the input attachment binding.</returns>
        const DescriptorBindingPoint& binding() const noexcept;
    };

    /// <summary>
    /// Stores the depth/stencil state of a see <see cref="IRasterizer" />.
    /// </summary>
    class LITEFX_RENDERING_API DepthStencilState {
        LITEFX_IMPLEMENTATION(DepthStencilStateImpl);

    public:
        /// <summary>
        /// Describes the rasterizer depth state.
        /// </summary>
        struct DepthState {
        public:
            /// <summary>
            /// Specifies, if depth testing should be enabled (default: <c>true</c>).
            /// </summary>
            bool Enable{ true };

            /// <summary>
            /// Specifies, if depth should be written (default: <c>true</c>).
            /// </summary>
            bool Write{ true };

            /// <summary>
            /// The compare operation used to pass the depth test (default: <c>CompareOperation::Always</c>).
            /// </summary>
            CompareOperation Operation{ CompareOperation::Always };
        };

        /// <summary>
        /// Describes the rasterizer depth bias.
        /// </summary>
        /// <remarks>
        /// The depth bias can be used to alter the depth value function, i.e. how the values within the depth buffer are distributed. By default, the depth buffer
        /// uses an exponential function scale to increase precision for closer objects. The values provided with <see cref="depthBiasClamp" />, 
        /// <see cref="depthBiasConstantFactor" /> and <see cref="depthBiasSlopeFactor" /> are used to change the domain clamping, offset and steepness of the depth
        /// value distribution.
        /// </remarks>
        struct DepthBias {
        public:
            /// <summary>
            /// Specifies, if depth bias should be used (default: <c>false</c>).
            /// </summary>
            bool Enable{ false };

            /// <summary>
            /// Specifies the depth bias clamp (default: <c>0.0</c>).
            /// </summary>
            Float Clamp{ 0.f };

            /// <summary>
            /// Specifies the depth bias slope factor (default: <c>0.0</c>).
            /// </summary>
            Float SlopeFactor{ 0.f };

            /// <summary>
            /// Specifies the depth bias constant factor (default: <c>0.0</c>).
            /// </summary>
            Float ConstantFactor{ 0.f };
        };

        /// <summary>
        /// Describes a stencil test for either front or back faces.
        /// </summary>
        struct StencilTest {
        public:
            /// <summary>
            /// The operation to apply to the stencil buffer, if the stencil test fails (default: <c>StencilOperation::Keep</c>).
            /// </summary>
            StencilOperation StencilFailOp{ StencilOperation::Keep };

            /// <summary>
            /// The operation to apply to the stencil buffer, if the stencil test passes (default: <c>StencilOperation::Keep</c>).
            /// </summary>
            StencilOperation StencilPassOp{ StencilOperation::Replace };

            /// <summary>
            /// The operation to apply to the stencil buffer, if the depth test fails (default: <c>StencilOperation::Keep</c>).
            /// </summary>
            StencilOperation DepthFailOp{ StencilOperation::Keep };

            /// <summary>
            /// The operation use for stencil testing (default: <c>CompareOperation::Never</c>).
            /// </summary>
            CompareOperation Operation{ CompareOperation::Never };
        };

        /// <summary>
        /// Describes the rasterizer stencil state.
        /// </summary>
        struct StencilState {
        public:
            /// <summary>
            /// Specifies, if stencil state should be used (default: <c>false</c>).
            /// </summary>
            bool Enable{ false };

            /// <summary>
            /// Specifies the bits to write to the stencil state (default: <c>0xFF</c>).
            /// </summary>
            Byte WriteMask{ 0xFF };

            /// <summary>
            /// Specifies the bits to read from the stencil state (default: <c>0xFF</c>).
            /// </summary>
            Byte ReadMask{ 0xFF };

            /// <summary>
            /// Describes the stencil test for faces that point towards the camera.
            /// </summary>
            StencilTest FrontFace{};

            /// <summary>
            /// Describes the stencil test for faces that point away from the camera.
            /// </summary>
            StencilTest BackFace{};
        };

    public:
        /// <summary>
        /// Initializes a new rasterizer depth/stencil state.
        /// </summary>
        /// <param name="depthState">The depth state of the rasterizer.</param>
        /// <param name="depthBias">The depth bias configuration of the rasterizer.</param>
        /// <param name="stencilState">The stencil state of the rasterizer.</param>
        explicit DepthStencilState(const DepthState& depthState, const DepthBias& depthBias, const StencilState& stencilState) noexcept;

        /// <summary>
        /// Initializes a new rasterizer depth/stencil state.
        /// </summary>
        DepthStencilState() noexcept;

        /// <summary>
        /// Creates a copy of a depth/stencil state.
        /// </summary>
        DepthStencilState(const DepthStencilState&) noexcept;

        /// <summary>
        /// Moves a depth/stencil state.
        /// </summary>
        DepthStencilState(DepthStencilState&&) noexcept;

        /// <summary>
        /// Destroys a depth/stencil state.
        /// </summary>
        virtual ~DepthStencilState() noexcept;

        /// <summary>
        /// Copies a depth/stencil state.
        /// </summary>
        /// <returns>A reference to the current depth/stencil state instance.</returns>
        DepthStencilState& operator=(const DepthStencilState&) noexcept;

        /// <summary>
        /// Moves a depth/stencil state.
        /// </summary>
        /// <returns>A reference to the current depth/stencil state instance.</returns>
        DepthStencilState& operator=(DepthStencilState&&) noexcept;

    public:
        /// <summary>
        /// Returns the depth state.
        /// </summary>
        /// <returns>The depth state.</returns>
        virtual DepthState& depthState() const noexcept;

        /// <summary>
        /// Returns the depth bias.
        /// </summary>
        /// <returns>The depth bias.</returns>
        virtual DepthBias& depthBias() const noexcept;

        /// <summary>
        /// Returns the stencil state.
        /// </summary>
        /// <returns>The stencil state.</returns>
        virtual StencilState& stencilState() const noexcept;
    };

    /// <summary>
    /// Represents the rasterizer state of a <see cref="RenderPipeline" />.
    /// </summary>
    class LITEFX_RENDERING_API IRasterizer {
    public:
        virtual ~IRasterizer() noexcept = default;

    public:
        /// <summary>
        /// Returns the polygon mode of the rasterizer state.
        /// </summary>
        /// <returns>The polygon mode of the rasterizer state.</returns>
        virtual PolygonMode polygonMode() const noexcept = 0;

        /// <summary>
        /// Returns the cull mode of the rasterizer state.
        /// </summary>
        /// <returns>The cull mode of the rasterizer state.</returns>
        virtual CullMode cullMode() const noexcept = 0;

        /// <summary>
        /// Returns the cull mode of the rasterizer state.
        /// </summary>
        /// <returns>The cull mode of the rasterizer state.</returns>
        virtual CullOrder cullOrder() const noexcept = 0;

        /// <summary>
        /// Returns the line width of the rasterizer state.
        /// </summary>
        /// <remarks>
        /// Note that line width is not supported in DirectX and is only emulated under Vulkan. Instead of forcing this value, it is recommended to 
        /// use a custom shader for it.
        /// </remarks>
        /// <returns>The line width of the rasterizer state.</returns>
        virtual Float lineWidth() const noexcept = 0;

        /// <summary>
        /// Returns the depth/stencil state of the rasterizer.
        /// </summary>
        /// <returns>The depth/stencil state of the rasterizer.</returns>
        virtual const DepthStencilState& depthStencilState() const noexcept = 0;
    };

    /// <summary>
    /// Implements a <see cref="IRasterizer" />.
    /// </summary>
    class LITEFX_RENDERING_API Rasterizer : public IRasterizer {
        LITEFX_IMPLEMENTATION(RasterizerImpl);

    public:
        /// <summary>
        /// Initializes a new rasterizer instance.
        /// </summary>
        /// <param name="polygonMode">The polygon mode of the rasterizer state.</param>
        /// <param name="cullMode">The cull mode of the rasterizer state.</param>
        /// <param name="cullOrder">The cull order of the rasterizer state.</param>
        /// <param name="lineWidth">The line width of the rasterizer state.</param>
        /// <param name="depthStencilState">The rasterizer depth/stencil state.</param>
        explicit Rasterizer(PolygonMode polygonMode, CullMode cullMode, CullOrder cullOrder, Float lineWidth = 1.f, const DepthStencilState& depthStencilState = {}) noexcept;
        Rasterizer(Rasterizer&&) noexcept;
        Rasterizer(const Rasterizer&) noexcept;
        virtual ~Rasterizer() noexcept;

    public:
        /// <inheritdoc />
        PolygonMode polygonMode() const noexcept override;

        /// <inheritdoc />
        CullMode cullMode() const noexcept override;

        /// <inheritdoc />
        CullOrder cullOrder() const noexcept override;

        /// <inheritdoc />
        Float lineWidth() const noexcept override;

        /// <inheritdoc />
        const DepthStencilState& depthStencilState() const noexcept override;

    protected:
        virtual PolygonMode& polygonMode() noexcept;
        virtual CullMode& cullMode() noexcept;
        virtual CullOrder& cullOrder() noexcept;
        virtual Float& lineWidth() noexcept;
        virtual DepthStencilState& depthStencilState() noexcept;
    };

    /// <summary>
    /// Interface for a viewport.
    /// </summary>
    class LITEFX_RENDERING_API IViewport {
    public:
        virtual ~IViewport() noexcept = default;

    public:
        /// <summary>
        /// Gets the rectangle that defines the dimensions of the viewport.
        /// </summary>
        /// <returns>The rectangle that defines the dimensions of the viewport.</returns>
        virtual RectF getRectangle() const noexcept = 0;

        /// <summary>
        /// Sets the rectangle that defines the dimensions of the viewport.
        /// </summary>
        /// <param name="rectangle">The rectangle that defines the dimensions of the viewport.</param>
        virtual void setRectangle(const RectF& rectangle) noexcept = 0;

        /// <summary>
        /// Gets the minimum depth of the viewport.
        /// </summary>
        /// <returns>The minimum depth of the viewport.</returns>
        virtual float getMinDepth() const noexcept = 0;

        /// <summary>
        /// Sets the minimum depth of the viewport.
        /// </summary>
        /// <param name="depth">The minimum depth of the viewport.</param>
        virtual void setMinDepth(Float depth) const noexcept = 0;

        /// <summary>
        /// Gets the maximum depth of the viewport.
        /// </summary>
        /// <returns>The maximum depth of the viewport.</returns>
        virtual float getMaxDepth() const noexcept = 0;

        /// <summary>
        /// Sets the maximum depth of the viewport.
        /// </summary>
        /// <param name="depth">The maximum depth of the viewport.</param>
        virtual void setMaxDepth(Float depth) const noexcept = 0;
    };

    /// <summary>
    /// Implements a viewport.
    /// </summary>
    class LITEFX_RENDERING_API Viewport : public IViewport {
        LITEFX_IMPLEMENTATION(ViewportImpl);

    public:
        /// <summary>
        /// Initializes a new viewport.
        /// </summary>
        /// <param name="clientRect">The rectangle that defines the dimensions of the viewport.</param>
        /// <param name="minDepth">The minimum depth of the viewport.</param>
        /// <param name="maxDepth">The maximum depth of the viewport.</param>
        explicit Viewport(const RectF& clientRect = { }, Float minDepth = 0.f, Float maxDepth = 1.f);

        Viewport(Viewport&&) noexcept = delete;
        Viewport(const Viewport&) noexcept = delete;
        virtual ~Viewport() noexcept;

    public:
        /// <inheritdoc />
        RectF getRectangle() const noexcept override;

        /// <inheritdoc />
        void setRectangle(const RectF& rectangle) noexcept override;

        /// <inheritdoc />
        Float getMinDepth() const noexcept override;

        /// <inheritdoc />
        void setMinDepth(Float depth) const noexcept override;

        /// <inheritdoc />
        Float getMaxDepth() const noexcept override;

        /// <inheritdoc />
        void setMaxDepth(Float depth) const noexcept override;
    };

    /// <summary>
    /// The interface of a scissor.
    /// </summary>
    class LITEFX_RENDERING_API IScissor {
    public:
        virtual ~IScissor() noexcept = default;

    public:
        /// <summary>
        /// Gets the rectangle that defines the scissor region.
        /// </summary>
        /// <returns>The rectangle that defines the scissor region.</returns>
        virtual RectF getRectangle() const noexcept = 0;

        /// <summary>
        /// Sets the rectangle that defines the scissor region.
        /// </summary>
        /// <param name="rectangle">The rectangle that defines the scissor region.</rectangle>
        virtual void setRectangle(const RectF& rectangle) noexcept = 0;
    };

    /// <summary>
    /// Implements a scissor.
    /// </summary>
    class LITEFX_RENDERING_API Scissor : public IScissor {
        LITEFX_IMPLEMENTATION(ScissorImpl);

    public:
        /// <summary>
        /// Initializes a new scissor.
        /// </summary>
        /// <param name="scissorRect">The rectangle that defines the scissor region.</param>
        explicit Scissor(const RectF& scissorRect = { });

        Scissor(Scissor&&) noexcept = delete;
        Scissor(const Scissor&) noexcept = delete;
        virtual ~Scissor() noexcept;

    public:
        /// <inheritdoc />
        RectF getRectangle() const noexcept override;

        /// <inheritdoc />
        void setRectangle(const RectF& rectangle) noexcept override;
    };

    /// <summary>
    /// Describes the offsets and sizes of a shader group within a shader binding table buffer.
    /// </summary>
    /// <remarks>
    /// If a group is not present within a shader binding table, the offset for this group is set to the maximum possible value and the size is set to `0`.
    /// </remarks>
    /// <seealso cref="IRayTracingPipeline::allocateShaderBindingTable" /> 
    struct LITEFX_RENDERING_API ShaderBindingTableOffsets {
        /// <summary>
        /// The offset to the beginning of the ray generation group within the shader binding table.
        /// </summary>
        UInt64 RayGenerationGroupOffset { std::numeric_limits<UInt64>::max() };

        /// <summary>
        /// The size of the ray generation group within the shader binding table.
        /// </summary>
        UInt64 RayGenerationGroupSize { 0 };

        /// <summary>
        /// The stride between individual ray generation group records in the shader binding table.
        /// </summary>
        UInt64 RayGenerationGroupStride { 0 };

        /// <summary>
        /// The offset to the beginning of the hit group within the shader binding table.
        /// </summary>
        UInt64 HitGroupOffset { std::numeric_limits<UInt64>::max() };

        /// <summary>
        /// The size of the hit group within the shader binding table.
        /// </summary>
        UInt64 HitGroupSize { 0 };

        /// <summary>
        /// The stride between individual hit group records in the shader binding table.
        /// </summary>
        UInt64 HitGroupStride { 0 };

        /// <summary>
        /// The offset to the beginning of the miss group within the shader binding table.
        /// </summary>
        UInt64 MissGroupOffset{ std::numeric_limits<UInt64>::max() };

        /// <summary>
        /// The size of the miss group within the shader binding table.
        /// </summary>
        UInt64 MissGroupSize { 0 };

        /// <summary>
        /// The stride between individual miss group records in the shader binding table.
        /// </summary>
        UInt64 MissGroupStride { 0 };

        /// <summary>
        /// The offset to the beginning of the callable group within the shader binding table.
        /// </summary>
        UInt64 CallableGroupOffset { std::numeric_limits<UInt64>::max() };

        /// <summary>
        /// The size of the callable group within the shader binding table.
        /// </summary>
        UInt64 CallableGroupSize { 0 };

        /// <summary>
        /// The stride between individual callable group records in the shader binding table.
        /// </summary>
        UInt64 CallableGroupStride { 0 };
    };

    /// <summary>
    /// An event that is used to measure timestamps in a command queue.
    /// </summary>
    /// <remarks>
    /// Timing events are used to collect GPU time stamps asynchronously. A timing event can be inserted to a <see cref="ICommandBuffer" /> by 
    /// calling <see cref="ICommandBuffer::writeTimingEvent" />. This will cause the GPU to write the current time stamp when the command gets 
    /// executed. Since command order is not preserved within command buffers, this is not guaranteed to be accurate an accurate point of time
    /// for when a certain command in order has been executed. However, since a time stamp is always written at the bottom of the pipe, the 
    /// difference between two timestamps resembles the actual time the GPU was occupied with the commands between them.
    /// 
    /// Timing events are asynchronous. They are set for a certain back buffer of a <see cref="ISwapChain" />. Reading the time stamp requires
    /// the back buffer to be ready (i.e., the frame in flight needs to have executed). The earliest point where this is guaranteed is, if the
    /// swap chain swaps to the back buffer again. This means that the time stamps issued in one frame can only be read the next time the 
    /// frame's back buffer is used again.
    /// 
    /// Note that timing events are only supported on graphics and compute <see cref="ICommandQueue" />s.
    /// </remarks>
    /// <seeaslo cref="ISwapChain" />
    class LITEFX_RENDERING_API TimingEvent : public std::enable_shared_from_this<TimingEvent> {
        LITEFX_IMPLEMENTATION(TimingEventImpl);
        friend class ISwapChain;

    public:
        /// <summary>
        /// Returns a pointer with shared ownership to the current instance.
        /// </summary>
        /// <returns>A pointer with shared ownership to the current instance.</returns>
        inline std::shared_ptr<TimingEvent> getptr() {
            return shared_from_this();
        }

    private:
        explicit TimingEvent(const ISwapChain& swapChain, StringView name = "") noexcept;

    public:
        TimingEvent(TimingEvent&&) = delete;
        TimingEvent(const TimingEvent&) = delete;
        virtual ~TimingEvent() noexcept;

    public:
        /// <summary>
        /// Gets the name of the timing event.
        /// </summary>
        /// <returns>The name of the timing event.</returns>
        String name() const noexcept;

        /// <summary>
        /// Reads the current timestamp (as a tick count) of the event.
        /// </summary>
        /// <remarks>
        /// In order to convert the number of ticks to (milli-)seconds, this value needs to be divided by <see cref="IGraphicsDevice::ticksPerMillisecond" />. To improve precision,
        /// calculate the difference between two time stamps in ticks first and only then convert them to seconds.
        /// </remarks>
        /// <returns>The current time stamp of the event as a tick count.</returns>
        /// <seealso cref="ISwapChain::readTimingEvent" />
        UInt64 readTimestamp() const noexcept;

        /// <summary>
        /// Returns the query ID for the timing event.
        /// </summary>
        /// <returns>The query ID for the timing event.</returns>
        /// <seealso cref="ISwapChain::resolveQueryId" />
        UInt32 queryId() const;
    };

    /// <summary>
    /// Stores meta data about a buffer attribute, i.e. a member or field of a descriptor or buffer.
    /// </summary>
    class LITEFX_RENDERING_API BufferAttribute {
        LITEFX_IMPLEMENTATION(BufferAttributeImpl);

    public:
        /// <summary>
        /// Initializes an empty buffer attribute.
        /// </summary>
        BufferAttribute();

        /// <summary>
        /// Initializes a new buffer attribute.
        /// </summary>
        /// <param name="location">The location the buffer attribute is bound to.</param>
        /// <param name="offset">The offset of the attribute relative to the buffer.</param>
        /// <param name="format">The format of the buffer attribute.</param>
        /// <param name="semantic">The semantic of the buffer attribute.</param>
        /// <param name="semanticIndex">The semantic index of the buffer attribute.</param>
        BufferAttribute(UInt32 location, UInt32 offset, BufferFormat format, AttributeSemantic semantic, UInt32 semanticIndex = 0);
        BufferAttribute(BufferAttribute&&) noexcept;
        BufferAttribute(const BufferAttribute&);
        virtual ~BufferAttribute() noexcept;

    public:
        /// <summary>
        /// Returns the location of the buffer attribute.
        /// </summary>
        /// <remarks>
        /// Locations can only be specified in Vulkan and are implicitly generated based on semantics for DirectX. However, it is a good practice to provide them anyway.
        /// </remarks>
        /// <returns>The location of the buffer attribute.</returns>
        virtual UInt32 location() const noexcept;

        /// <summary>
        /// Returns the format of the buffer attribute.
        /// </summary>
        /// <returns>The format of the buffer attribute.</returns>
        virtual BufferFormat format() const noexcept;

        /// <summary>
        /// Returns the offset of the buffer attribute.
        /// </summary>
        /// <returns>The offset of the buffer attribute.</returns>
        virtual UInt32 offset() const noexcept;

        /// <summary>
        /// Returns the semantic of the buffer attribute.
        /// </summary>
        /// <remarks>
        /// Semantics are only used in DirectX and HLSL, however it is a good practice to provide them anyway.
        /// </remarks>
        /// <returns>The semantic of the buffer attribute.</returns>
        /// <seealso cref="semanticIndex" />
        virtual AttributeSemantic semantic() const noexcept;

        /// <summary>
        /// Returns the semantic index of the buffer attribute.
        /// </summary>
        /// <remarks>
        /// Semantics are only used in DirectX and HLSL, however it is a good practice to provide them anyway.
        /// </remarks>
        /// <returns>The semantic index of the buffer attribute.</returns>
        /// <seealso cref="semantic" />
        virtual UInt32 semanticIndex() const noexcept;
    };

    /// <summary>
    /// Describes a buffer layout.
    /// </summary>
    /// <seealso cref="IVertexBufferLayout" />
    /// <seealso cref="IIndexBufferLayout" />
    /// <seealso cref="IDescriptorLayout" />
    class LITEFX_RENDERING_API IBufferLayout {
    public:
        virtual ~IBufferLayout() noexcept = default;

    public:
        /// <summary>
        /// Returns the size of a single element within the buffer.
        /// </summary>
        /// <returns>The size of a single element within the buffer.</returns>
        virtual size_t elementSize() const noexcept = 0;

        /// <summary>
        /// Returns the binding point, the buffer will be bound to.
        /// </summary>
        /// <remarks>
        /// In GLSL, the binding point is identified by the <c>binding</c> keyword, whilst in HLSL the binding maps to a register.
        /// </remarks>
        /// <returns>The binding point, the buffer will be bound to.</returns>
        virtual UInt32 binding() const noexcept = 0;

        /// <summary>
        /// Returns the buffer type of the buffer.
        /// </summary>
        /// <returns>The buffer type of the buffer.</returns>
        virtual BufferType type() const noexcept = 0;
    };

    /// <summary>
    /// Describes a vertex buffer layout.
    /// </summary>
    /// <seealso cref="IVertexBuffer" />
    class LITEFX_RENDERING_API IVertexBufferLayout : public IBufferLayout {
    public:
        virtual ~IVertexBufferLayout() noexcept = default;

    public:
        /// <summary>
        /// Returns the vertex buffer attributes.
        /// </summary>
        /// <returns>The vertex buffer attributes.</returns>
        virtual Enumerable<const BufferAttribute*> attributes() const noexcept = 0;
    };

    /// <summary>
    /// Describes a index buffer layout.
    /// </summary>
    /// <seealso cref="IIndexBuffer" />
    class LITEFX_RENDERING_API IIndexBufferLayout : public IBufferLayout {
    public:
        virtual ~IIndexBufferLayout() noexcept = default;

    public:
        /// <summary>
        /// Returns the index type of the index buffer.
        /// </summary>
        /// <returns>The index type of the index buffer.</returns>
        virtual IndexType indexType() const noexcept = 0;
    };

    /// <summary>
    /// Describes a the layout of a single descriptor within a <see cref="DescriptorSet" />.
    /// </summary>
    /// <remarks>
    /// A common metaphor for a descriptor to think of it as a "pointer for the GPU". Basically, a descriptor points to a buffer in a shader. A descriptor 
    /// can have different types and sizes. The types a descriptor can have are described by the <see cref="DescriptorType" />.
    /// 
    /// If the descriptor is a sampler, it can either be a dynamic or static sampler. A dynamic sampler needs to be bound during runtime just like any other
    /// descriptor by calling <see cref="IDescriptorSet::update" />. A static sampler is defined alongside the descriptor layout and is automatically set
    /// when the pipeline that uses the descriptor layout gets bound. In this case, the descriptor must not be updated with another sampler. If a descriptor
    /// layout describes a static sampler, the <see cref="IDescriptorLayout::staticSampler" /> returns a pointer to the static sampler state.
    /// 
    /// Typically, a descriptor "points" to a singular buffer, i.e. a scalar. However, a descriptor can also resemble an array. In this case,
    /// <see cref="IDescriptorLayout::descriptors" /> returns the number of elements in the array. If it returns `-1` (or `0xFFFFFFFF`), the descriptor 
    /// array is called `unbounded`. In this case, the number of descriptors in the array can be specified when allocating the descriptor set. Unbounded
    /// descriptor arrays behave different to normal descriptor arrays in different ways. They are typically used for bindless descriptors. If a descriptor
    /// represents an unbounded array, it must be the only descriptor in this descriptor set. Furthermore, unbounded arrays are not cached by the descriptor
    /// set layout. Descriptors within unbounded arrays may be updated after binding them to a command buffer. However, this must be done with special care,
    /// to prevent descriptors that are in use to be overwritten. For more information on how to manage unbounded arrays, refer to 
    /// <see cref="IDescriptorSetLayout::allocate" />.
    /// </remarks>
    /// <seealso cref="DescriptorSetLayout" />
    class LITEFX_RENDERING_API IDescriptorLayout : public IBufferLayout {
    public:
        virtual ~IDescriptorLayout() noexcept = default;

    public:
        /// <summary>
        /// Returns the type of the descriptor.
        /// </summary>
        /// <returns>The type of the descriptor.</returns>
        virtual DescriptorType descriptorType() const noexcept = 0;

        /// <summary>
        /// Returns the number of descriptors in the descriptor array, or `-1` if the array is unbounded.
        /// </summary>
        /// <remarks>
        /// If the number of descriptors is `-1` (or `0xFFFFFFFF`), the descriptor array is unbounded. In that case, the size of the array must be specified,
        /// when allocating the descriptor set. This can be done by specifying the `descriptors` parameter when calling 
        /// <see cref="IDescriptorSetLayout::allocate" />.
        /// </remarks>
        /// <returns>The number of descriptors in the descriptor array, or `-1` if the array is unbounded.</returns>
        /// <seealso cref="IDescriptorLayout" />
        virtual UInt32 descriptors() const noexcept = 0;

        /// <summary>
        /// If the descriptor describes a static sampler, this method returns the state of the sampler. Otherwise, it returns <c>nullptr</c>.
        /// </summary>
        /// <remarks>
        /// Static samplers are called immutable samplers in Vulkan and describe sampler states, that are defined along the pipeline layout. While they do
        /// occupy a descriptor, they must not be bound explicitly. Instead, static samplers are automatically bound if the pipeline gets used. If a static
        /// sampler is set, the <see cref="descriptorType" /> must be set to <see cref="DescriptorType::Sampler" />.
        /// </remarks>
        /// <returns>The state of the static sampler, or <c>nullptr</c>, if the descriptor is not a static sampler.</returns>
        virtual const ISampler* staticSampler() const noexcept = 0;
    };

    /// <summary>
    /// Allows for data to be mapped into the object.
    /// </summary>
    class LITEFX_RENDERING_API IMappable {
    public:
        virtual ~IMappable() noexcept = default;

    public:
        /// <summary>
        /// Maps the memory at <paramref name="data" /> to the internal memory of this object.
        /// </summary>
        /// <param name="data">The address that marks the beginning of the data to map.</param>
        /// <param name="size">The number of bytes to map.</param>
        /// <param name="element">The array element to map the data to.</param>
        virtual void map(const void* const data, size_t size, UInt32 element = 0) = 0;

        /// <summary>
        /// Maps the memory blocks within <paramref name="data" /> to the internal memory of an array.
        /// </summary>
        /// <param name="data">The data blocks to map.</param>
        /// <param name="size">The size of each data block within <paramref name="data" />.</param>
        /// <param name="firstElement">The first element of the array to map.</param>
        virtual void map(Span<const void* const> data, size_t elementSize, UInt32 firstElement = 0) = 0;

        /// <summary>
        /// Maps the memory at <paramref name="data" /> to the internal memory of this object.
        /// </summary>
        /// <param name="data">The address that marks the beginning of the data to map.</param>
        /// <param name="size">The number of bytes to map.</param>
        /// <param name="element">The array element to map the data to.</param>
        /// <param name="write">If `true`, <paramref name="data" /> is copied into the internal memory. If `false` the internal memory is copied into <paramref name="data" />.</param>
        virtual void map(void* data, size_t size, UInt32 element = 0, bool write = true) = 0;

        /// <summary>
        /// Maps the memory blocks within <paramref name="data" /> to the internal memory of an array.
        /// </summary>
        /// <param name="data">The data blocks to map.</param>
        /// <param name="size">The size of each data block within <paramref name="data" />.</param>
        /// <param name="firstElement">The first element of the array to map.</param>
        /// <param name="write">If `true`, <paramref name="data" /> is copied into the internal memory. If `false` the internal memory is copied into <paramref name="data" />.</param>
        virtual void map(Span<void*> data, size_t elementSize, UInt32 firstElement = 0, bool write = true) = 0;
    };

    /// <summary>
    /// Describes a chunk of device memory.
    /// </summary>
    class LITEFX_RENDERING_API IDeviceMemory {
    public:
        virtual ~IDeviceMemory() noexcept = default;

    public:
        /// <summary>
        /// Gets the number of sub-resources inside the memory chunk.
        /// </summary>
        /// <remarks>
        /// For buffers, this equals the number of array elements. For images, this equals the product of layers, levels and planes. This number represents the number of states, that 
        /// can be obtained by calling the <see cref="state" /> method.
        /// </remarks>
        /// <returns>The number of array elements inside the memory chunk.</returns>
        /// <seealso cref="state" />
        virtual UInt32 elements() const noexcept = 0;

        /// <summary>
        /// Gets the size (in bytes) of the aligned memory chunk.
        /// </summary>
        /// <remarks>
        /// The size of the device memory block depends on different factors. The actual used memory of one element can be obtained by calling by the <see cref="elementSize" />. For 
        /// different reasons, though, elements may be required to be aligned to a certain size. The size of one aligned element is returned by <see cref="alignedElementSize" />.
        /// The size of the memory block, the elements get aligned to is returned by <see cref="elementAlignment" />.
        /// </remarks>
        /// <returns>The size (in bytes) of the memory chunk.</returns>
        /// <seealso cref="elements" />
        /// <seealso cref="elementSize" />
        /// <seealso cref="elementAlignment" />
        /// <seealso cref="alignedElementSize" />
        virtual size_t size() const noexcept = 0;

        /// <summary>
        /// Returns the size of a single element within the buffer. If there is only one element, this is equal to <see cref="size" />.
        /// </summary>
        /// <remarks>
        /// For images, this method will return a value that equals the result of <see cref="size" />.
        /// </remarks>
        /// <returns>The size of a single element within the buffer</returns>
        /// <seealso cref="elementAlignment" />
        /// <seealso cref="alignedElementSize" />
        virtual size_t elementSize() const noexcept = 0;

        /// <summary>
        /// Returns the alignment of a single element.
        /// </summary>
        /// <returns>The alignment of a single element.</returns>
        /// <seealso cref="elementSize" />
        /// <seealso cref="alignedElementSize" />
        virtual size_t elementAlignment() const noexcept = 0;

        /// <summary>
        /// Returns the actual size of the element in device memory.
        /// </summary>
        /// <remarks>
        /// For images, this method will return a value that equals the result of <see cref="size" />, aligned by <see cref="elementAlignment" />.
        /// </remarks>
        /// <returns>The actual size of the element in device memory.</returns>
        /// <seealso cref="elementAlignment" />
        /// <seealso cref="elementSize" />
        virtual size_t alignedElementSize() const noexcept = 0;

        /// <summary>
        /// Returns the usage flags for the resource.
        /// </summary>
        /// <returns>The usage flags for the resource.</returns>
        virtual ResourceUsage usage() const noexcept = 0;

        /// <summary>
        /// Returns <c>true</c>, if the resource can be bound to a read/write descriptor.
        /// </summary>
        /// <remarks>
        /// If the resource is not writable, attempting to bind it to a writable descriptor will result in an exception.
        /// </remarks>
        /// <returns><c>true</c>, if the resource can be bound to a read/write descriptor.</returns>
        inline bool writable() const noexcept {
            return LITEFX_FLAG_IS_SET(this->usage(), ResourceUsage::AllowWrite);
        }

        /// <summary>
        /// Gets the address of the resource in GPU memory.
        /// </summary>
        /// <remarks>
        /// Note that this may not be supported for all resource types in all backends. For example, Vulkan does not support obtaining virtual addresses of image resources.
        /// </remarks>
        /// <returns>The address of the resource in GPU memory.</returns>
        virtual UInt64 virtualAddress() const noexcept = 0;
    };

    /// <summary>
    /// Base interface for buffer objects.
    /// </summary>
    class LITEFX_RENDERING_API IBuffer : public virtual IDeviceMemory, public virtual IMappable, public virtual IStateResource {
    public:
        virtual ~IBuffer() noexcept = default;

    public:
        /// <summary>
        /// Returns the type of the buffer.
        /// </summary>
        /// <returns>The type of the buffer.</returns>
        virtual BufferType type() const noexcept = 0;
    };

    /// <summary>
    /// Describes a generic image.
    /// </summary>
    class LITEFX_RENDERING_API IImage : public virtual IDeviceMemory, public virtual IStateResource {
    public:
        virtual ~IImage() noexcept = default;

    public:
        /// <summary>
        /// Returns the size (in bytes) of an image at a specified mip map level. If the image does not contain the provided mip map level, the method returns <c>0</c>.
        /// </summary>
        /// <remarks>
        /// Note that the size will only be returned for one layer. You have to multiply this value by the number of layers, if you want to receive the size of all layers
        /// of a certain mip-map level. This is especially important, if you use cube mapping, because this method will only return the size of one face.
        /// </remarks>
        /// <param name="level">The mip map level to return the size for.</param>
        /// <returns>The size (in bytes) of an image at a specified mip map level.</returns>
        virtual size_t size(UInt32 level) const noexcept = 0;

        /// <summary>
        /// Gets the extent of the image at a certain mip-map level.
        /// </summary>
        /// <remarks>
        /// Not all components of the extent are actually used. Check the <see cref="dimensions" /> to see, which components are required. The extent will be 0 for invalid 
        /// mip-map levels and 1 or more for valid mip map levels.
        /// </remarks>
        /// <returns>The extent of the image at a certain mip-map level.</returns>
        /// <seealso cref="dimensions" />
        virtual Size3d extent(UInt32 level = 0) const noexcept = 0;

        /// <summary>
        /// Gets the internal format of the image.
        /// </summary>
        /// <returns>The internal format of the image.</returns>
        virtual Format format() const noexcept = 0;

        /// <summary>
        /// Gets the images dimensionality.
        /// </summary>
        /// <remarks>
        /// The dimensions imply various things, most importantly, which components of the <see cref="extent" /> are used. Note that cube maps behave like 2D images when the 
        /// extent is used.
        /// </remarks>
        /// <returns>The images dimensionality.</returns>
        virtual ImageDimensions dimensions() const noexcept = 0;

        /// <summary>
        /// Gets the number of mip-map levels of the image.
        /// </summary>
        /// <returns>The number of mip-map levels of the image.</returns>
        virtual UInt32 levels() const noexcept = 0;

        /// <summary>
        /// Gets the number of layers (slices) of the image.
        /// </summary>
        /// <returns>The number of layers (slices) of the image.</returns>
        virtual UInt32 layers() const noexcept = 0;

        /// <summary>
        /// Returns the number of planes of the image resource.
        /// </summary>
        /// <remarks>
        /// The number of planes is dictated by the image format.
        /// </remarks>
        /// <returns>The number of planes of the image resource.</returns>
        /// <seealso cref="format" />
        virtual UInt32 planes() const noexcept = 0;

        /// <summary>
        /// Gets the number of samples of the texture.
        /// </summary>
        /// <returns>The number of samples of the texture.</returns>
        virtual MultiSamplingLevel samples() const noexcept = 0;

        // TODO: getSampler() for combined samplers?

    public:
        /// <summary>
        /// Returns the sub-resource ID for a combination of mip-map <paramref name="level" />, array <paramref name="layer" /> and <paramref name="plane" />.
        /// </summary>
        /// <param name="level">The mip map level of the sub-resource.</param>
        /// <param name="layer">The array layer of the sub-resource.</param>
        /// <param name="plane">The plane of the sub-resource.</param>
        /// <returns>The sub-resource ID for the sub-resource.</returns>
        /// <seealso cref="resolveSubresource" />
        inline virtual UInt32 subresourceId(UInt32 level, UInt32 layer, UInt32 plane) const noexcept {
            return level + (layer * this->levels()) + (plane * this->levels() * this->layers());
        }

        /// <summary>
        /// Returns the <paramref name="plane" />, <paramref name="layer" /> and <paramref name="level" /> for the provided <paramref name="subresource" />.
        /// </summary>
        /// <param name="subresource">The sub-resource ID.</param>
        /// <param name="plane">The plane index of the sub-resource.</param>
        /// <param name="layer">The array layer of the sub-resource.</param>
        /// <param name="level">The mip-map level of the sub-resource.</param>
        /// <seealso cref="subresourceId" />
        inline virtual void resolveSubresource(UInt32 subresource, UInt32& plane, UInt32& layer, UInt32& level) const noexcept {
            const auto levels = this->levels();
            const UInt32 resourcesPerPlane = levels * this->layers();
            plane = subresource / resourcesPerPlane;
            layer = (subresource % resourcesPerPlane) / levels;
            level = subresource % levels;
        }
    };

    /// <summary>
    /// Describes a texture sampler.
    /// </summary>
    class LITEFX_RENDERING_API ISampler : public virtual IStateResource {
    public:
        virtual ~ISampler() noexcept = default;

    public:
        /// <summary>
        /// Gets the filtering mode that is used for minifying lookups.
        /// </summary>
        /// <returns>The filtering mode that is used for minifying lookups.</returns>
        virtual FilterMode getMinifyingFilter() const noexcept = 0;

        /// <summary>
        /// Gets the filtering mode that is used for magnifying lookups.
        /// </summary>
        /// <returns>The filtering mode that is used for magnifying lookups.</returns>
        virtual FilterMode getMagnifyingFilter() const noexcept = 0;

        /// <summary>
        /// Gets the addressing mode at the horizontal border.
        /// </summary>
        /// <returns>The addressing mode at the horizontal border.</returns>
        virtual BorderMode getBorderModeU() const noexcept = 0;

        /// <summary>
        /// Gets the addressing mode at the vertical border.
        /// </summary>
        /// <returns>The addressing mode at the vertical border.</returns>
        virtual BorderMode getBorderModeV() const noexcept = 0;

        /// <summary>
        /// Gets the addressing mode at the depth border.
        /// </summary>
        /// <returns>The addressing mode at the depth border.</returns>
        virtual BorderMode getBorderModeW() const noexcept = 0;

        /// <summary>
        /// Gets the anisotropy value used when sampling this texture.
        /// </summary>
        /// <remarks>
        /// Anisotropy will be disabled, if this value is set to <c>0.0</c>.
        /// </remarks>
        /// <returns>The anisotropy value used when sampling this texture.</returns>
        virtual Float getAnisotropy() const noexcept = 0;

        /// <summary>
        /// Gets the mip-map selection mode.
        /// </summary>
        /// <returns>The mip-map selection mode.</returns>
        virtual MipMapMode getMipMapMode() const noexcept = 0;

        /// <summary>
        /// Gets the mip-map level of detail bias.
        /// </summary>
        /// <returns>The mip-map level of detail bias.</returns>
        virtual Float getMipMapBias() const noexcept = 0;

        /// <summary>
        /// Gets the maximum texture level of detail.
        /// </summary>
        /// <returns>The maximum texture level of detail.</returns>
        virtual Float getMaxLOD() const noexcept = 0;

        /// <summary>
        /// Gets the minimum texture level of detail.
        /// </summary>
        /// <returns>The minimum texture level of detail.</returns>
        virtual Float getMinLOD() const noexcept = 0;
    };

    /// <summary>
    /// The interface for a vertex buffer.
    /// </summary>
    class LITEFX_RENDERING_API IVertexBuffer : public virtual IBuffer {
    public:
        virtual ~IVertexBuffer() noexcept = default;

    public:
        /// <summary>
        /// Gets the layout of the vertex buffer.
        /// </summary>
        /// <returns>The layout of the vertex buffer.</returns>
        virtual const IVertexBufferLayout& layout() const noexcept = 0;
    };

    /// <summary>
    /// The interface for an index buffer.
    /// </summary>
    class LITEFX_RENDERING_API IIndexBuffer : public virtual IBuffer {
    public:
        virtual ~IIndexBuffer() noexcept = default;

    public:
        /// <summary>
        /// Gets the layout of the index buffer.
        /// </summary>
        /// <returns>The layout of the index buffer.</returns>
        virtual const IIndexBufferLayout& layout() const noexcept = 0;
    };

    /// <summary>
    /// Base interface for a ray tracing acceleration structure.
    /// </summary>
    /// <seealso cref="IBottomLevelAccelerationStructure" />
    /// <seealso cref="ITopLevelAccelerationStructure" />
    class LITEFX_RENDERING_API IAccelerationStructure : public virtual IStateResource {
    public:
        virtual ~IAccelerationStructure() noexcept = default;

    public:
        /// <summary>
        /// Returns the flags that control how the acceleration structure should be built.
        /// </summary>
        /// <returns>The flags that control how the acceleration structure should be built.</returns>
        virtual AccelerationStructureFlags flags() const noexcept = 0;

        /// <summary>
        /// Performs a complete build of the acceleration structure.
        /// </summary>
        /// <remarks>
        /// This method builds or rebuilds the entire acceleration structure. If called without any further arguments beside <paramref name="commandBuffer" />, a new buffer and scratch buffer will be allocated
        /// from the <see cref="IGraphicsDevice" /> that created the command buffer. Alternatively, it is possible to provide a pre-allocated buffer in the <paramref name="buffer" /> parameter. This allows to
        /// re-use memory from another acceleration structure, that no longer uses the memory. It is possible to store the buffer from an acceleration structure (acquired by calling <see cref="buffer" />) and 
        /// destroy it afterwards, which enables re-use scenarios for example for caching. Alternatively, it is possible store multiple acceleration structures within the same buffer, reducing overall memory 
        /// consumption. This is done by also providing the <paramref name="offset" /> and <paramref name="maxSize" /> parameters to address a range within the buffer itself, the acceleration structure may be 
        /// written into. Note that the pointer passed to the <see cref="buffer" /> parameter must have been initialized with the <see cref="BufferType::AccelerationStructure" /> buffer type and must be 
        /// writable (<see cref="ResourceUsage::AllowWrite" />).
        /// 
        /// By providing a <see cref="scratchBuffer" />, it is possible to re-use temporary memory while building. This can lower memory consumption when building multiple acceleration structures. However, this
        /// also requires proper barriers to be executed between two build commands, as they are not allowed to access the same scratch memory simultaneously. Note that the pointer passed to the
        /// <see cref="scratchBuffer" /> parameter must have been initialized on the <see cref="ResourceHeap::Resource" /> heap and must be writable (<see cref="ResourceUsage::AllowWrite" />).
        /// 
        /// After a successful build, the buffer pointer is stored by the acceleration structure and can be accessed by calling <see cref="buffer" /> on it.
        /// </remarks>
        /// <param name="commandBuffer">The command buffer used to record the acceleration structure build commands.</param>
        /// <param name="scratchBuffer">The scratch buffer used during the acceleration structure build, or `nullptr` if a temporary buffer should be created.</param>
        /// <param name="buffer">The buffer that stores the acceleration structure after building, or `nullptr` if a new buffer should be created.</param>
        /// <param name="offset">The offset into <paramref name="buffer" /> at which the acceleration structure should be stored. Must be a multiple of 256. Ignored if <paramref name="buffer" /> is `nullptr`.</param>
        /// <param name="maxSize">The maximum available size within <paramref name="buffer" /> at <paramref name="offset" />. Ignored if <paramref name="buffer" /> is `nullptr`.</param>
        /// <exception cref="InvalidArgumentException">Thrown, if <paramref name="scratchBuffer" /> is not `nullptr` and does not contain enough scratch memory to build the acceleration structure.</exception>
        /// <exception cref="InvalidArgumentException">Thrown, if <paramref name="offset" /> is not aligned to 256 bytes.</exception>
        /// <exception cref="ArgumentOutOfRangeException">Thrown, if <paramref name="buffer" /> is not `nullptr` and the range provided by <paramref name="offset" /> and <paramref name="maxSize" /> is not fully contained by the buffer.</exception>
        /// <seealso cref="update" />
        inline void build(const ICommandBuffer& commandBuffer, SharedPtr<const IBuffer> scratchBuffer = nullptr, SharedPtr<const IBuffer> buffer = nullptr, UInt64 offset = 0, UInt64 maxSize = 0) {
            this->doBuild(commandBuffer, scratchBuffer, buffer, offset, maxSize);
        }

        /// <summary>
        /// Performs an update on the acceleration structure.
        /// </summary>
        /// <remarks>
        /// Updating an acceleration structure works similar to performing a build, but may be faster compared to a full re-build. Note that in order to support updates, the acceleration structure must have been
        /// created with the <see cref=AccelerationStructureFlags::AllowUpdate" /> flag provided. Note that this flag may cause the acceleration structure build times and memory consumption to increase and may 
        /// lower the ray-tracing performance.
        /// 
        /// If no arguments beside <paramref name="commandBuffer" /> are provided, the acceleration structure may re-use the same backing memory used for building, if the buffer holds enough space to contain it.
        /// Otherwise, a new buffer will be allocated. Alternatively, it is possible to provide a pre-allocated buffer in the <paramref name="buffer" /> parameter. This allows to re-use memory from another 
        /// acceleration structure, that no longer uses the memory. It is possible to store the buffer from an acceleration structure (acquired by calling <see cref="buffer" />) and destroy it afterwards, which 
        /// enables re-use scenarios for example for caching. Alternatively, it is possible store multiple acceleration structures within the same buffer, reducing overall memory consumption. This is done by also 
        /// providing the <paramref name="offset" /> and <paramref name="maxSize" /> parameters to address a range within the buffer itself, the acceleration structure may be written into. Note that the pointer 
        /// passed to the <see cref="buffer" /> parameter must have been initialized with the <see cref="BufferType::AccelerationStructure" /> buffer type and must be writable 
        /// (<see cref="ResourceUsage::AllowWrite" />).
        /// 
        /// By providing a <see cref="scratchBuffer" />, it is possible to re-use temporary memory while building. This can lower memory consumption when building multiple acceleration structures. However, this
        /// also requires proper barriers to be executed between two build commands, as they are not allowed to access the same scratch memory simultaneously. Note that the pointer passed to the
        /// <see cref="scratchBuffer" /> parameter must have been initialized on the <see cref="ResourceHeap::Resource" /> heap and must be writable (<see cref="ResourceUsage::AllowWrite" />).
        /// 
        /// After a successful update, the buffer pointer is stored by the acceleration structure and can be accessed by calling <see cref="buffer" /> on it.
        /// </remarks>
        /// <param name="commandBuffer">The command buffer used to record the acceleration structure build commands.</param>
        /// <param name="scratchBuffer">The scratch buffer used during the acceleration structure build, or `nullptr` if a temporary buffer should be created.</param>
        /// <param name="buffer">The buffer that stores the acceleration structure after updating, or `nullptr` if a new buffer should be created.</param>
        /// <param name="offset">The offset into <paramref name="buffer" /> at which the acceleration structure should be stored. Must be a multiple of 256. Ignored if <paramref name="buffer" /> is `nullptr`.</param>
        /// <param name="maxSize">The maximum available size within <paramref name="buffer" /> at <paramref name="offset" />. Ignored if <paramref name="buffer" /> is `nullptr`.</param>
        /// <exception cref="RuntimeException">Thrown, if the acceleration structure backing buffer is not initialized, indicating the acceleration structure has not yet been built.</exception>
        /// <exception cref="InvalidArgumentException">Thrown, if <paramref name="scratchBuffer" /> is not `nullptr` and does not contain enough scratch memory to build the acceleration structure.</exception>
        /// <exception cref="InvalidArgumentException">Thrown, if <paramref name="offset" /> is not aligned to 256 bytes.</exception>
        /// <exception cref="ArgumentOutOfRangeException">Thrown, if <paramref name="buffer" /> is not `nullptr` and the range provided by <paramref name="offset" /> and <paramref name="maxSize" /> is not fully contained by the buffer.</exception>
        /// <seealso cref="build" />
        inline void update(const ICommandBuffer& commandBuffer, SharedPtr<const IBuffer> scratchBuffer = nullptr, SharedPtr<const IBuffer> buffer = nullptr, UInt64 offset = 0, UInt64 maxSize = 0) {
            this->doUpdate(commandBuffer, scratchBuffer, buffer, offset, maxSize);
        }

        /// <summary>
        /// Returns the acceleration structure backing buffer, that stores its last build.
        /// </summary>
        /// <returns>The acceleration structure backing buffer, that stores its last build.</returns>
        /// <seealso cref="offset" />
        /// <seealso cref="size" />
        inline SharedPtr<const IBuffer> buffer() const noexcept {
            return this->getBuffer();
        }

        /// <summary>
        /// Returns the offset into <see cref="buffer" /> at which the acceleration structure is stored.
        /// </summary>
        /// <returns>The offset into <see cref="buffer" /> at which the acceleration structure is stored.</returns>
        /// <seealso cref="buffer" />
        virtual UInt64 offset() const noexcept = 0;

        /// <summary>
        /// Returns the amount of memory in bytes inside <see cref="buffer" /> that store the acceleration structure.
        /// </summary>
        /// <remarks>
        /// Note that this may be different to the value specified during build, as the actual size may be smaller (but can never be larger) after building. If you want to reduce the memory footprint, you can use 
        /// this amount of memory for a compacted buffer and copy the acceleration structure using a copy command. In order to acquire the actual size required by the acceleration structure, the system needs to
        /// wait for the last build or update process to finish. Before that, this property will return the memory requirements as pre-computed by the device. To make sure that the build has finished, you need to
        /// manually wait for the fence acquired by submitting the command buffer that builds or updates the acceleration structure. Afterwards this method will return the actual size required to store the 
        /// acceleration structure.
        ///  
        /// If the acceleration structure has not yet been built or is invalidated, this property returns `0`.
        /// </remarks>
        /// <returns>The amount of memory in bytes inside <see cref="buffer" /> that store the acceleration structure.</returns>
        /// <seealso cref="buffer" />
        virtual UInt64 size() const noexcept = 0;

    private:
        virtual SharedPtr<const IBuffer> getBuffer() const noexcept = 0;
        virtual void doBuild(const ICommandBuffer& commandBuffer, SharedPtr<const IBuffer> scratchBuffer, SharedPtr<const IBuffer> buffer, UInt64 offset, UInt64 maxSize) = 0;
        virtual void doUpdate(const ICommandBuffer& commandBuffer, SharedPtr<const IBuffer> scratchBuffer, SharedPtr<const IBuffer> buffer, UInt64 offset, UInt64 maxSize) = 0;
    };

    /// <summary>
    /// A structure that holds a singular entity of geometry for hardware ray-tracing.
    /// </summary>
    /// <remarks>
    /// Bottom-level acceleration structures describe actual pieces of geometry (sets of triangular meshes or axis-aligned bounding boxes for procedural geometry). They can 
    /// best be thought of entities in terms of a scene graph, whilst <see cref="ITopLevelAccelerationStructure" />s represent their respective *instances*. For example, a 
    /// top-level acceleration structure (TLAS) would store the world transform of the object itself, which can be placed multiple times in the scene with different transforms 
    /// each time. Each TLAS points to a bottom-level acceleration structure (BLAS), that contains the actual geometry, consisting of multiple meshes that are all transformed 
    /// relative to the TLAS transform.
    /// 
    /// Note that a bottom-level acceleration structure can only contain either triangle meshes or bounding boxes, but never both in the same structure.
    /// </remarks>
    /// <seealso cref="TriangleMesh" />
    /// <seealso cref="AxisAlignedBoundingBox" />
    /// <seealso cref="ITopLevelAccelerationStructure" />
    class LITEFX_RENDERING_API IBottomLevelAccelerationStructure : public IAccelerationStructure {
    public:
        /// <summary>
        /// Represents a triangle mesh.
        /// </summary>
        struct TriangleMesh final {
        public:
            /// <summary>
            /// Initializes a new triangle mesh.
            /// </summary>
            /// <param name="vertexBuffer">The vertex buffer that stores the mesh vertices.</param>
            /// <param name="indexBuffer">The index buffer that stores the mesh indices.</param>
            /// <param name="transformBuffer">A buffer that stores a row-major 3x4 transformation matrix applied to the vertices when building the BLAS.</param>
            /// <param name="flags">The flags that control how the primitives in the geometry behaves during ray-tracing.</param>
            TriangleMesh(SharedPtr<const IVertexBuffer> vertexBuffer, SharedPtr<const IIndexBuffer> indexBuffer = nullptr, SharedPtr<const IBuffer> transformBuffer = nullptr, GeometryFlags flags = GeometryFlags::None) :
                VertexBuffer(vertexBuffer), IndexBuffer(indexBuffer), TransformBuffer(transformBuffer), Flags(flags) { 
                if (vertexBuffer == nullptr) [[unlikely]]
                    throw ArgumentNotInitializedException("vertexBuffer", "The vertex buffer must be initialized.");
            }

            /// <summary>
            /// Initializes a new triangle mesh by copying another one.
            /// </summary>
            /// <param name="other">The triangle mesh to copy.</param>
            TriangleMesh(const TriangleMesh& other) noexcept :
                VertexBuffer(other.VertexBuffer), IndexBuffer(other.IndexBuffer), TransformBuffer(other.TransformBuffer), Flags(other.Flags) { }

            /// <summary>
            /// Initializes a new triangle mesh by taking over another one.
            /// </summary>
            /// <param name="other">The triangle mesh to take over.</param>
            TriangleMesh(TriangleMesh&& other) noexcept :
                VertexBuffer(std::move(other.VertexBuffer)), IndexBuffer(std::move(other.IndexBuffer)), TransformBuffer(std::move(other.TransformBuffer)), Flags(std::move(other.Flags)) { }

            /// <summary>
            /// Releases the triangle mesh.
            /// </summary>
            ~TriangleMesh() noexcept = default;

            /// <summary>
            /// Copies another triangle mesh.
            /// </summary>
            /// <param name="other">The triangle mesh to copy.</param>
            /// <returns>A reference to the current triangle mesh instance.</returns>
            TriangleMesh& operator=(const TriangleMesh& other) {
                this->VertexBuffer = other.VertexBuffer;
                this->IndexBuffer = other.IndexBuffer;
                this->TransformBuffer = other.TransformBuffer;
                this->Flags = other.Flags;
                return *this;
            }

            /// <summary>
            /// Takes over another triangle mesh.
            /// </summary>
            /// <param name="other">The triangle mesh to take over.</param>
            /// <returns>A reference to the current triangle mesh instance.</returns>
            TriangleMesh& operator=(TriangleMesh&& other) {
                this->VertexBuffer = std::move(other.VertexBuffer);
                this->IndexBuffer = std::move(other.IndexBuffer);
                this->TransformBuffer = std::move(other.TransformBuffer);
                this->Flags = std::move(other.Flags);
                return *this;
            }

        public:
            /// <summary>
            /// The vertex buffer that stores the mesh vertices.
            /// </summary>
            SharedPtr<const IVertexBuffer> VertexBuffer;

            /// <summary>
            /// The index buffer that stores the mesh indices.
            /// </summary>
            SharedPtr<const IIndexBuffer> IndexBuffer;

            /// <summary>
            /// A buffer that stores a row-major 3x4 transformation matrix applied to the vertex buffer when building the BLAS.
            /// </summary>
            /// <remarks>
            /// If the transform is not set, the vertices are not further transformed, which can improve building performance.
            /// </remarks>
            SharedPtr<const IBuffer> TransformBuffer;

            /// <summary>
            /// The flags that control how the primitives in the geometry behaves during ray-tracing.
            /// </summary>
            GeometryFlags Flags;
        };

        /// <summary>
        /// Stores a buffer that contains axis-aligned bounding boxes.
        /// </summary>
        /// <remarks>
        /// You may think of this structure as a set containing voxels for procedural geometry.
        /// </remarks>
        struct BoundingBoxes final {
            /// <summary>
            /// A buffer containing the bounding box definitions.
            /// </summary>
            /// <remarks>
            /// Each element of the buffer must contain a bounding box at the start of the buffer, where a bounding box takes up 6 single-precision floating point values, with the first triplet 
            /// describing the lower corner of the bounding box and the second triplet describing the upper corner of the bounding box, as shown in the following definition:
            /// 
            /// <code>
            /// struct alignas(16) AABB {
            ///     Float minimum[3];
            ///     Float maximum[3];
            /// }
            /// </code>
            /// 
            /// The rest of the bounding box elements memory can be filled with arbitrary data, that can be read by shaders.
            /// </remarks>
            SharedPtr<const IBuffer> Buffer;

            /// <summary>
            /// The flags that control how the primitives in the geometry behaves during ray-tracing.
            /// </summary>
            GeometryFlags Flags;
        };

    public:
        virtual ~IBottomLevelAccelerationStructure() noexcept = default;

    public:
        /// <summary>
<<<<<<< HEAD
        /// Updates one or more buffer descriptors within the current descriptor set.
        /// </summary>
        /// <param name="binding">The buffer binding point.</param>
        /// <param name="buffer">The buffer to write to the descriptor set.</param>
        /// <param name="bufferElement">The index of the first element in the buffer to bind to the descriptor set.</param>
        /// <param name="elements">The number of elements from the buffer to bind to the descriptor set. A value of `0` binds all available elements, starting at <paramref name="bufferElement" />.</param>
        /// <param name="firstDescriptor">The index of the first descriptor in the descriptor array to update.</param>
        void update(UInt32 binding, const IBuffer& buffer, UInt32 bufferElement = 0, UInt32 elements = 0, UInt32 firstDescriptor = 0) const {
            this->doUpdate(binding, buffer, bufferElement, elements, firstDescriptor);
        }

        /// <summary>
        /// Updates one or more texture descriptors within the current descriptor set.
=======
        /// Returns an array of triangle meshes contained by the BLAS.
        /// </summary>
        /// <returns>The array of triangle meshes contained by the BLAS.</returns>
        virtual const Array<TriangleMesh>& triangleMeshes() const noexcept = 0;

        /// <summary>
        /// Adds a triangle mesh to the BLAS.
        /// </summary>
        /// <param name="mesh">The triangle mesh to add to the BLAS.</param>
        /// <exception cref="RuntimeException">Thrown, if the acceleration structure already contains bounding boxes.</exception>
        virtual void addTriangleMesh(const TriangleMesh& mesh) = 0;

        /// <summary>
        /// Adds a triangle mesh to the BLAS.
        /// </summary>
        /// <param name="vertexBuffer">The vertex buffer that stores the mesh vertices.</param>
        /// <param name="indexBuffer">The index buffer that stores the mesh indices.</param>
        /// <param name="transformBuffer">A buffer that stores a row-major 3x4 transformation matrix applied to the vertices when building the BLAS.</param>
        /// <param name="flags">The flags that control how the primitives in the geometry behaves during ray-tracing.</param>
        /// <exception cref="RuntimeException">Thrown, if the acceleration structure already contains bounding boxes.</exception>
        inline void addTriangleMesh(SharedPtr<const IVertexBuffer> vertexBuffer, SharedPtr<const IIndexBuffer> indexBuffer = nullptr, SharedPtr<const IBuffer> transformBuffer = nullptr, GeometryFlags flags = GeometryFlags::None) {
            this->addTriangleMesh(TriangleMesh(vertexBuffer, indexBuffer, transformBuffer, flags));
        }

        /// <summary>
        /// Returns an array of buffers, each containing axis-aligned bounding boxes stored in the BLAS.
        /// </summary>
        /// <returns>The array of axis-aligned bounding boxes contained by the BLAS.</returns>
        virtual const Array<BoundingBoxes>& boundingBoxes() const noexcept = 0;

        /// <summary>
        /// Adds a buffer containing axis-aligned bounding boxes to the BLAS.
        /// </summary>
        /// <param name="aabbs">The bounding boxes to add to the BLAS.</param>
        /// <exception cref="RuntimeException">Thrown, if the acceleration structure already contains triangle meshes.</exception>
        virtual void addBoundingBox(const BoundingBoxes& aabbs) = 0;

        /// <summary>
        /// Adds a buffer containing axis-aligned bounding boxes to the BLAS.
        /// </summary>
        /// <param name="buffer">A buffer containing the bounding box definitions.</param>
        /// <param name="flags">The flags that control how the primitives in the geometry behaves during ray-tracing.</param>
        /// <exception cref="RuntimeException">Thrown, if the acceleration structure already contains triangle meshes.</exception>
        inline void addBoundingBox(SharedPtr<const IBuffer> buffer, GeometryFlags flags = GeometryFlags::None) {
            this->addBoundingBox(BoundingBoxes { .Buffer = buffer, .Flags = flags });
        }

        /// <summary>
        /// Clears all bounding boxes and triangle meshes from the acceleration structure.
        /// </summary>
        virtual void clear() noexcept = 0;

        /// <summary>
        /// Removes a triangle mesh from the acceleration structure.
        /// </summary>
        /// <param name="mesh">The triangle mesh to remove from the acceleration structure.</param>
        /// <returns>`true`, if the triangle mesh was removed, otherwise `false`.</returns>
        virtual bool remove(const TriangleMesh& mesh) noexcept = 0;

        /// <summary>
        /// Removes a bounding box set from the acceleration structure.
        /// </summary>
        /// <param name="aabb">The bounding box set to remove from the acceleration structure.</param>
        /// <returns>`true`, if the bounding box set was removed, otherwise `false`.</returns>
        virtual bool remove(const BoundingBoxes& aabb) noexcept = 0;

        /// <summary>
        /// Copies the acceleration structure into the acceleration structure provided by <paramref name="destination" />.
>>>>>>> f7ecc662
        /// </summary>
        /// <remarks>
        /// This method copies the acceleration structure into another one, which is especially useful for compression. If called without any arguments besides <paramref name="commandBuffer" /> and
        /// <paramref name="destination" />, the method will create a clone of the current acceleration structure, including any build info (i.e., triangle mesh or bounding box data). If the destination
        /// acceleration structure already contains a buffer and the buffer contains enough memory to store the copy, it will be re-used and its contents will be overwritten. Otherwise, a new buffer with enough
        /// memory to store the copy will be allocated.
        /// 
        /// If the <paramref name="compress" /> option is set to `true`, the copy will be compressed. Note that this is only possible, if the acceleration structure was created with the 
        /// <see cref="AccelerationStructureFlags::AllowCompaction" /> flag enabled. Note that compression requires a query for the size of the compressed data, which can only be determined *after* the 
        /// acceleration structure was built or updated. This implies that a copy command that is used for compression is not valid on the same command buffer that did also record the build or update commands
        /// for it. You have to use a fence to wait for the build to finish before attempting a compression.
        /// 
        /// It is possible to provide a buffer for the destination acceleration structure to use after copying. This buffer can be set by providing the <paramref name="buffer" /> parameter. This allows to
        /// re-use memory from another acceleration structure, that no longer uses the memory. It is possible to store the buffer from an acceleration structure (acquired by calling <see cref="buffer" />) and 
        /// destroy it afterwards, which enables re-use scenarios for example for caching. Alternatively, it is possible store multiple acceleration structures within the same buffer, reducing overall memory 
        /// consumption. This is done by also providing the <paramref name="offset" /> parameter to address where the copy should be stored. Note that the pointer passed to the <see cref="buffer" /> parameter 
        /// must have been initialized with the <see cref="BufferType::AccelerationStructure" /> buffer type and must be writable (<see cref="ResourceUsage::AllowWrite" />).
        /// 
        /// To reduce memory consumption, the build info (i.e., triangle mesh and bounding box data) is not copied to the destination acceleration structure by default. However, this also implies that further
        /// updates to it are inconvenient, requiring to manually copy the data in an additional pass. To also include build data in the copy, the <paramref name="copyBuildInfo" /> setting can be set to `true`.
        /// 
        /// After a successful copy, the buffer pointer is stored by the acceleration structure <paramref name="destination" /> and can be accessed by calling <see cref="buffer" /> on it.
        /// </remarks>
        /// <param name="commandBuffer">The command buffer used to record the acceleration structure copy commands.</param>
        /// <param name="destination">The acceleration structure to copy the current one into.</param>
        /// <param name="compress">If `true`, the acceleration structure data will be compressed.</param>
        /// <param name="buffer">If not `nullptr`, the destination acceleration structure will be written into the provided buffer. Otherwise a new buffer is allocated, or the existing one is used depending on the available size.</param>
        /// <param name="offset">The offset at which to store the copy within <paramref name="buffer" />. Must be a multiple of 256. Ignored if <paramref name="buffer" /> is `nullptr`.</param>
        /// <param name="copyBuildInfo">If `true`, the mesh data or bounding box data is copied into the acceleration structure.</param>
        /// <excetpion cref="InvalidArgumentException">Thrown, if <paramref name="compress" /> is set to `true`, but the current acceleration structure has not been created with the <see cref="AccelerationStructureFlags::AllowCompaction" /> flag.</exception>
        /// <exception cref="InvalidArgumentException">Thrown, if <paramref name="offset" /> is not aligned to 256 bytes.</exception>
        /// <exception cref="ArgumentOutOfRangeException">Thrown, if <paramref name="buffer" /> is not `nullptr` and does not fully contain the required memory to store the copy, starting at <paramref name="offset" />.</exception>
        inline void copy(const ICommandBuffer& commandBuffer, IBottomLevelAccelerationStructure& destination, bool compress = false, SharedPtr<const IBuffer> buffer = nullptr, UInt64 offset = 0, bool copyBuildInfo = true) const {
            this->doCopy(commandBuffer, destination, compress, buffer, offset, copyBuildInfo);
        }

    public:
        /// <summary>
<<<<<<< HEAD
        /// Updates one or more sampler descriptors within the current descriptor set.
=======
        /// Adds a triangle mesh to the BLAS.
>>>>>>> f7ecc662
        /// </summary>
        /// <param name="mesh">The triangle mesh to add to the BLAS.</param>
        /// <returns>A reference to the current BLAS.</returns>
        /// <exception cref="RuntimeException">Thrown, if the acceleration structure already contains bounding boxes.</exception>
        template <typename TSelf>
        inline auto withTriangleMesh(this TSelf&& self, const TriangleMesh& mesh) -> TSelf&& {
            self.addTriangleMesh(mesh);
            return std::forward<TSelf>(self);
        }

        /// <summary>
        /// Adds a triangle mesh to the BLAS.
        /// </summary>
        /// <param name="vertexBuffer">The vertex buffer that stores the mesh vertices.</param>
        /// <param name="indexBuffer">The index buffer that stores the mesh indices.</param>
        /// <param name="transformBuffer">A buffer that stores a row-major 3x4 transformation matrix applied to the vertices when building the BLAS.</param>
        /// <param name="flags">The flags that control how the primitives in the geometry behaves during ray-tracing.</param>
        /// <returns>A reference to the current BLAS.</returns>
        /// <exception cref="RuntimeException">Thrown, if the acceleration structure already contains bounding boxes.</exception>
        template <typename TSelf>
        inline auto withTriangleMesh(this TSelf&& self, SharedPtr<const IVertexBuffer> vertexBuffer, SharedPtr<const IIndexBuffer> indexBuffer = nullptr, SharedPtr<const IBuffer> transformBuffer = nullptr, GeometryFlags flags = GeometryFlags::None) -> TSelf&& {
            return self.withTriangleMesh(TriangleMesh(vertexBuffer, indexBuffer, transformBuffer, flags));
        }

        /// <summary>
        /// Adds a buffer containing axis-aligned bounding boxes to the BLAS.
        /// </summary>
        /// <param name="aabb">The bounding box buffer to add to the BLAS.</param>
        /// <returns>A reference to the current BLAS.</returns>
        /// <exception cref="RuntimeException">Thrown, if the acceleration structure already contains triangle meshes.</exception>
        template <typename TSelf>
        inline auto withBoundingBox(this TSelf&& self, const BoundingBoxes& aabb) -> TSelf&& {
            self.addBoundingBox(aabb);
            return std::forward<TSelf>(self);
        }

        /// <summary>
        /// Adds a buffer containing axis-aligned bounding boxes to the BLAS.
        /// </summary>
        /// <param name="buffer">A buffer containing the bounding box definitions.</param>
        /// <param name="flags">The flags that control how the primitives in the geometry behaves during ray-tracing.</param>
        /// <returns>A reference to the current BLAS.</returns>
        /// <exception cref="RuntimeException">Thrown, if the acceleration structure already contains triangle meshes.</exception>
        template <typename TSelf>
        inline auto withBoundingBox(this TSelf&& self, SharedPtr<const IBuffer> buffer, GeometryFlags flags = GeometryFlags::None) -> TSelf&& {
            return self.withBoundingBox(BoundingBoxes { .Buffer = buffer, .Flags = flags });
        }

    private:
        virtual void doCopy(const ICommandBuffer& commandBuffer, IBottomLevelAccelerationStructure& destination, bool compress, SharedPtr<const IBuffer> buffer, UInt64 offset, bool copyBuildInfo) const = 0;
    };

    /// <summary>
    /// A structure that stores the instance data for a <see cref="IBottomLevelAccelerationStructure" />.
    /// </summary>
    /// <seealso cref="IBottomLevelAccelerationStructure" />
    class LITEFX_RENDERING_API ITopLevelAccelerationStructure : public IAccelerationStructure {
    public:
        /// <summary>
        /// Represents an instance of an <see cref="IBottomLevelAccelerationStructure" />.
        /// </summary>
        struct alignas(16) Instance final {
            /// <summary>
            /// The bottom-level acceleration structure that contains the geometries of this instance.
            /// </summary>
            SharedPtr<const IBottomLevelAccelerationStructure> BottomLevelAccelerationStructure;

            /// <summary>
            /// The transformation matrix for the instance.
            /// </summary>
            TMatrix3x4<Float> Transform = TMatrix3x4<Float>::identity();

            /// <summary>
            /// The instance ID used in shaders to identify the instance.
            /// </summary>
            UInt32 Id : 24 = 0;

            /// <summary>
            /// A user-defined mask value that is matched with another mask value during ray-tracing to include or discard the instance.
            /// </summary>
            Byte Mask : 8 = 0xFF;

            /// <summary>
            /// An offset added to the address of the shader-local data of the shader record that is invoked for the instance, *after* the <see cref="IBottomLevelAccelerationStructure" /> indexing
            /// rules have been applied.
            /// </summary>
            /// <remarks>
            /// Shader-local data is a piece of constant data that is available to the shader during invocation. During a ray hit/miss event, the shader record is selected based on geometry 
            /// (<see cref="IBottomLevelAccelerationStructure" />), instance (<see cref="ITopLevelAccelerationStructure" /> and an implementation-specific offset. The selected record is then used 
            /// to load the shader and pass the shader local data to it.
            /// 
            /// The first part of the address is determined from the geometry index within the TLAS and a user-defined multiplier and base index specified in the shader when calling `TraceRay`. After 
            /// this index is calculated the value of this property is added to it. The result is an offset into the shader-local data for the selected shader record.
            /// </remarks>
            /// <seealso cref="https://microsoft.github.io/DirectX-Specs/d3d/Raytracing.html#addressing-calculations-within-shader-tables" />
            /// <seealso cref="https://docs.vulkan.org/spec/latest/chapters/raytracing.html#shader-binding-table-indexing-rules" />
            UInt32 HitGroupOffset : 24 = 0;

            /// <summary>
            /// The flags that control the behavior of this instance.
            /// </summary>
            InstanceFlags Flags : 8 = InstanceFlags::None;
        };
    public:
        virtual ~ITopLevelAccelerationStructure() noexcept = default;

    public:
        /// <summary>
        /// Returns an array of instances in the TLAS.
        /// </summary>
        /// <returns>The array of instances in the TLAS.</returns>
        virtual const Array<Instance>& instances() const noexcept = 0;

        /// <summary>
        /// Adds an instance to the TLAS.
        /// </summary>
        /// <param name="instance">The instance to add to the TLAS.</param>
        /// <exception cref="RuntimeException">Thrown, if the acceleration structure buffers have already been allocated.</exception>
        virtual void addInstance(const Instance& instance) = 0;

        /// <summary>
        /// Adds an instance to the TLAS.
        /// </summary>
        /// <param name="blas">The bottom-level acceleration structure that contains the geometries of the instance.</param>
        /// <param name="id">The instance ID used in shaders to identify the instance.</param>
        /// <param name="hitGroupOffset">An offset added to the shader-local data for a hit-group shader record.</param>
        /// <param name="mask">A user defined mask value that can be used to include or exclude the instance during a ray-tracing pass.</param>
        /// <param name="flags">The flags that control the behavior of the instance.</param>
        inline void addInstance(SharedPtr<const IBottomLevelAccelerationStructure> blas, UInt32 id, UInt32 hitGroupOffset = 0, Byte mask = 0xFF, InstanceFlags flags = InstanceFlags::None) noexcept {
            this->addInstance(Instance { .BottomLevelAccelerationStructure = blas, .Id = id, .Mask = mask, .HitGroupOffset = hitGroupOffset, .Flags = flags });
        }
        
        /// <summary>
        /// Adds an instance to the TLAS.
        /// </summary>
        /// <param name="blas">The bottom-level acceleration structure that contains the geometries of the instance.</param>
        /// <param name="transform">The transformation matrix applied to the instance geometry.</param>
        /// <param name="id">The instance ID used in shaders to identify the instance.</param>
        /// <param name="hitGroupOffset">An offset added to the shader-local data for a hit-group shader record.</param>
        /// <param name="mask">A user defined mask value that can be used to include or exclude the instance during a ray-tracing pass.</param>
        /// <param name="flags">The flags that control the behavior of the instance.</param>
        inline void addInstance(SharedPtr<const IBottomLevelAccelerationStructure> blas, const TMatrix3x4<Float>& transform, UInt32 id, UInt32 hitGroupOffset = 0, Byte mask = 0xFF, InstanceFlags flags = InstanceFlags::None) noexcept {
            this->addInstance(Instance { .BottomLevelAccelerationStructure = blas, .Transform = transform, .Id = id, .Mask = mask, .HitGroupOffset = hitGroupOffset, .Flags = flags });
        }

        /// <summary>
        /// Clears all instances from the acceleration structure.
        /// </summary>
        virtual void clear() noexcept = 0;

        /// <summary>
        /// Removes an instance from the acceleration structure.
        /// </summary>
        /// <param name="instance">The instance to remove from the acceleration structure.</param>
        /// <returns>`true`, if the instance has been removed, otherwise `false`.</returns>
        virtual bool remove(const Instance& instance) noexcept = 0;

        /// <summary>
        /// Copies the acceleration structure into the acceleration structure provided by <paramref name="destination" />.
        /// </summary>
        /// <remarks>
        /// This method copies the acceleration structure into another one, which is especially useful for compression. If called without any arguments besides <paramref name="commandBuffer" /> and
        /// <paramref name="destination" />, the method will create a clone of the current acceleration structure, including any build info (i.e., triangle mesh or bounding box data). If the destination
        /// acceleration structure already contains a buffer and the buffer contains enough memory to store the copy, it will be re-used and its contents will be overwritten. Otherwise, a new buffer with enough
        /// memory to store the copy will be allocated.
        /// 
        /// If the <paramref name="compress" /> option is set to `true`, the copy will be compressed. Note that this is only possible, if the acceleration structure was created with the 
        /// <see cref="AccelerationStructureFlags::AllowCompaction" /> flag enabled. Note that compression requires a query for the size of the compressed data, which can only be determined *after* the 
        /// acceleration structure was built or updated. This implies that a copy command that is used for compression is not valid on the same command buffer that did also record the build or update commands
        /// for it. You have to use a fence to wait for the build to finish before attempting a compression.
        /// 
        /// It is possible to provide a buffer for the destination acceleration structure to use after copying. This buffer can be set by providing the <paramref name="buffer" /> parameter. This allows to
        /// re-use memory from another acceleration structure, that no longer uses the memory. It is possible to store the buffer from an acceleration structure (acquired by calling <see cref="buffer" />) and 
        /// destroy it afterwards, which enables re-use scenarios for example for caching. Alternatively, it is possible store multiple acceleration structures within the same buffer, reducing overall memory 
        /// consumption. This is done by also providing the <paramref name="offset" /> parameter to address where the copy should be stored. Note that the pointer passed to the <see cref="buffer" /> parameter 
        /// must have been initialized with the <see cref="BufferType::AccelerationStructure" /> buffer type and must be writable (<see cref="ResourceUsage::AllowWrite" />).
        /// 
        /// To reduce memory consumption, the build info (i.e., triangle mesh and bounding box data) is not copied to the destination acceleration structure by default. However, this also implies that further
        /// updates to it are inconvenient, requiring to manually copy the data in an additional pass. To also include build data in the copy, the <paramref name="copyBuildInfo" /> setting can be set to `true`.
        /// 
        /// After a successful copy, the buffer pointer is stored by the acceleration structure <paramref name="destination" /> and can be accessed by calling <see cref="buffer" /> on it.
        /// </remarks>
        /// <param name="commandBuffer">The command buffer used to record the acceleration structure copy commands.</param>
        /// <param name="destination">The acceleration structure to copy the current one into.</param>
        /// <param name="compress">If `true`, the acceleration structure data will be compressed.</param>
        /// <param name="buffer">If not `nullptr`, the destination acceleration structure will be written into the provided buffer. Otherwise a new buffer is allocated, or the existing one is used depending on the available size.</param>
        /// <param name="offset">The offset at which to store the copy within <paramref name="buffer" />. Must be a multiple of 256. Ignored if <paramref name="buffer" /> is `nullptr`.</param>
        /// <param name="copyBuildInfo">If `true`, the mesh data or bounding box data is copied into the acceleration structure.</param>
        /// <excetpion cref="InvalidArgumentException">Thrown, if <paramref name="compress" /> is set to `true`, but the current acceleration structure has not been created with the <see cref="AccelerationStructureFlags::AllowCompaction" /> flag.</exception>
        /// <exception cref="InvalidArgumentException">Thrown, if <paramref name="offset" /> is not aligned to 256 bytes.</exception>
        /// <exception cref="ArgumentOutOfRangeException">Thrown, if <paramref name="buffer" /> is not `nullptr` and does not fully contain the required memory to store the copy, starting at <paramref name="offset" />.</exception>
        inline void copy(const ICommandBuffer& commandBuffer, ITopLevelAccelerationStructure& destination, bool compress = false, SharedPtr<const IBuffer> buffer = nullptr, UInt64 offset = 0, bool copyBuildInfo = true) const {
            this->doCopy(commandBuffer, destination, compress, buffer, offset, copyBuildInfo);
        }

    public:
        /// <summary>
        /// Adds an instance to the current TLAS.
        /// </summary>
        /// <param name="instance">The instance to add to the TLAS.</param>
        /// <returns>A reference to the current TLAS.</returns>
        template<typename TSelf>
        inline auto withInstance(this TSelf&& self, const Instance& instance) noexcept -> TSelf&& {
            self.addInstance(instance);
            return std::forward<TSelf>(self);
        }

        /// <summary>
        /// Adds an instance to the current TLAS.
        /// </summary>
        /// <param name="blas">The bottom-level acceleration structure that contains the geometries of the instance.</param>
        /// <param name="id">The instance ID used in shaders to identify the instance.</param>
        /// <param name="hitGroupOffset">An offset added to the shader-local data for a hit-group shader record.</param>
        /// <param name="mask">A user defined mask value that can be used to include or exclude the instance during a ray-tracing pass.</param>
        /// <param name="flags">The flags that control the behavior of the instance.</param>
        /// <returns>A reference to the current TLAS.</returns>
        template<typename TSelf>
        inline auto withInstance(this TSelf&& self, SharedPtr<const IBottomLevelAccelerationStructure> blas, UInt32 id, UInt32 hitGroupOffset = 0, Byte mask = 0xFF, InstanceFlags flags = InstanceFlags::None) noexcept -> TSelf&& {
            self.addInstance(Instance { .BottomLevelAccelerationStructure = blas, .Id = id, .Mask = mask, .HitGroupOffset = hitGroupOffset, .Flags = flags });
            return std::forward<TSelf>(self);
        }

        /// <summary>
        /// Adds an instance to the current TLAS.
        /// </summary>
        /// <param name="blas">The bottom-level acceleration structure that contains the geometries of the instance.</param>
        /// <param name="transform">The transformation matrix applied to the instance geometry.</param>
        /// <param name="id">The instance ID used in shaders to identify the instance.</param>
        /// <param name="hitGroupOffset">An offset added to the shader-local data for a hit-group shader record.</param>
        /// <param name="mask">A user defined mask value that can be used to include or exclude the instance during a ray-tracing pass.</param>
        /// <param name="flags">The flags that control the behavior of the instance.</param>
        /// <returns>A reference to the current TLAS.</returns>
        template<typename TSelf>
        inline auto withInstance(this TSelf&& self, SharedPtr<const IBottomLevelAccelerationStructure> blas, const TMatrix3x4<Float>& transform, UInt32 id, UInt32 hitGroupOffset = 0, Byte mask = 0xFF, InstanceFlags flags = InstanceFlags::None) noexcept -> TSelf&& {
            self.addInstance(Instance { .BottomLevelAccelerationStructure = blas, .Transform = transform, .Id = id, .Mask = mask, .HitGroupOffset = hitGroupOffset, .Flags = flags });
            return std::forward<TSelf>(self);
        }

    private:
        virtual void doCopy(const ICommandBuffer& commandBuffer, ITopLevelAccelerationStructure& destination, bool compress, SharedPtr<const IBuffer> buffer, UInt64 offset, bool copyBuildInfo) const = 0;
    };

    /// <summary>
    /// The interface for a barrier.
    /// </summary>
    /// <remarks>
    /// Barriers are used to synchronize the GPU with itself in a command buffer. They are basically used to control the GPU command flow and ensure that resources are in 
    /// he right state before using them. Generally speaking, there are two related types of barriers:
    /// 
    /// - **Execution barriers** are enforcing command order by telling the GPU to wait for certain pipeline stages or which stages to block until an operation has finished.
    /// - **Memory barriers** are used to transition resources between states and are a subset of execution barriers. Each memory barrier is always also an execution barrier,
    ///   but the opposite is not true.
    /// 
    /// An execution barrier is simply a barrier without any *resource transitions* happening. The only properties that are set for an execution barrier are two pipeline 
    /// stages defined by <see cref="IBarrier::syncBefore" /> and <see cref="IBarrier::syncAfter" />. The first value defines the pipeline stages, all *previous* commands in 
    /// a command buffer need to finish before execution is allowed to continue. Similarly, the second value defines the stage, all *subsequent* commands need to wait for, 
    /// before they are allowed to continue execution. For example, setting `syncBefore` to `Compute` and `syncAfter` to `Vertex` logically translates to: *All subsequent 
    /// commands that want to pass the vertex stage need to wait there before all previous commands passed the compute stage*. To synchronize reads in previous commands with
    /// writes in subsequent commands, this is sufficient. However, in order to do the opposite, this is not enough. Instead resource memory needs to be *transitioned* by
    /// specifying the desired <see cref="ResourceAccess" />, alongside the <see cref="ImageLayout" /> for images (note that buffers always share a *common* layout that can
    /// not be changed). This is done using memory barriers. There are two types of memory barriers used for state transitions:
    /// 
    /// - **Global barriers** apply to all resource memory.
    /// - **Image and buffer barriers** apply to individual images or buffers or a sub-resource of those.
    /// 
    /// Any `IBarrier` can contain an arbitrary mix of one or more global and/or image/buffer barriers. A global barrier is inserted by calling <see cref="IBarrier::wait" />.
    /// This method accepts two parameters: a `before` and an `after` access mode. Those parameters specify the <see cref="ResourceAccess" /> for the previous and subsequent 
    /// commands. This makes it possible to describe scenarios like *wait for certain writes to finish before continuing with certain reads*. Note that a resource can be
    /// accessed in different ways at the same time (for example as copy source and shader resource) and specifying an access state will only wait for the specified subset. 
    /// As a rule of thumb, you should always specify as little access as possible in order to leave most room for optimization.
    /// 
    /// Image and buffer barriers additionally describe which (sub-)resources to apply the barrier to. For buffers this only applies to individual elements in a buffer array.
    /// However, due to [driver restrictions](https://microsoft.github.io/DirectX-Specs/d3d/D3D12EnhancedBarriers.html#buffer-barriers), buffers are always transitioned as a
    /// whole. This is different from image resources, which have addressable sub-resources (mip levels, planes and array elements). For images, it is possible to transition 
    /// individual sub-resources into different <see cref="ImageLayout" />s to indicate when and how a texture is used. An image in a certain layout poses restrictions on how
    /// it can be accessed. For example, a `ReadWrite` image written by a compute shader must be transitioned into a proper layout to be read by a graphics shader. To 
    /// facilitate such a transition, a barrier is required. Image barriers can be inserted by calling one of the overloads of <see cref="IBarrier::transition" /> that accepts
    /// an <see cref="IImage" /> parameter.
    /// </remarks>
    /// <seealso cref="PipelineStage" />
    /// <seealso cref="IBuffer" />
    /// <seealso cref="ResourceAccess" />
    /// <seealso cref="IImage" />
    /// <seealso cref="ImageLayout" />
    /// <seealso cref="ICommandBuffer" />
    class LITEFX_RENDERING_API IBarrier {
    public:
        virtual ~IBarrier() noexcept = default;

    public:
        /// <summary>
        /// Returns the stage that all previous commands need to reach before continuing execution.
        /// </summary>
        /// <returns>The stage that all previous commands need to reach before continuing execution.</returns>
        constexpr inline virtual PipelineStage syncBefore() const noexcept = 0;
        
        /// <summary>
        /// Returns the stage all subsequent commands need to wait for before continuing execution.
        /// </summary>
        /// <returns>The stage all subsequent commands need to wait for before continuing execution.</returns>
        constexpr inline virtual PipelineStage syncAfter() const noexcept = 0;

        /// <summary>
        /// Inserts a global barrier that waits for previous commands to finish accesses described by <paramref name="accessBefore" /> before subsequent commands can continue
        /// with accesses described by <paramref name="accessAfter" />.
        /// </summary>
        /// <param name="accessBefore">The access types previous commands have to finish.</param>
        /// <param name="accessAfter">The access types that subsequent commands continue with.</param>
        constexpr inline virtual void wait(ResourceAccess accessBefore, ResourceAccess accessAfter) noexcept = 0;

        /// <summary>
        /// Inserts a buffer barrier that blocks access to <paramref name="buffer"/> of types contained in <paramref name="accessAfter" /> for subsequent commands until 
        /// previous commands have finished accesses contained in <paramref name="accessBefore" />.
        /// </summary>
        /// <param name="buffer">The buffer resource to transition.</param>
        /// <param name="accessBefore">The access types previous commands have to finish.</param>
        /// <param name="accessAfter">The access types that subsequent commands continue with.</param>
        constexpr inline void transition(const IBuffer& buffer, ResourceAccess accessBefore, ResourceAccess accessAfter) {
            this->doTransition(buffer, accessBefore, accessAfter);
        };

        /// <summary>
        /// Inserts a buffer barrier that blocks access to a <paramref name="buffer"/>s <paramref name="element" /> of types contained in <paramref name="accessAfter" /> for 
        /// subsequent commands until previous commands have finished accesses contained in <paramref name="accessBefore" />.
        /// </summary>
        /// <remarks>
        /// Due to [driver restrictions](https://microsoft.github.io/DirectX-Specs/d3d/D3D12EnhancedBarriers.html#buffer-barriers), this is overload is currently redundant, 
        /// but might be available in the future. Currently, calling this method ignores the <paramref name="element" /> parameter and transitions the whole buffer.
        /// </remarks>
        /// <param name="buffer">The buffer resource to transition.</param>
        /// <param name="element">The element of the resource to transition.</param>
        /// <param name="accessBefore">The access types previous commands have to finish.</param>
        /// <param name="accessAfter">The access types that subsequent commands continue with.</param>
        constexpr inline void transition(const IBuffer& buffer, UInt32 element, ResourceAccess accessBefore, ResourceAccess accessAfter) {
            this->doTransition(buffer, element, accessBefore, accessAfter);
        }

        /// <summary>
        /// Inserts an image barrier that blocks access to all sub-resources of <paramref name="image"/> of the types contained in <paramref name="accessAfter" /> for 
        /// subsequent commands until previous commands have finished accesses contained in <paramref name="accessBefore" /> and transitions all sub-resources into
        /// <paramref name="layout" />.
        /// </summary>
        /// <param name="image">The image resource to transition.</param>
        /// <param name="accessBefore">The access types previous commands have to finish.</param>
        /// <param name="accessAfter">The access types that subsequent commands continue with.</param>
        /// <param name="layout">The image layout to transition into.</param>
        constexpr inline void transition(const IImage& image, ResourceAccess accessBefore, ResourceAccess accessAfter, ImageLayout layout) {
            this->doTransition(image, accessBefore, accessAfter, layout);
        }

        /// <summary>
        /// Inserts an image barrier that blocks access to a sub-resource range of <paramref name="image"/> of the types contained in <paramref name="accessAfter" /> for 
        /// subsequent commands until previous commands have finished accesses contained in <paramref name="accessBefore" /> and transitions the sub-resource into
        /// <paramref name="layout" />.
        /// </summary>
        /// <param name="image">The image resource to transition.</param>
        /// <param name="level">The base mip-map level of the sub-resource range.</param>
        /// <param name="levels">The number of mip-map levels of the sub-resource range.</param>
        /// <param name="layer">The base array layer of the sub-resource range.</param>
        /// <param name="layers">The number of array layer of the sub-resource range.</param>
        /// <param name="plane">The plane of the sub-resource.</param>
        /// <param name="accessBefore">The access types previous commands have to finish.</param>
        /// <param name="accessAfter">The access types that subsequent commands continue with.</param>
        /// <param name="layout">The image layout to transition into.</param>
        constexpr inline void transition(const IImage& image, UInt32 level, UInt32 levels, UInt32 layer, UInt32 layers, UInt32 plane, ResourceAccess accessBefore, ResourceAccess accessAfter, ImageLayout layout) {
            this->doTransition(image, level, levels, layer, layers, plane, accessBefore, accessAfter, layout);
        }

        /// <summary>
        /// Inserts an image barrier that blocks access to all sub-resources of <paramref name="image"/> of the types contained in <paramref name="accessAfter" /> for 
        /// subsequent commands until previous commands have finished accesses contained in <paramref name="accessBefore" /> and transitions all sub-resources into
        /// <paramref name="layout" />.
        /// </summary>
        /// <remarks>
        /// This overload let's you explicitly specify the <paramref name="fromLayout" />. This is required, if you use any external transition mechanism that causes the engine
        /// to lose track of the image layout. If you are not running into issues with the other overloads, you probably do not want to call this method.
        /// </remarks>
        /// <param name="image">The image resource to transition.</param>
        /// <param name="accessBefore">The access types previous commands have to finish.</param>
        /// <param name="accessAfter">The access types that subsequent commands continue with.</param>
        /// <param name="fromLayout">The image layout to transition from.</param>
        /// <param name="toLayout">The image layout to transition into.</param>
        constexpr inline void transition(const IImage& image, ResourceAccess accessBefore, ResourceAccess accessAfter, ImageLayout fromLayout, ImageLayout toLayout) {
            this->doTransition(image, accessBefore, accessAfter, fromLayout, toLayout);
        }

        /// <summary>
        /// Inserts an image barrier that blocks access to a sub-resource range of <paramref name="image"/> of the types contained in <paramref name="accessAfter" /> for 
        /// subsequent commands until previous commands have finished accesses contained in <paramref name="accessBefore" /> and transitions the sub-resource into
        /// <paramref name="layout" />.
        /// </summary>
        /// <remarks>
        /// This overload let's you explicitly specify the <paramref name="fromLayout" />. This is required, if you use any external transition mechanism that causes the engine
        /// to lose track of the image layout. If you are not running into issues with the other overloads, you probably do not want to call this method.
        /// </remarks>
        /// <param name="image">The image resource to transition.</param>
        /// <param name="level">The base mip-map level of the sub-resource range.</param>
        /// <param name="levels">The number of mip-map levels of the sub-resource range.</param>
        /// <param name="layer">The base array layer of the sub-resource range.</param>
        /// <param name="layers">The number of array layer of the sub-resource range.</param>
        /// <param name="plane">The plane of the sub-resource.</param>
        /// <param name="accessBefore">The access types previous commands have to finish.</param>
        /// <param name="accessAfter">The access types that subsequent commands continue with.</param>
        /// <param name="fromLayout">The image layout to transition from.</param>
        /// <param name="toLayout">The image layout to transition into.</param>
        constexpr inline void transition(const IImage& image, UInt32 level, UInt32 levels, UInt32 layer, UInt32 layers, UInt32 plane, ResourceAccess accessBefore, ResourceAccess accessAfter, ImageLayout fromLayout, ImageLayout toLayout) {
            this->doTransition(image, level, levels, layer, layers, plane, accessBefore, accessAfter, fromLayout, toLayout);
        }

    private:
        constexpr inline virtual void doTransition(const IBuffer& buffer, ResourceAccess accessBefore, ResourceAccess accessAfter) = 0;
        constexpr inline virtual void doTransition(const IBuffer& buffer, UInt32 element, ResourceAccess accessBefore, ResourceAccess accessAfter) = 0;
        constexpr inline virtual void doTransition(const IImage& image, ResourceAccess accessBefore, ResourceAccess accessAfter, ImageLayout layout) = 0;
        constexpr inline virtual void doTransition(const IImage& image, ResourceAccess accessBefore, ResourceAccess accessAfter, ImageLayout fromLayout, ImageLayout toLayout) = 0;
        constexpr inline virtual void doTransition(const IImage& image, UInt32 level, UInt32 levels, UInt32 layer, UInt32 layers, UInt32 plane, ResourceAccess accessBefore, ResourceAccess accessAfter, ImageLayout layout) = 0;
        constexpr inline virtual void doTransition(const IImage& image, UInt32 level, UInt32 levels, UInt32 layer, UInt32 layers, UInt32 plane, ResourceAccess accessBefore, ResourceAccess accessAfter, ImageLayout fromLayout, ImageLayout toLayout) = 0;
    };

    /// <summary>
    /// The interface for a descriptor set.
    /// </summary>
    class LITEFX_RENDERING_API IDescriptorSet {
    public:
        virtual ~IDescriptorSet() noexcept = default;

    public:
        /// <summary>
        /// Updates a constant buffer within the current descriptor set.
        /// </summary>
        /// <param name="binding">The buffer binding point.</param>
        /// <param name="buffer">The constant buffer to write to the descriptor set.</param>
        /// <param name="bufferElement">The index of the first element in the buffer to bind to the descriptor set.</param>
        /// <param name="elements">The number of elements from the buffer to bind to the descriptor set. A value of `0` binds all available elements, starting at <paramref name="bufferElement" />.</param>
        /// <param name="firstDescriptor">The index of the first descriptor in the descriptor array to update.</param>
        void update(UInt32 binding, const IBuffer& buffer, UInt32 bufferElement = 0, UInt32 elements = 0, UInt32 firstDescriptor = 0) const {
            this->doUpdate(binding, buffer, bufferElement, elements, firstDescriptor);
        }

        /// <summary>
        /// Updates a texture within the current descriptor set.
        /// </summary>
        /// <remarks>
        /// The exact representation of the level and layer parameters depends on the dimension of the provided texture, as well as the type of the descriptor identified by the 
        /// <paramref name="binding" /> parameter.
        /// 
        /// If the texture itself is not an array (i.e. the number of layers equals `1`), the parameters <paramref name="firstLayer" /> and <paramref name="layers" /> are ignored.
        /// 
        /// The descriptor type dictates, how mip-maps can be provided. If the descriptor type identifies a *writable texture*, the <paramref name="firstLevel" /> parameter specifies 
        /// the mip-map level to write to (or read from). Multiple levels are not allowed in this case, so the <paramref name="levels" /> parameter is ignored. Instead, you have to 
        /// bind them to separate descriptors. Furthermore, the <paramref name="firstLayer" /> and <paramref name="layers" /> parameter can be used to specify the number of depth
        /// or W-slices of a writable 3D texture or the side(s) of a cube map.
        /// </remarks>
        /// <param name="binding">The texture binding point.</param>
        /// <param name="texture">The texture to write to the descriptor set.</param>
        /// <param name="descriptor">The index of the descriptor in the descriptor array to bind the texture to.</param>
        /// <param name="firstLevel">The index of the first mip-map level to bind.</param>
        /// <param name="levels">The number of mip-map levels to bind. A value of `0` binds all available levels, starting at <paramref name="firstLevel" />.</param>
        /// <param name="firstLayer">The index of the first layer to bind.</param>
        /// <param name="layers">The number of layers to bind. A value of `0` binds all available layers, starting at <paramref name="firstLayer" />.</param>
        void update(UInt32 binding, const IImage& texture, UInt32 descriptor = 0, UInt32 firstLevel = 0, UInt32 levels = 0, UInt32 firstLayer = 0, UInt32 layers = 0) const {
            this->doUpdate(binding, texture, descriptor, firstLevel, levels, firstLayer, layers);
        }

        /// <summary>
        /// Updates a sampler within the current descriptor set.
        /// </summary>
        /// <param name="binding">The sampler binding point.</param>
        /// <param name="sampler">The sampler to write to the descriptor set.</param>
        /// <param name="descriptor">The index of the descriptor in the descriptor array to bind the sampler to.</param>
        void update(UInt32 binding, const ISampler& sampler, UInt32 descriptor = 0) const {
            this->doUpdate(binding, sampler, descriptor);
        }

        /// <summary>
        /// Updates an acceleration structure within the current descriptor set.
        /// </summary>
        /// <param name="binding">The acceleration structure binding point.</param>
        /// <param name="accelerationStructure">The acceleration structure to write to the descriptor set.</param>
        /// <param name="descriptor">The index of the descriptor in the descriptor array to bind the acceleration structure to.</param>
        void update(UInt32 binding, const IAccelerationStructure& accelerationStructure, UInt32 descriptor = 0) const {
            this->doUpdate(binding, accelerationStructure, descriptor);
        }

    private:
        virtual void doUpdate(UInt32 binding, const IBuffer& buffer, UInt32 bufferElement, UInt32 elements, UInt32 firstDescriptor) const = 0;
        virtual void doUpdate(UInt32 binding, const IImage& texture, UInt32 descriptor, UInt32 firstLevel, UInt32 levels, UInt32 firstLayer, UInt32 layers) const = 0;
        virtual void doUpdate(UInt32 binding, const ISampler& sampler, UInt32 descriptor) const = 0;
        virtual void doUpdate(UInt32 binding, const IAccelerationStructure& accelerationStructure, UInt32 descriptor) const = 0;
    };

    /// <summary>
    /// Describes a resource binding to a descriptor or descriptor set.
    /// </summary>
    /// <seealso cref="IDescriptorSet" />
    /// <seealso cref="IDescriptorSetLayout" />
    struct LITEFX_RENDERING_API DescriptorBinding {
    public:
        using resource_container = Variant<std::monostate, Ref<const IBuffer>, Ref<const IImage>, Ref<const ISampler>, Ref<const IAccelerationStructure>>;
        
    public:
        /// <summary>
        /// The binding point to bind the resource at. If not provided (i.e., `std::nullopt`), the index within the collection of `DescriptorBindings` is used.
        /// </summary>
        Optional<UInt32> binding = std::nullopt;

        /// <summary>
        /// The resource to bind or `std::monostate` if no resource should be bound.
        /// </summary>
        /// <remarks>
        /// Note that not providing any resource does not perform any binding, in which case a resource needs to be manually bound to the descriptor set later 
        /// (<see cref="IDescriptorSet::update" />). This is useful in situations where you frequently update the resource bound to a descriptor set or where you do no have
        /// access to the resource at the time the descriptor set is allocated.
        /// </remarks>
        /// <seealso cref="IBuffer" />
        /// <seealso cref="IImage" />
        /// <seealso cref="ISampler" />
        resource_container resource = {};

        /// <summary>
        /// The index of the descriptor in a descriptor array at which binding the resource arrays starts.
        /// </summary>
        /// <remarks>
        /// If the resource contains an array, the individual elements (*layers* for images) will be bound, starting at this descriptor. The first element/layer to be
        /// bound is identified by <see cref="firstElement" />. The number of elements/layers to be bound is stored in <see cref="elements" />.
        /// </remarks>
        /// <seealso cref="firstElement" />
        /// <seealso cref="elements" />
        UInt32 firstDescriptor = 0;

        /// <summary>
        /// The index of the first array element or image layer to bind, starting at <see cref="firstDescriptor" />.
        /// </summary>
        /// <remarks>
        /// This property is ignored, if the resource is a <see cref="ISampler" />.
        /// </remarks>
        /// <seealso cref="firstDescriptor" />
        UInt32 firstElement = 0;

        /// <summary>
        /// The number of array elements or image layers to bind, starting at <see cref="firstDescriptor" />.
        /// </summary>
        /// <remarks>
        /// This property is ignored, if the resource is a <see cref="ISampler" />.
        /// </remarks>
        /// <seealso cref="firstDescriptor" />
        UInt32 elements = 0;

        /// <summary>
        /// If the resource is an image, this describes the first level to be bound.
        /// </summary>
        /// <remarks>
        /// This property is ignored, if the resource is a <see cref="ISampler" /> or <see cref="IBuffer" />.
        /// </remarks>
        UInt32 firstLevel = 0;

        /// <summary>
        /// If the resource is an image, this describes the number of levels to be bound.
        /// </summary>
        /// <remarks>
        /// This property is ignored, if the resource is a <see cref="ISampler" /> or <see cref="IBuffer" />.
        /// </remarks>
        UInt32 levels = 0;
    };

    /// <summary>
    /// The interface for a descriptor set layout.
    /// </summary>
    class LITEFX_RENDERING_API IDescriptorSetLayout {
    public:
        virtual ~IDescriptorSetLayout() noexcept = default;

    public:
        /// <summary>
        /// Returns the layouts of the descriptors within the descriptor set.
        /// </summary>
        /// <returns>The layouts of the descriptors within the descriptor set.</returns>
        inline Enumerable<const IDescriptorLayout*> descriptors() const noexcept {
            return this->getDescriptors();
        }

        /// <summary>
        /// Returns the descriptor layout for the descriptor bound to the binding point provided with <paramref name="binding" />.
        /// </summary>
        /// <param name="binding">The binding point of the requested descriptor layout.</param>
        /// <returns>The descriptor layout for the descriptor bound to the binding point provided with <paramref name="binding" />.</returns>
        virtual const IDescriptorLayout& descriptor(UInt32 binding) const = 0;

        /// <summary>
        /// Returns the space index of the descriptor set.
        /// </summary>
        /// <remarks>
        /// The descriptor set space maps to the space index in HLSL and the set index in GLSL.
        /// </remarks>
        /// <returns>The space index of the descriptor set.</returns>
        virtual UInt32 space() const noexcept = 0;

        /// <summary>
        /// Returns the shader stages, the descriptor set is used in.
        /// </summary>
        /// <returns>The shader stages, the descriptor set is used in.</returns>
        virtual ShaderStage shaderStages() const noexcept = 0;

        /// <summary>
        /// Returns the number of uniform/constant buffer descriptors within the descriptor set.
        /// </summary>
        /// <returns>The number of uniform/constant buffer descriptors.</returns>
        virtual UInt32 uniforms() const noexcept = 0;

        /// <summary>
        /// Returns the number of structured and byte address buffer descriptors within the descriptor set.
        /// </summary>
        /// <returns>The number of structured and byte address buffer descriptors.</returns>
        virtual UInt32 storages() const noexcept = 0;

        /// <summary>
        /// Returns the number of image (i.e. texture) descriptors within the descriptor set.
        /// </summary>
        /// <returns>The number of image (i.e. texture) descriptors.</returns>
        virtual UInt32 images() const noexcept = 0;

        /// <summary>
        /// Returns the number of texel buffer descriptors within the descriptor set.
        /// </summary>
        /// <returns>The number of texel buffer descriptors.</returns>
        virtual UInt32 buffers() const noexcept = 0;

        /// <summary>
        /// Returns the number of dynamic sampler descriptors within the descriptor set.
        /// </summary>
        /// <returns>The number of dynamic sampler descriptors.</returns>
        /// <seealso cref="staticSamplers" />
        virtual UInt32 samplers() const noexcept = 0;

        /// <summary>
        /// Returns the number of static or immutable sampler descriptors within the descriptor set.
        /// </summary>
        /// <returns>The number of static or immutable sampler descriptors.</returns>
        /// <seealso cref="samplers" />
        virtual UInt32 staticSamplers() const noexcept = 0;

        /// <summary>
        /// Returns the number of input attachment descriptors within the descriptor set.
        /// </summary>
        /// <returns>The number of input attachment descriptors.</returns>
        virtual UInt32 inputAttachments() const noexcept = 0;

    public:
        /// <summary>
        /// Allocates a new descriptor set or returns an instance of an unused descriptor set.
        /// </summary>
        /// <param name="bindings">Optional default bindings for descriptors in the descriptor set.</param>
        /// <remarks>
        /// Allocating a new descriptor set may be an expensive operation. To improve performance, and prevent fragmentation, the descriptor set layout keeps track of
        /// created descriptor sets. It does this by never releasing them. Instead, when a <see cref="DescriptorSet" /> instance gets destroyed, it should call 
        /// <see cref="free" /> in order to mark itself (i.e. its handle) as not being used any longer.
        /// 
        /// Before allocating a new descriptor set from a pool (which may even result in the creation of a new pool, if the existing pools are full), the layout tries 
        /// to hand out descriptor sets that marked as unused. Descriptor sets are only deleted, if the whole layout instance and therefore the descriptor pools are 
        /// deleted.
        /// 
        /// The above does not apply to unbounded descriptor arrays. A unbounded descriptor array is one, for which <see cref="IDescriptorLayout::descriptors" /> 
        /// returns `-1` (or `0xFFFFFFFF`). They must be allocated by specifying the <paramref name="descriptors" /> parameter. This parameter defines the number of
        /// descriptors to allocate in the array. 
        /// 
        /// Note that descriptor sets, that contain an unbounded descriptor array must only contain one single descriptor (the one that identifies this array). Such 
        /// descriptor sets are never cached. Instead, they are released when calling <see cref="free" />. It is a good practice to cache such descriptor sets as 
        /// global descriptor tables once and never release them. They provide more flexibility than regular descriptor arrays, since they may be updated, even after
        /// they have been bound to a command buffer or from different threads. However, you must ensure yourself not to overwrite any descriptors that are currently
        /// in use. Because unbounded arrays are not cached, freeing and re-allocating such descriptor sets may leave the descriptor heap fragmented, which might cause
        /// the allocation to fail, if the heap is full.
        /// </remarks>
        /// <returns>The instance of the descriptor set.</returns>
        /// <seealso cref="IDescriptorLayout" />
        inline UniquePtr<IDescriptorSet> allocate(const Enumerable<DescriptorBinding>& bindings = { }) const {
            return this->allocate(0, bindings);
        }

        /// <summary>
        /// Allocates a new descriptor set or returns an instance of an unused descriptor set.
        /// </summary>
        /// <param name="descriptors">The number of descriptors to allocate in an unbounded descriptor array. Ignored, if the descriptor set does not contain an unbounded array.</param>
        /// <param name="bindings">Optional default bindings for descriptors in the descriptor set.</param>
        /// <returns>The instance of the descriptor set.</returns>
        /// <seealso cref="IDescriptorLayout" />
        inline UniquePtr<IDescriptorSet> allocate(UInt32 descriptors, const Enumerable<DescriptorBinding>& bindings = { }) const {
            return this->getDescriptorSet(descriptors, bindings);
        }

        /// <summary>
        /// Allocates an array of descriptor sets.
        /// </summary>
        /// <param name="descriptorSets">The number of descriptor sets to allocate.</param>
        /// <param name="bindings">Optional default bindings for descriptors in each descriptor set.</param>
        /// <returns>The array of descriptor set instances.</returns>
        /// <seealso cref="allocate" />
        inline Enumerable<UniquePtr<IDescriptorSet>> allocateMultiple(UInt32 descriptorSets, const Enumerable<Enumerable<DescriptorBinding>>& bindings = { }) const {
            return this->allocateMultiple(descriptorSets, 0, bindings);
        }

        /// <summary>
        /// Allocates an array of descriptor sets.
        /// </summary>
        /// <param name="descriptorSets">The number of descriptor sets to allocate.</param>
        /// <param name="bindingFactory">A factory function that is called for each descriptor set in order to provide the default bindings.</param>
        /// <returns>The array of descriptor set instances.</returns>
        /// <seealso cref="allocate" />
        inline Enumerable<UniquePtr<IDescriptorSet>> allocateMultiple(UInt32 descriptorSets, std::function<Enumerable<DescriptorBinding>(UInt32)> bindingFactory) const {
            return this->allocateMultiple(descriptorSets, 0, bindingFactory);
        }

        /// <summary>
        /// Allocates an array of descriptor sets.
        /// </summary>
        /// <param name="descriptorSets">The number of descriptor sets to allocate.</param>
        /// <param name="descriptors">The number of descriptors to allocate in an unbounded descriptor array. Ignored, if the descriptor set does not contain an unbounded array.</param>
        /// <param name="bindings">Optional default bindings for descriptors in each descriptor set.</param>
        /// <returns>The array of descriptor set instances.</returns>
        /// <seealso cref="allocate" />
        inline Enumerable<UniquePtr<IDescriptorSet>> allocateMultiple(UInt32 descriptorSets, UInt32 descriptors, const Enumerable<Enumerable<DescriptorBinding>>& bindings = { }) const {
            return this->getDescriptorSets(descriptorSets, descriptors, bindings);
        }

        /// <summary>
        /// Allocates an array of descriptor sets.
        /// </summary>
        /// <param name="descriptorSets">The number of descriptor sets to allocate.</param>
        /// <param name="descriptors">The number of descriptors to allocate in an unbounded descriptor array. Ignored, if the descriptor set does not contain an unbounded array.</param>
        /// <param name="bindingFactory">A factory function that is called for each descriptor set in order to provide the default bindings.</param>
        /// <returns>The array of descriptor set instances.</returns>
        /// <seealso cref="allocate" />
        inline Enumerable<UniquePtr<IDescriptorSet>> allocateMultiple(UInt32 descriptorSets, UInt32 descriptors, std::function<Enumerable<DescriptorBinding>(UInt32)> bindingFactory) const {
            return this->getDescriptorSets(descriptorSets, descriptors, bindingFactory);
        }

        /// <summary>
        /// Marks a descriptor set as unused, so that it can be handed out again instead of allocating a new one.
        /// </summary>
        /// <seealso cref="allocate" />
        inline void free(const IDescriptorSet& descriptorSet) const noexcept {
            this->releaseDescriptorSet(descriptorSet);
        }

    private:
        virtual Enumerable<const IDescriptorLayout*> getDescriptors() const noexcept = 0;
        virtual UniquePtr<IDescriptorSet> getDescriptorSet(UInt32 descriptors, const Enumerable<DescriptorBinding>& bindings = { }) const = 0;
        virtual Enumerable<UniquePtr<IDescriptorSet>> getDescriptorSets(UInt32 descriptorSets, UInt32 descriptors, const Enumerable<Enumerable<DescriptorBinding>>& bindings = { }) const = 0;
        virtual Enumerable<UniquePtr<IDescriptorSet>> getDescriptorSets(UInt32 descriptorSets, UInt32 descriptors, std::function<Enumerable<DescriptorBinding>(UInt32)> bindingFactory) const = 0;
        virtual void releaseDescriptorSet(const IDescriptorSet& descriptorSet) const noexcept = 0;
    };

    /// <summary>
    /// Describes a range within a <see cref="IPushConstantsLayout" />.
    /// </summary>
    class LITEFX_RENDERING_API IPushConstantsRange {
    public:
        virtual ~IPushConstantsRange() noexcept = default;

    public:
        /// <summary>
        /// Returns the shader space the push constants can be accessed from.
        /// </summary>
        /// <returns>The shader space the push constants can be accessed from.</returns>
        virtual UInt32 space() const noexcept = 0;

        /// <summary>
        /// Returns the binding point or register, the push constants are made available at.
        /// </summary>
        /// <returns>The binding point or register, the push constants are made available at.</returns>
        virtual UInt32 binding() const noexcept = 0;

        /// <summary>
        /// Returns the offset from the push constants backing memory block, the range starts at.
        /// </summary>
        /// <returns>The offset from the push constants backing memory block, the range starts at.</returns>
        /// <seealso cref="size" />
        virtual UInt32 offset() const noexcept = 0;

        /// <summary>
        /// Returns the size (in bytes) of the range.
        /// </summary>
        /// <returns>The size (in bytes) of the range.</returns>
        /// <seealso cref="offset" />
        virtual UInt32 size() const noexcept = 0;

        /// <summary>
        /// Returns the shader stage(s), the range is accessible from.
        /// </summary>
        /// <returns>The shader stage(s), the range is accessible from.</returns>
        virtual ShaderStage stage() const noexcept = 0;
    };

    /// <summary>
    /// The interface for a push constants layout.
    /// </summary>
    class LITEFX_RENDERING_API IPushConstantsLayout {
    public:
        virtual ~IPushConstantsLayout() noexcept = default;

    public:
        /// <summary>
        /// Returns the size (in bytes) of the push constants backing memory.
        /// </summary>
        /// <returns>The size (in bytes) of the push constants backing memory.</returns>
        virtual UInt32 size() const noexcept = 0;

        /// <summary>
        /// Returns the push constant range associated with the shader stage provided in <paramref name="stage" />.
        /// </summary>
        /// <param name="stage">The shader stage to request the associated push constant range for. Specifying multiple stages is not supported and will raise an exception.</param>
        /// <returns>The push constant range associated with the provided shader stage.</returns>
        /// <exception cref="ArgumentOutOfRangeException">Thrown, if no range is mapped to the provided shader stage.</exception>
        /// <exception cref="InvalidArgumentException">Thrown, if <paramref name="stage" /> contains multiple shader stages.</exception>
        /// <seealso cref="ranges" />
        virtual const IPushConstantsRange& range(ShaderStage stage) const = 0;

        /// <summary>
        /// Returns all push constant ranges.
        /// </summary>
        /// <returns>All push constant ranges.</returns>
        /// <seealso cref="range" />
        inline Enumerable<const IPushConstantsRange*> ranges() const noexcept {
            return this->getRanges();
        }

    private:
        virtual Enumerable<const IPushConstantsRange*> getRanges() const noexcept = 0;
    };

    /// <summary>
    /// Describes a record within a shader binding table.
    /// </summary>
    /// <remarks>
    /// A shader record contains a shader group, that is either a single shader of type <see cref="ShaderStage::RayGeneration" />, <see cref="ShaderStage::Intersection" />,
    /// <see cref="ShaderStage::Miss" /> or <see cref="ShaderStage::Callable" />, or a pair of types <see cref="ShaderStage::ClosestHit" /> and <see cref="ShaderStage::AnyHit" />,
    /// where at least one of them needs to be set.
    /// 
    /// Typically you do not want to implement this interface itself. Prefer using the <see cref="ShaderRecord" /> template to create shader records instead.
    /// </remarks>
    /// <seealso cref="ShaderRecord" />
    /// <seealso cref="IShaderProgram::buildShaderBindingTable" />
    struct LITEFX_RENDERING_API IShaderRecord {
    public:
        /// <summary>
        /// Describes a hit group for a triangle mesh geometry.
        /// </summary>
        /// <remarks>
        /// Note that when using this structure, at least one of the contained shaders must be set. A shader record containing a mesh geometry hit group must 
        /// only be ever called by triangle mesh bottom-level acceleration structures.
        /// </remarks>
        /// <seealso cref="IBottomLevelAccelerationStructure" />
        struct MeshGeometryHitGroup {
            /// <summary>
            /// The closest hit shader for the triangle mesh.
            /// </summary>
            const IShaderModule* ClosestHitShader;

            /// <summary>
            /// The any hit shader for the triangle mesh.
            /// </summary>
            const IShaderModule* AnyHitShader;
        };

        /// <summary>
        /// Defines the type that stores the shaders of the shader group.
        /// </summary>
        using shader_group_type = Variant<const IShaderModule*, MeshGeometryHitGroup>;

    public:
        /// <summary>
        /// Returns the type of the shader record.
        /// </summary>
        /// <returns>The type of the shader record.</returns>
        inline ShaderRecordType type() const noexcept {
            const auto& group = this->shaderGroup();

            if (std::holds_alternative<MeshGeometryHitGroup>(group))
            {
                return ShaderRecordType::HitGroup;
            }
            else if (std::holds_alternative<const IShaderModule*>(group))
            {
                switch (std::get<const IShaderModule*>(group)->type())
                {
                case ShaderStage::RayGeneration: return ShaderRecordType::RayGeneration;
                case ShaderStage::Miss: return ShaderRecordType::Miss;
                case ShaderStage::Callable: return ShaderRecordType::Callable;
                case ShaderStage::Intersection: return ShaderRecordType::Intersection;
                default: return ShaderRecordType::Invalid;
                }
            }

            std::unreachable();
        }

    public:
        /// <summary>
        /// Returns the shader group containing the modules for this record.
        /// </summary>
        virtual const shader_group_type& shaderGroup() const noexcept = 0;

        /// <summary>
        /// Returns a pointer to the shader-local data of the record.
        /// </summary>
        /// <remarks>
        /// Shader-local data is a piece of constant data that is available to the shader during invocation. During a ray hit/miss event, the shader record is selected
        /// based on geometry (<see cref="IBottomLevelAccelerationStructure" />), instance (<see cref="ITopLevelAccelerationStructure" /> and an implementation-specific
        /// offset. The selected record is then used to load the shader and pass the shader local data to it.
        /// </remarks>
        /// <returns>A pointer to the shader-local data of the record.</returns>
        /// <seealso cref="localDataSize" />
        virtual const void* localData() const noexcept = 0;

        /// <summary>
        /// Returns the size of the shader-local data of the record.
        /// </summary>
        /// <returns>The size of the shader-local data of the record.</returns>
        /// <seealso cref="localData" />
        virtual UInt64 localDataSize() const noexcept = 0;

    public:
        virtual ~IShaderRecord() noexcept = default;
    };

    /// <summary>
    /// Defines a generic shader record.
    /// </summary>
    /// <seealso cref="ShaderRecord{{}}" />
    /// <seealso cref="ShaderRecord{{typename TLocalData}}" />
    template <typename... TLocalData>
    struct ShaderRecord;

    /// <summary>
    /// Denotes a shader record containing shader-local data.
    /// </summary>
    /// <remarks>
    /// The <typeparamref name="TLocalData" /> defines the data that is passed to a shader's local resource bindings upon invocation. Two types of elements are 
    /// allowed: buffer references and constants. Buffer references can be obtained by calling <see cref="IBuffer::virtualAddress" /> and are always 8 bytes
    /// long. Constants do not strictly need to follow 8 byte alignment rules, but rather can also be smaller, in which case they should be defined as an
    /// aligned array, aligned to 8 bytes within the shader-local data.
    /// </remarks>
    /// <seealso cref="https://github.com/crud89/LiteFX/wiki/Raytracing#local-resource-bindings" />
    template <typename TLocalData> requires (std::alignment_of_v<TLocalData> == 8)
    struct ShaderRecord<TLocalData> final : public IShaderRecord {
    public:
        using shader_group_type = IShaderRecord::shader_group_type;

    private:
        /// <summary>
        /// Stores the shader-local data of the shader record, that gets passed to the shader local data.
        /// </summary>
        TLocalData m_payload;
        
        /// <summary>
        /// Stores the shader group.
        /// </summary>
        shader_group_type m_shaderGroup;

    public:
        /// <inheritdoc />
        const shader_group_type& shaderGroup() const noexcept override {
            return m_shaderGroup;
        }

        /// <inheritdoc />
        const void* localData() const noexcept override {
            return reinterpret_cast<const void*>(&m_payload);
        }

        /// <inheritdoc />
        UInt64 localDataSize() const noexcept override {
            return sizeof(TLocalData);
        }

    public:
        ShaderRecord() = delete;
        virtual ~ShaderRecord() noexcept = default;

        /// <summary>
        /// Initializes a shader record.
        /// </summary>
        /// <param name="group">The shader group containing the modules to invoke.</param>
        /// <param name="payload">The shader-local data to pass to the shader's local resource bindings.</param>
        ShaderRecord(const shader_group_type& group, TLocalData payload) noexcept :
            m_shaderGroup(group), m_payload(payload) { }

        /// <summary>
        /// Copies another shader record.
        /// </summary>
        /// <param name="_other">The shader record to copy.</param>
        ShaderRecord(const ShaderRecord& _other) :
            m_shaderGroup(_other.m_shaderGroup), m_payload(_other.m_payload) { }

        /// <summary>
        /// Takes over another shader record.
        /// </summary>
        /// <param name="_other">The shader record to take over.</param>
        ShaderRecord(ShaderRecord&& _other) :
            m_shaderGroup(std::move(_other.m_shaderGroup)), m_payload(std::move(_other.m_payload)) { }

        /// <summary>
        /// Copies another shader record.
        /// </summary>
        /// <param name="_other">The shader record to copy.</param>
        /// <returns>A reference to the current shader record.</returns>
        auto& operator=(const ShaderRecord& _other) {
            m_shaderGroup = _other.m_shaderGroup;
            m_payload = _other.m_payload;
            return *this;
        }

        /// <summary>
        /// Takes over another shader record.
        /// </summary>
        /// <param name="_other">The shader record to take over.</param>
        /// <returns>A reference to the current shader record.</returns>
        auto& operator=(ShaderRecord&& _other) {
            m_shaderGroup = std::move(_other.m_shaderGroup);
            m_payload = std::move(_other.m_payload);
            return *this;
        }
    };

    /// <summary>
    /// Denotes a shader record containing no shader-local data.
    /// </summary>
    template <>
    struct ShaderRecord<> final : public IShaderRecord {
    public:
        using shader_group_type = IShaderRecord::shader_group_type;

    private:
        /// <summary>
        /// Stores the shader group.
        /// </summary>
        shader_group_type m_shaderGroup;

    public:
        /// <inheritdoc />
        const shader_group_type& shaderGroup() const noexcept override {
            return m_shaderGroup;
        }

        /// <inheritdoc />
        const void* localData() const noexcept override {
            return nullptr;
        }

        /// <inheritdoc />
        UInt64 localDataSize() const noexcept override {
            return 0_ui64;
        }

    public:
        ShaderRecord() = delete;
        virtual ~ShaderRecord() noexcept = default;

        /// <summary>
        /// Initializes a shader record.
        /// </summary>
        /// <param name="group">The shader group containing the modules to invoke.</param>
        ShaderRecord(const shader_group_type& group) noexcept :
            m_shaderGroup(group) { }

        /// <summary>
        /// Copies another shader record.
        /// </summary>
        /// <param name="_other">The shader record to copy.</param>
        ShaderRecord(const ShaderRecord& _other) :
            m_shaderGroup(_other.m_shaderGroup) { }

        /// <summary>
        /// Takes over another shader record.
        /// </summary>
        /// <param name="_other">The shader record to take over.</param>
        ShaderRecord(ShaderRecord&& _other) :
            m_shaderGroup(std::move(_other.m_shaderGroup)) { }

        /// <summary>
        /// Copies another shader record.
        /// </summary>
        /// <param name="_other">The shader record to copy.</param>
        /// <returns>A reference to the current shader record.</returns>
        auto& operator=(const ShaderRecord& _other) {
            m_shaderGroup = _other.m_shaderGroup;
            return *this;
        }

        /// <summary>
        /// Takes over another shader record.
        /// </summary>
        /// <param name="_other">The shader record to take over.</param>
        /// <returns>A reference to the current shader record.</returns>
        auto& operator=(ShaderRecord&& _other) {
            m_shaderGroup = std::move(_other.m_shaderGroup);
            return *this;
        }
    };

    /// <summary>
    /// Stores a set of <see cref="IShaderRecord" />s in that later form a shader binding table used for ray-tracing.
    /// </summary>
    class LITEFX_RENDERING_API ShaderRecordCollection final {
        friend class IShaderProgram;

    private:
        SharedPtr<const IShaderProgram> m_program;
        Array<UniquePtr<const IShaderRecord>> m_records;

        /// <summary>
        /// Initializes a new shader record collection.
        /// </summary>
        /// <param name="shaderProgram">The shader program that contains the shader modules</param>
        ShaderRecordCollection(SharedPtr<const IShaderProgram> shaderProgram) noexcept : 
            m_program(shaderProgram) 
        {
            // This can only be built from a shader program, which passes the pointer to itself, which must not be nullptr. If more factory methods are added,
            // we must validate the program pointer here.
        }

    public:
        ShaderRecordCollection() = delete;
        ShaderRecordCollection(const ShaderRecordCollection&) = delete;
        ShaderRecordCollection(ShaderRecordCollection&&) = default;
        ~ShaderRecordCollection() noexcept = default;

    private:
        /// <summary>
        /// Finds a shader module in the parent shader program.
        /// </summary>
        /// <param name="name">The case-sensitive name of the shader module to find.</param>
        /// <returns>A pointer to the shader module, or `nullptr`, if no module with the specified name was found in the parent program.</returns>
        const IShaderModule* findShaderModule(StringView name) const noexcept;

    public:
        /// <summary>
        /// Returns the parent shader program of the collection.
        /// </summary>
        /// <returns>The parent shader program of the collection.</returns>
        inline SharedPtr<const IShaderProgram> program() const noexcept {
            return m_program;
        }

        /// <summary>
        /// Returns an array of all shader records within the shader record collection.
        /// </summary>
        /// <returns>The array containing all shader records within the shader record collection.</returns>
        const Array<UniquePtr<const IShaderRecord>>& shaderRecords() const noexcept;

        /// <summary>
        /// Adds a new shader record to the shader record collection.
        /// </summary>
        /// <param name="record">The shader record to add to the shader record collection.</param>
        /// <exception cref="ArgumentNotInitializedException">Thrown, if the shader record was not initialized.</exception>
        /// <exception cref="InvalidArgumentException">Thrown, if the shader module(s) within the shader record are of invalid type, or the parent shader program does not contain the shader module(s).</exception>
        void addShaderRecord(UniquePtr<const IShaderRecord>&& record);

    public:
        /// <summary>
        /// Adds a new shader record based on the name of a shader module in the parent shader program.
        /// </summary>
        /// <remarks>
        /// Note that this will create a new shader record for every invocation. If you want to create a shader record with a mesh geometry hit group with containing both, an 
        /// any and closest hit shader, use <see cref="addMeshGeometryShaderHitGroupRecord" /> instead.
        /// </remarks>
        /// <param name="shaderName">The name of the shader module.</param>
        /// <exception cref="InvalidArgumentException">Thrown, if no shader module with the provided name was found in the parent shader program.</exception>
        inline void addShaderRecord(StringView shaderName) {
            auto shaderModule = this->findShaderModule(shaderName);

            if (shaderModule == nullptr) [[unlikely]]
                throw InvalidArgumentException("shaderName", "The parent shader program does not contain a shader named \"{}\".", shaderName);

            if (shaderModule->type() == ShaderStage::AnyHit)
                this->addShaderRecord(makeUnique<ShaderRecord<>>(IShaderRecord::MeshGeometryHitGroup{ .AnyHitShader = shaderModule }));
            else if (shaderModule->type() == ShaderStage::ClosestHit)
                this->addShaderRecord(makeUnique<ShaderRecord<>>(IShaderRecord::MeshGeometryHitGroup{ .ClosestHitShader = shaderModule }));
            else
                this->addShaderRecord(makeUnique<ShaderRecord<>>(shaderModule));
        }

        /// <summary>
        /// Adds a new shader record based on the name of a shader module in the parent shader program.
        /// </summary>
        /// <remarks>
        /// Note that this will create a new shader record for every invocation. If you want to create a shader record with a mesh geometry hit group with containing both, an 
        /// any and closest hit shader, use <see cref="addMeshGeometryShaderHitGroupRecord" /> instead.
        /// </remarks>
        /// <typeparam name="TLocalData">The type of the shader record local data.</typeparam>
        /// <param name="shaderName">The name of the shader module.</param>
        /// <param name="payload">The shader-local data of the shader record.</param>
        /// <exception cref="InvalidArgumentException">Thrown, if no shader module with the provided name was found in the parent shader program.</exception>
        template <typename TLocalData> requires (std::alignment_of_v<TLocalData> == 8)
        inline void addShaderRecord(StringView shaderName, TLocalData payload) {
            auto shaderModule = this->findShaderModule(shaderName);

            if (shaderModule == nullptr) [[unlikely]]
                throw InvalidArgumentException("shaderName", "The parent shader program does not contain a shader named \"{}\".", shaderName);
                
            if (shaderModule->type() == ShaderStage::AnyHit)
                this->addShaderRecord(makeUnique<ShaderRecord<TLocalData>>(IShaderRecord::MeshGeometryHitGroup{ .AnyHitShader = shaderModule }, payload));
            else if (shaderModule->type() == ShaderStage::ClosestHit)
                this->addShaderRecord(makeUnique<ShaderRecord<TLocalData>>(IShaderRecord::MeshGeometryHitGroup{ .ClosestHitShader = shaderModule }, payload));
            else
                this->addShaderRecord(makeUnique<ShaderRecord<TLocalData>>(shaderModule, payload));
        }

        /// <summary>
        /// Adds a new mesh geometry hit group record based on names of the shader modules.
        /// </summary>
        /// <param name="anyHitShaderName">The name of the any hit shader module.</param>
        /// <param name="closestHitShaderName">The name of the closest hit shader module.</param>
        /// <exception cref="InvalidArgumentException">Thrown, if both provided shader names are empty or not found, the shaders are not of the right type or do not belong to the parent shader program.</exception>
        inline void addMeshGeometryShaderHitGroupRecord(std::optional<StringView> anyHitShaderName, std::optional<StringView> closestHitShaderName) {
            IShaderRecord::MeshGeometryHitGroup hitGroup = { 
                .ClosestHitShader = closestHitShaderName.has_value() ? this->findShaderModule(closestHitShaderName.value()) : nullptr,
                .AnyHitShader = anyHitShaderName.has_value() ? this->findShaderModule(anyHitShaderName.value()) : nullptr
            };

            this->addShaderRecord(makeUnique<ShaderRecord<>>(hitGroup));
        }

        /// <summary>
        /// Adds a new mesh geometry hit group record based on names of the shader modules.
        /// </summary>
        /// <typeparam name="TLocalData">The type of the shader record local data.</typeparam>
        /// <param name="anyHitShaderName">The name of the any hit shader module.</param>
        /// <param name="closestHitShaderName">The name of the closest hit shader module.</param>
        /// <param name="payload">The shader-local data of the shader record.</param>
        /// <exception cref="InvalidArgumentException">Thrown, if both provided shader names are empty or not found, the shaders are not of the right type or do not belong to the parent shader program.</exception>
        template <typename TLocalData> requires (std::alignment_of_v<TLocalData> == 8)
        inline void addMeshGeometryShaderHitGroupRecord(std::optional<StringView> anyHitShaderName, std::optional<StringView> closestHitShaderName, TLocalData payload) {
            IShaderRecord::MeshGeometryHitGroup hitGroup = { 
                .ClosestHitShader = closestHitShaderName.has_value() ? this->findShaderModule(closestHitShaderName.value()) : nullptr,
                .AnyHitShader = anyHitShaderName.has_value() ? this->findShaderModule(anyHitShaderName.value()) : nullptr
            };

            this->addShaderRecord(makeUnique<ShaderRecord<TLocalData>>(hitGroup, payload));
        }

        /// <summary>
        /// Adds a new shader record to the shader record collection.
        /// </summary>
        /// <param name="shaderGroup">The shader module or hit group.</param>
        inline void addShaderRecord(const ShaderRecord<>::shader_group_type& shaderGroup) {
            this->addShaderRecord(makeUnique<ShaderRecord<>>(shaderGroup));
        }

        /// <summary>
        /// Adds a new shader record to the shader record collection.
        /// </summary>
        /// <typeparam name="TLocalData">The type of the shader record local data.</typeparam>
        /// <param name="shaderGroup">The shader module or hit group.</param>
        /// <param name="payload">The shader-local data of the shader record.</param>
        template <typename TLocalData> requires (std::alignment_of_v<TLocalData> == 8)
        inline void addShaderRecord(ShaderRecord<TLocalData>::shader_group_type shaderGroup, TLocalData payload) {
            this->addShaderRecord(makeUnique<ShaderRecord<TLocalData>>(shaderGroup, payload));
        }

        /// <summary>
        /// Adds a new shader record based on the name of a shader module in the parent shader program.
        /// </summary>
        /// <remarks>
        /// Note that this will create a new shader record for every invocation. If you want to create a shader record with a mesh geometry hit group with containing both, an 
        /// any and closest hit shader, use <see cref="withMeshGeometryShaderHitGroupRecord" /> instead.
        /// </remarks>
        /// <param name="shaderName">The name of the shader module.</param>
        /// <returns>A reference to the current shader record collection.</returns>
        inline ShaderRecordCollection&& withShaderRecord(StringView shaderName) {
            this->addShaderRecord(shaderName);
            return std::forward<ShaderRecordCollection>(*this);
        }

        /// <summary>
        /// Adds a new shader record based on the name of a shader module in the parent shader program.
        /// </summary>
        /// <remarks>
        /// Note that this will create a new shader record for every invocation. If you want to create a shader record with a mesh geometry hit group with containing both, an 
        /// any and closest hit shader, use <see cref="withMeshGeometryShaderHitGroupRecord" /> instead.
        /// </remarks>
        /// <typeparam name="TLocalData">The type of the shader record local data.</typeparam>
        /// <param name="shaderName"></param>
        /// <param name="payload">The shader-local data of the shader record.</param>
        /// <returns>A reference to the current shader record collection.</returns>
        template <typename TLocalData> requires (std::alignment_of_v<TLocalData> == 8)
        inline ShaderRecordCollection&& withShaderRecord(StringView shaderName, TLocalData payload) {
            this->addShaderRecord(shaderName, payload);
            return std::forward<ShaderRecordCollection>(*this);
        }

        /// <summary>
        /// Adds a new mesh geometry hit group record based on names of the shader modules.
        /// </summary>
        /// <param name="anyHitShaderName">The name of the any hit shader module.</param>
        /// <param name="closestHitShaderName">The name of the closest hit shader module.</param>
        /// <returns>A reference to the current shader record collection.</returns>
        inline ShaderRecordCollection&& withMeshGeometryHitGroupRecord(std::optional<StringView> anyHitShaderName, std::optional<StringView> closestHitShaderName) {
            this->addMeshGeometryShaderHitGroupRecord(anyHitShaderName, closestHitShaderName);
            return std::forward<ShaderRecordCollection>(*this);
        }

        /// <summary>
        /// Adds a new mesh geometry hit group record based on names of the shader modules.
        /// </summary>
        /// <typeparam name="TLocalData">The type of the shader record local data.</typeparam>
        /// <param name="anyHitShaderName">The name of the any hit shader module.</param>
        /// <param name="closestHitShaderName">The name of the closest hit shader module.</param>
        /// <param name="payload">The shader-local data of the shader record.</param>
        /// <returns>A reference to the current shader record collection.</returns>
        template <typename TLocalData> requires (std::alignment_of_v<TLocalData> == 8)
        inline ShaderRecordCollection&& withMeshGeometryHitGroupRecord(std::optional<StringView> anyHitShaderName, std::optional<StringView> closestHitShaderName, TLocalData payload) {
            this->addMeshGeometryShaderHitGroupRecord(anyHitShaderName, closestHitShaderName, payload);
            return std::forward<ShaderRecordCollection>(*this);
        }

        /// <summary>
        /// Adds a new shader record to the shader record collection.
        /// </summary>
        /// <param name="shaderGroup">The shader module or hit group.</param>
        /// <returns>A reference to the current shader record collection.</returns>
        inline ShaderRecordCollection&& withShaderRecord(ShaderRecord<>::shader_group_type shaderGroup) {
            this->addShaderRecord(shaderGroup);
            return std::forward<ShaderRecordCollection>(*this);
        }

        /// <summary>
        /// Adds a new shader record to the shader record collection.
        /// </summary>
        /// <typeparam name="TLocalData">The type of the shader record local data.</typeparam>
        /// <param name="shaderGroup">The shader module or hit group.</param>
        /// <param name="payload">The shader-local data of the shader record.</param>
        /// <returns>A reference to the current shader record collection.</returns>
        template <typename TLocalData> requires (std::alignment_of_v<TLocalData> == 8)
        inline ShaderRecordCollection&& withShaderRecord(ShaderRecord<TLocalData>::shader_group_type shaderGroup, TLocalData payload) {
            this->addShaderRecord(shaderGroup, payload);
            return std::forward<ShaderRecordCollection>(*this);
        }
    };

    /// <summary>
    /// The interface for a shader program.
    /// </summary>
    /// <remarks>
    /// A shader program differs in it's functionality as well as the contained shader modules, depending on the pipeline type it gets assigned to. A shader program can be
    /// of any of the following types:
    /// 
    /// <list type="bullet">
    /// <item>
    /// <description>
    /// **Rasterization:** A rasterization pipeline is a traditional pipeline, that can contain at maximum one module of the following stages: *Vertex*, *Tessellation Control*, 
    /// *Tessellation Evaluation*, *Geometry*, *Fragment*. A vertex and fragment shader are required for rasterization programs.
    /// </description>
    /// </item>
    /// <item>
    /// <description>
    /// **Mesh shading:** If mesh shader support is enabled (through the device feature <see cref="GraphicsDeviceFeatures::MeshShaders" />), a mesh shading program can contain 
    /// at maximum one module of the following stages: *Task*, *Mesh*, *Fragment*. A mesh and fragment shader are required for a mesh shading program.
    /// </description>
    /// </item>
    /// <item>
    /// <description>
    /// **Compute:** A compute shader program must only contain a single module for the *Compute* stage.
    /// </description>
    /// </item>
    /// <item>
    /// <description>
    /// **Ray-tracing:** If ray tracing support is enabled (through the device feature <see cref="GraphicsDeviceFeatures::RayTracing" />), a ray tracing program can contain 
    /// modules of the following stages: *Ray Generation*, *Any Hit*, *Closest Hit*, *Intersection*, *Miss*, *Callable*. There must be exactly one *Ray Generation* module. All 
    /// other modules can occur multiple times. To build a ray tracing pipeline, all shaders should be added to a single shader program, which is then passed to the pipeline 
    /// during creation.
    /// </description>
    /// </item>
    /// </list>
    /// 
    /// Shaders from different program types must not be mixed. For example, it is not valid to add a compute module to a rasterization program. The only exception to this
    /// is the <see cref="ShaderStage::Fragment" /> module, which can be added to a mesh pipeline, as well as a rasterization pipeline.
    /// </remarks>
    /// <seealso href="https://github.com/crud89/LiteFX/wiki/Shader-Development" />
    class LITEFX_RENDERING_API IShaderProgram : public std::enable_shared_from_this<IShaderProgram> {
    public:
        virtual ~IShaderProgram() noexcept = default;

    public:
        /// <summary>
        /// Returns a pointer with shared ownership to the current instance.
        /// </summary>
        /// <returns>A pointer with shared ownership to the current instance.</returns>
        inline std::shared_ptr<const IShaderProgram> getptr() const {
            return shared_from_this();
        }

        /// <summary>
        /// Returns a pointer with shared ownership to the current instance.
        /// </summary>
        /// <returns>A pointer with shared ownership to the current instance.</returns>
        inline std::shared_ptr<IShaderProgram> getptr() {
            return shared_from_this();
        }

    public:
        /// <summary>
        /// Returns a pointer to shader module based on its (case-sensitive) name.
        /// </summary>
        /// <param name="name">The name or file name of the shader module.</param>
        /// <returns>A pointer to the shader module, or `nullptr`, if it was not found.</returns>
        inline const IShaderModule* operator[](StringView name) const noexcept {
            auto modules = this->getModules();

            if (auto match = std::ranges::find_if(modules, [name](auto module) { return std::strcmp(module->fileName().c_str(), name.data()) == 0; }); match != modules.end())
                return *match;

            return nullptr;
        }

        /// <summary>
        /// Returns `true`, if the program contains a shader module with the provided name or file name and `false` otherwise.
        /// </summary>
        /// <param name="name">The case-sensitive name or file name of the shader module to look up.</param>
        /// <returns>`true`, if the program contains a shader module with the provided name or file name and `false` otherwise.</returns>
        inline bool contains(StringView name) const noexcept {
            auto modules = this->getModules();
            return std::ranges::find_if(modules, [name](auto module) { return std::strcmp(module->fileName().c_str(), name.data()) == 0; }) != modules.end();
        };

        /// <summary>
        /// Returns `true`, if the program contains the provided shader module and `false` otherwise.
        /// </summary>
        /// <param name="module">The module to look up in the shader program.</param>
        /// <returns>`true`, if the program contains the provided shader module and `false` otherwise.</returns>
        inline bool contains(const IShaderModule& module) const noexcept {
            auto modules = this->getModules();
            return std::ranges::find_if(modules, [&module](auto m) { return m == &module; }) != modules.end();
        };

        /// <summary>
        /// Returns the modules, the shader program is build from.
        /// </summary>
        /// <returns>The modules, the shader program is build from.</returns>
        inline Enumerable<const IShaderModule*> modules() const noexcept {
            return this->getModules();
        }

        /// <summary>
        /// Uses shader reflection to extract the pipeline layout of a shader. May not be available in all backends.
        /// </summary>
        /// <remarks>
        /// Note that shader reflection may not yield different results than you would expect, especially when using DirectX 12. For more information on how to use shader
        /// reflection and how to write portable shaders, refer to the [shader development guide](https://github.com/crud89/LiteFX/wiki/Shader-Development) in the wiki.
        /// 
        /// In particular, shader reflection is not able to restore:
        /// 
        /// <list type="bullet">
        /// <item>
        /// <description>
        /// Input attachments in DirectX. Instead, input attachments are treated as <c>DescriptorType::Texture</c>. This is usually not a problem, since DirectX does not
        /// have a concept of render pass outputs/inputs anyway. However, keep this in mind, if you want to filter descriptors based on their type, for example.
        /// </description>
        /// <description>
        /// Immutable sampler states in Vulkan. Those are only restored in DirectX, if an explicit root signature has been provided. For this reason, it is best not to use
        /// them, if you want to use shader reflection.
        /// </description>
        /// </item>
        /// </list>
        /// </remarks>
        /// <returns>The pipeline layout extracted from shader reflection.</returns>
        /// <seealso href="https://github.com/crud89/LiteFX/wiki/Shader-Development" />
        inline SharedPtr<IPipelineLayout> reflectPipelineLayout() const {
            return this->parsePipelineLayout();
        };

        /// <summary>
        /// Builds a shader record collection based on the current shader program.
        /// </summary>
        /// <returns>The shader record collection instance.</returns>
        inline [[nodiscard]] ShaderRecordCollection buildShaderRecordCollection() const noexcept {
            return ShaderRecordCollection(this->getptr());
        }

    private:
        virtual Enumerable<const IShaderModule*> getModules() const noexcept = 0;
        virtual SharedPtr<IPipelineLayout> parsePipelineLayout() const = 0;
    };

    /// <summary>
    /// The interface for a pipeline layout.
    /// </summary>
    class LITEFX_RENDERING_API IPipelineLayout {
    public:
        virtual ~IPipelineLayout() noexcept = default;

    public:
        /// <summary>
        /// Returns the descriptor set layout for the descriptor set that is bound to the space provided by <paramref name="space" />.
        /// </summary>
        /// <param name="space">The space to request the descriptor set layout for.</param>
        /// <returns>The descriptor set layout for the descriptor set that is bound to the space provided by <paramref name="space" />.</returns>
        virtual const IDescriptorSetLayout& descriptorSet(UInt32 space) const = 0;

        /// <summary>
        /// Returns all descriptor set layouts, the pipeline has been initialized with.
        /// </summary>
        /// <returns>All descriptor set layouts, the pipeline has been initialized with.</returns>
        inline Enumerable<const IDescriptorSetLayout*> descriptorSets() const noexcept {
            return this->getDescriptorSets();
        }

        /// <summary>
        /// Returns the push constants layout, or <c>nullptr</c>, if the pipeline does not use any push constants.
        /// </summary>
        /// <returns>The push constants layout, or <c>nullptr</c>, if the pipeline does not use any push constants.</returns>
        virtual const IPushConstantsLayout* pushConstants() const noexcept = 0;

    private:
        virtual Enumerable<const IDescriptorSetLayout*> getDescriptorSets() const noexcept = 0;
    };

    /// <summary>
    /// The interface for an input assembler state.
    /// </summary>
    class LITEFX_RENDERING_API IInputAssembler {
    public:
        virtual ~IInputAssembler() noexcept = default;

    public:
        /// <summary>
        /// Returns all vertex buffer layouts of the input assembly.
        /// </summary>
        /// <returns>All vertex buffer layouts of the input assembly.</returns>
        inline Enumerable<const IVertexBufferLayout*> vertexBufferLayouts() const noexcept {
            return this->getVertexBufferLayouts();
        }

        /// <summary>
        /// Returns a pointer the vertex buffer layout for binding provided with <paramref name="binding" />.
        /// </summary>
        /// <param name="binding">The binding point of the vertex buffer layout.</param>
        /// <returns>The vertex buffer layout for binding provided with <paramref name="binding" />.</returns>
        /// <exception cref="ArgumentOutOfRangeException">Thrown, if no vertex buffer layout is bound to <paramref name="binding" />.</exception>
        virtual const IVertexBufferLayout* vertexBufferLayout(UInt32 binding) const = 0;

        /// <summary>
        /// Returns a pointer to the index buffer layout, or `nullptr` if the input assembler does not handle indices.
        /// </summary>
        /// <returns>The index buffer layout, or `nullptr` if the input assembler does not handle indices.</returns>
        virtual const IIndexBufferLayout* indexBufferLayout() const noexcept = 0;

        /// <summary>
        /// Returns the primitive topology.
        /// </summary>
        /// <returns>The primitive topology.</returns>
        virtual PrimitiveTopology topology() const noexcept = 0;

    private:
        virtual Enumerable<const IVertexBufferLayout*> getVertexBufferLayouts() const noexcept = 0;
    };

    /// <summary>
    /// The interface for a pipeline.
    /// </summary>
    /// <seealso cref="IComputePipeline" />
    /// <seealso cref="IRenderPipeline" />
    /// <seealso cref="IRayTracingPipeline" />
    class LITEFX_RENDERING_API IPipeline : public virtual IStateResource {
    public:
        virtual ~IPipeline() noexcept = default;

    public:
        /// <summary>
        /// Returns the shader program used by the pipeline.
        /// </summary>
        /// <returns>The shader program used by the pipeline.</returns>
        inline SharedPtr<const IShaderProgram> program() const noexcept {
            return this->getProgram();
        }

        /// <summary>
        /// Returns the layout of the render pipeline.
        /// </summary>
        /// <returns>The layout of the render pipeline.</returns>
        inline SharedPtr<const IPipelineLayout> layout() const noexcept {
            return this->getLayout();
        }

    private:
        virtual SharedPtr<const IShaderProgram> getProgram() const noexcept = 0;
        virtual SharedPtr<const IPipelineLayout> getLayout() const noexcept = 0;
    };

    /// <summary>
    /// The interface for a command buffer.
    /// </summary>
    class LITEFX_RENDERING_API ICommandBuffer {
    public:
        friend class ICommandQueue;

    public:
        virtual ~ICommandBuffer() noexcept = default;

    public:
        /// <summary>
        /// Gets a reference to the command queue that this command buffer was allocated from.
        /// </summary>
        /// <returns>A reference to the command queue that this command buffer was allocated from.</returns>
        virtual const ICommandQueue& queue() const noexcept = 0;

        /// <summary>
        /// Sets the command buffer into recording state, so that it can receive command that should be submitted to the parent <see cref="CommandQueue" />.
        /// </summary>
        /// <remarks>
        /// Note that you have to wait for a command buffer to be executed on the parent <see cref="CommandQueue" /> before you can begin recording on it again.
        /// </remarks>
        /// <exception cref="RuntimeException">Thrown, if the command buffer is already recording.</exception>
        /// <seealso cref="end" />
        virtual void begin() const = 0;

        /// <summary>
        /// Ends recording commands on the command buffer.
        /// </summary>
        /// <remarks>
        /// It is valid to call this method multiple times. If a command buffer is already closed, nothing will happen.
        /// </remarks>
        /// <seealso cref="begin" />
        virtual void end() const = 0;

        /// <summary>
        /// Returns `true`, if the command buffer is a secondary command buffer, or `false` otherwise.
        /// </summary>
        /// <returns>`true`, if the command buffer is a secondary command buffer, or `false` otherwise.</returns>
        virtual bool isSecondary() const noexcept = 0;

    public:
        /// <summary>
        /// Creates a new barrier instance.
        /// </summary>
        /// <param name="syncBefore">The pipeline stage(s) all previous commands have to finish before the barrier is executed.</param>
        /// <param name="syncAfter">The pipeline stage(s) all subsequent commands are blocked at until the barrier is executed.</param>
        /// <returns>The instance of the barrier.</returns>
        inline [[nodiscard]] UniquePtr<IBarrier> makeBarrier(PipelineStage syncBefore, PipelineStage syncAfter) const noexcept {
            return this->getBarrier(syncBefore, syncAfter);
        }

        /// <summary>
        /// Executes the transitions that have been added to <paramref name="barrier" />.
        /// </summary>
        /// <remarks>
        /// Calling this method will also update the resource states of each resource within the barrier. However, the actual state of the resource does not change until the barrier
        /// is executed on the command queue. Keep this in mind when inserting multiple barriers from different threads or in different command buffers, which may not be executed in 
        /// order. You might have to manually synchronize barrier execution.
        /// </remarks>
        /// <param name="barrier">The barrier containing the transitions to perform.</param>
        inline void barrier(const IBarrier& barrier) const noexcept {
            this->cmdBarrier(barrier);
        }

        /// <summary>
        /// Uses the image at level *0* to generate mip-maps for the remaining levels.
        /// </summary>
        /// <remarks>
        /// It is strongly advised, not to generate mip maps at runtime. Instead, prefer using a format that supports pre-computed mip maps. If you have to, prefer computing
        /// mip maps in a pre-process.
        /// 
        /// Note that not all texture formats and sizes are supported for mip map generation and the result might not be satisfactory. For example, it is not possible to compute 
        /// proper mip maps for pre-compressed formats. Textures should have power of two sizes in order to not appear under-sampled.
        /// 
        /// Note that generating mip maps might require the texture to be writable. You can transfer the texture into a non-writable resource afterwards to improve performance.
        /// </remarks>
        /// <param name="commandBuffer">The command buffer used to issue the transition and transfer operations.</param>
        inline void generateMipMaps(IImage& image) noexcept {
            this->cmdGenerateMipMaps(image);
        }

        /// <summary>
        /// Performs a buffer-to-buffer transfer from <paramref name="source" /> to <paramref name="target" />.
        /// </summary>
        /// <remarks>
        /// Note that you have to manually ensure that <paramref name="source" /> and <paramref name="target" /> are in the proper state for transfer operations. You might have to
        /// use a <see cref="IBarrier" /> before starting the transfer.
        /// </remarks>
        /// <param name="source">The source buffer to transfer data from.</param>
        /// <param name="target">The target buffer to transfer data to.</param>
        /// <param name="sourceElement">The index of the first element in the source buffer to copy.</param>
        /// <param name="targetElement">The index of the first element in the target buffer to copy to.</param>
        /// <param name="elements">The number of elements to copy from the source buffer into the target buffer.</param>
        /// <exception cref="ArgumentOutOfRangeException">Thrown, if the number of either the source buffer or the target buffer has not enough elements for the specified <paramref name="elements" /> parameter.</exception>
        /// <seealso cref="IBarrier" />
        inline void transfer(const IBuffer& source, const IBuffer& target, UInt32 sourceElement = 0, UInt32 targetElement = 0, UInt32 elements = 1) const {
            this->cmdTransfer(source, target, sourceElement, targetElement, elements);
        }
        
        /// <summary>
        /// Performs a buffer-to-buffer transfer from <paramref name="source" /> to <paramref name="target" />.
        /// </summary>
        /// <remarks>
        /// This method takes shared ownership over <paramref name="source" />, which means that a reference is hold until the parent command queue finished using the command buffer. At this point,
        /// the command queue calls <see cref="releaseSharedState" /> to release all shared references. Note that this is a relaxed constraint. It is only guaranteed, that the queue calls this
        /// method at some point after the command buffer has been executed.
        /// 
        /// Sharing ownership is helpful in situations where you only have a temporary buffer that you do not want to manually keep track of. For example, it makes sense to create a temporary staging
        /// buffer and delete it, if the remote resource has been initialized. In such a case, the command buffer can take ownership over the resource to release it after it has been executed.
        /// 
        /// Note that you have to manually ensure that <paramref name="source" /> and <paramref name="target" /> are in the proper state for transfer operations. You might have to
        /// use a <see cref="IBarrier" /> before starting the transfer.
        /// </remarks>
        /// <param name="source">The source buffer to transfer data from.</param>
        /// <param name="target">The target buffer to transfer data to.</param>
        /// <param name="sourceElement">The index of the first element in the source buffer to copy.</param>
        /// <param name="targetElement">The index of the first element in the target buffer to copy to.</param>
        /// <param name="elements">The number of elements to copy from the source buffer into the target buffer.</param>
        /// <exception cref="ArgumentOutOfRangeException">Thrown, if the number of either the source buffer or the target buffer has not enough elements for the specified <paramref name="elements" /> parameter.</exception>
        inline void transfer(SharedPtr<const IBuffer> source, const IBuffer& target, UInt32 sourceElement = 0, UInt32 targetElement = 0, UInt32 elements = 1) const {
            this->cmdTransfer(source, target, sourceElement, targetElement, elements);
        }

        /// <summary>
        /// Performs a buffer-to-buffer transfer from a temporary buffer into <paramref name="target" />.
        /// </summary>
        /// <remarks>
        /// This method creates a temporary buffer and maps <paramref name="data" /> into it, before transferring it into <paramref name="target" />. A reference of the temporary buffer is stored 
        /// until the parent command queue finished using the command buffer. At this point, the command queue calls <see cref="releaseSharedState" /> to release all shared references. Note that this
        /// is a relaxed constraint. It is only guaranteed, that the queue calls this method at some point after the command buffer has been executed. 
        /// </remarks>
        /// <param name="data">The address that marks the beginning of the data to map.</param>
        /// <param name="size">The number of bytes to map.</param>
        /// <param name="target">The target buffer to transfer data to.</param>
        /// <param name="targetElement">The array element to map the data to.</param>
        /// <param name="elements">The number of elements to copy.</param>
        inline void transfer(const void* const data, size_t size, const IBuffer& target, UInt32 targetElement = 0, UInt32 elements = 1) const {
            this->cmdTransfer(data, size, target, targetElement, elements);
        }

        /// <summary>
        /// Performs a buffer-to-buffer transfer from a temporary buffer into <paramref name="target" />.
        /// </summary>
        /// <remarks>
        /// This method creates a temporary buffer and maps <paramref name="data" /> into it, before transferring it into <paramref name="target" />. A reference of the temporary buffer is stored 
        /// until the parent command queue finished using the command buffer. At this point, the command queue calls <see cref="releaseSharedState" /> to release all shared references. Note that this
        /// is a relaxed constraint. It is only guaranteed, that the queue calls this method at some point after the command buffer has been executed. 
        /// </remarks>
        /// <param name="data">The addresses that mark the beginning of the element data to map.</param>
        /// <param name="elementSize">The number of bytes to map for each element.</param>
        /// <param name="target">The target buffer to transfer data to.</param>
        /// <param name="targetElement">The first array element to transfer the data to.</param>
        inline void transfer(Span<const void* const> data, size_t elementSize, const IBuffer& target, UInt32 targetElement = 0) const {
            this->cmdTransfer(data, elementSize, target, targetElement);
        }

        /// <summary>
        /// Performs a buffer-to-image transfer from <paramref name="source" /> to <paramref name="target" />.
        /// </summary>
        /// <remarks>
        /// The <paramref name="subresource" /> parameter describes the index of the first sub-resource to copy. Each element gets copied into the subsequent sub-resource, where 
        /// resources are counted in the following order:
        /// 
        /// <list type="bullet">
        ///     <item>
        ///         <term>Level</term>
        ///         <description>Contains the mip-map levels.</description>
        ///     </item>
        ///     <item>
        ///         <term>Layer</term>
        ///         <description>Contains the array slices.</description>
        ///     </item>
        ///     <item>
        ///         <term>Plane</term>
        ///         <description>Contains planes for multi-planar formats.</description>
        ///     </item>
        /// </list>
        /// 
        /// E.g., if 6 elements should be copied to an image with 3 mip-map levels and 3 layers, the elements 0-2 contain the mip-map levels of the first layer, while elements 3-5 
        /// contain the three mip-map levels of the second layer. The third layer would not receive any data in this example. If the image format has multiple planes, this procedure 
        /// would be repeated for each plane, however one buffer element only maps to one sub-resource.
        /// 
        /// Note that you have to manually ensure that <paramref name="source" /> and <paramref name="target" /> are in the proper state for transfer operations. You might have to
        /// use a <see cref="IBarrier" /> before starting the transfer.
        /// </remarks>
        /// <param name="source">The source buffer to transfer data from.</param>
        /// <param name="target">The target image to transfer data to.</param>
        /// <param name="sourceElement">The index of the first element in the source buffer to copy.</param>
        /// <param name="firstSubresource">The index of the first sub-resource of the target image to receive data.</param>
        /// <param name="elements">The number of elements to copy from the source buffer into the target image sub-resources.</param>
        /// <exception cref="ArgumentOutOfRangeException">Thrown, if the number of either the source buffer or the target buffer has not enough elements for the specified <paramref name="elements" /> parameter.</exception>
        inline void transfer(const IBuffer& source, const IImage& target, UInt32 sourceElement = 0, UInt32 firstSubresource = 0, UInt32 elements = 1) const {
            this->cmdTransfer(source, target, sourceElement, firstSubresource, elements);
        }

        /// <summary>
        /// Performs a buffer-to-image transfer from <paramref name="source" /> to <paramref name="target" />.
        /// </summary>
        /// <remarks>
        /// The <paramref name="subresource" /> parameter describes the index of the first sub-resource to copy. Each element gets copied into the subsequent sub-resource, where 
        /// resources are counted in the following order:
        /// 
        /// <list type="bullet">
        ///     <item>
        ///         <term>Level</term>
        ///         <description>Contains the mip-map levels.</description>
        ///     </item>
        ///     <item>
        ///         <term>Layer</term>
        ///         <description>Contains the array slices.</description>
        ///     </item>
        ///     <item>
        ///         <term>Plane</term>
        ///         <description>Contains planes for multi-planar formats.</description>
        ///     </item>
        /// </list>
        /// 
        /// E.g., if 6 elements should be copied to an image with 3 mip-map levels and 3 layers, the elements 0-2 contain the mip-map levels of the first layer, while elements 3-5 
        /// contain the three mip-map levels of the second layer. The third layer would not receive any data in this example. If the image format has multiple planes, this procedure 
        /// would be repeated for each plane, however one buffer element only maps to one sub-resource.
        /// 
        /// This method takes shared ownership over <paramref name="source" />, which means that a reference is hold until the parent command queue finished using the command buffer. At this point,
        /// the command queue calls <see cref="releaseSharedState" /> to release all shared references. Note that this is a relaxed constraint. It is only guaranteed, that the queue calls this
        /// method at some point after the command buffer has been executed.
        /// 
        /// Sharing ownership is helpful in situations where you only have a temporary buffer that you do not want to manually keep track of. For example, it makes sense to create a temporary staging
        /// buffer and delete it, if the remote resource has been initialized. In such a case, the command buffer can take ownership over the resource to release it after it has been executed.
        /// 
        /// Note that you have to manually ensure that <paramref name="source" /> and <paramref name="target" /> are in the proper state for transfer operations. You might have to
        /// use a <see cref="IBarrier" /> before starting the transfer.
        /// </remarks>
        /// <param name="source">The source buffer to transfer data from.</param>
        /// <param name="target">The target image to transfer data to.</param>
        /// <param name="sourceElement">The index of the first element in the source buffer to copy.</param>
        /// <param name="firstSubresource">The index of the first sub-resource of the target image to receive data.</param>
        /// <param name="elements">The number of elements to copy from the source buffer into the target image sub-resources.</param>
        /// <exception cref="ArgumentOutOfRangeException">Thrown, if the number of either the source buffer or the target buffer has not enough elements for the specified <paramref name="elements" /> parameter.</exception>
        inline void transfer(SharedPtr<const IBuffer> source, const IImage& target, UInt32 sourceElement = 0, UInt32 firstSubresource = 0, UInt32 elements = 1) const {
            this->cmdTransfer(source, target, sourceElement, firstSubresource, elements);
        }

        /// <summary>
        /// Performs a buffer-to-buffer transfer from a temporary buffer into <paramref name="target" />.
        /// </summary>
        /// <remarks>
        /// This method creates a temporary buffer and maps <paramref name="data" /> into it, before transferring it into <paramref name="target" />. A reference of the temporary buffer is stored 
        /// until the parent command queue finished using the command buffer. At this point, the command queue calls <see cref="releaseSharedState" /> to release all shared references. Note that this
        /// is a relaxed constraint. It is only guaranteed, that the queue calls this method at some point after the command buffer has been executed. 
        /// </remarks>
        /// <param name="data">The address that marks the beginning of the data to map.</param>
        /// <param name="size">The number of bytes to map.</param>
        /// <param name="target">The target buffer to transfer data to.</param>
        /// <param name="firstSubresource">The index of the first sub-resource of the target image to receive data.</param>
        /// <param name="elements">The number of elements to copy from the source buffer into the target image sub-resources.</param>
        inline void transfer(const void* const data, size_t size, const IImage& target, UInt32 subresource = 0) const {
            this->cmdTransfer(data, size, target, subresource);
        }

        /// <summary>
        /// Performs a buffer-to-buffer transfer from a temporary buffer into <paramref name="target" />.
        /// </summary>
        /// <remarks>
        /// This method creates a temporary buffer and maps <paramref name="data" /> into it, before transferring it into <paramref name="target" />. A reference of the temporary buffer is stored 
        /// until the parent command queue finished using the command buffer. At this point, the command queue calls <see cref="releaseSharedState" /> to release all shared references. Note that this
        /// is a relaxed constraint. It is only guaranteed, that the queue calls this method at some point after the command buffer has been executed. 
        /// </remarks>
        /// <param name="data">The addresses that mark the beginning of the element data to map.</param>
        /// <param name="elementSize">The number of bytes to map for each element.</param>
        /// <param name="target">The target buffer to transfer data to.</param>
        /// <param name="firstSubresource">The index of the first sub-resource of the target image to receive data.</param>
        /// <param name="elements">The number of elements to copy from the source buffer into the target image sub-resources.</param>
        inline void transfer(Span<const void* const> data, size_t elementSize, const IImage& target, UInt32 firstSubresource = 0, UInt32 elements = 1) const {
            this->cmdTransfer(data, elementSize, target, firstSubresource, elements);
        }

        /// <summary>
        /// Performs an image-to-image transfer from <paramref name="source" /> to <paramref name="target" />.
        /// </summary>
        /// <remarks>
        /// Note that you have to manually ensure that <paramref name="source" /> and <paramref name="target" /> are in the proper state for transfer operations. You might have to
        /// use a <see cref="IBarrier" /> before starting the transfer.
        /// </remarks>
        /// <param name="source">The source image to transfer data from.</param>
        /// <param name="target">The target image to transfer data to.</param>
        /// <param name="sourceSubresource">The index of the first sub-resource to copy from the source image.</param>
        /// <param name="targetSubresource">The image of the first sub-resource in the target image to receive data.</param>
        /// <param name="subresources">The number of sub-resources to copy between the images.</param>
        /// <exception cref="ArgumentOutOfRangeException">Thrown, if the number of either the source buffer or the target buffer has not enough elements for the specified <paramref name="elements" /> parameter.</exception>
        inline void transfer(const IImage& source, const IImage& target, UInt32 sourceSubresource = 0, UInt32 targetSubresource = 0, UInt32 subresources = 1) const {
            this->cmdTransfer(source, target, sourceSubresource, targetSubresource, subresources);
        }

        /// <summary>
        /// Performs an image-to-image transfer from <paramref name="source" /> to <paramref name="target" />.
        /// </summary>
        /// <remarks>
        /// This method takes shared ownership over <paramref name="source" />, which means that a reference is hold until the parent command queue finished using the command buffer. At this point,
        /// the command queue calls <see cref="releaseSharedState" /> to release all shared references. Note that this is a relaxed constraint. It is only guaranteed, that the queue calls this
        /// method at some point after the command buffer has been executed.
        /// 
        /// Sharing ownership is helpful in situations where you only have a temporary buffer that you do not want to manually keep track of. For example, it makes sense to create a temporary staging
        /// buffer and delete it, if the remote resource has been initialized. In such a case, the command buffer can take ownership over the resource to release it after it has been executed.
        /// 
        /// Note that you have to manually ensure that <paramref name="source" /> and <paramref name="target" /> are in the proper state for transfer operations. You might have to
        /// use a <see cref="IBarrier" /> before starting the transfer.
        /// </remarks>
        /// <param name="source">The source image to transfer data from.</param>
        /// <param name="target">The target image to transfer data to.</param>
        /// <param name="sourceSubresource">The index of the first sub-resource to copy from the source image.</param>
        /// <param name="targetSubresource">The image of the first sub-resource in the target image to receive data.</param>
        /// <param name="subresources">The number of sub-resources to copy between the images.</param>
        /// <exception cref="ArgumentOutOfRangeException">Thrown, if the number of either the source buffer or the target buffer has not enough elements for the specified <paramref name="elements" /> parameter.</exception>
        inline void transfer(SharedPtr<const IImage> source, const IImage& target, UInt32 sourceSubresource = 0, UInt32 targetSubresource = 0, UInt32 subresources = 1) const {
            this->cmdTransfer(source, target, sourceSubresource, targetSubresource, subresources);
        }

        /// <summary>
        /// Performs an image-to-buffer transfer from <paramref name="source" /> to <paramref name="target" />.
        /// </summary>
        /// <remarks>
        /// The <paramref name="firstSubresource" /> parameter describes the index of the first sub-resource to copy. Each element gets copied into the subsequent sub-resource, where 
        /// resources are counted in the following order:
        /// 
        /// <list type="bullet">
        ///     <item>
        ///         <term>Level</term>
        ///         <description>Contains the mip-map levels.</description>
        ///     </item>
        ///     <item>
        ///         <term>Layer</term>
        ///         <description>Contains the array slices.</description>
        ///     </item>
        ///     <item>
        ///         <term>Plane</term>
        ///         <description>Contains planes for multi-planar formats.</description>
        ///     </item>
        /// </list>
        /// 
        /// E.g., if 6 elements should be copied to an image with 3 mip-map levels and 3 layers, the elements 0-2 contain the mip-map levels of the first layer, while elements 3-5 
        /// contain the three mip-map levels of the second layer. The third layer would not receive any data in this example. If the image format has multiple planes, this procedure 
        /// would be repeated for each plane, however one buffer element only maps to one sub-resource.
        /// 
        /// Note that you have to manually ensure that <paramref name="source" /> and <paramref name="target" /> are in the proper state for transfer operations. You might have to
        /// use a <see cref="IBarrier" /> before starting the transfer.
        /// </remarks>
        /// <param name="source">The source image to transfer data from.</param>
        /// <param name="target">The target buffer to transfer data to.</param>
        /// <param name="firstSubresource">The index of the first sub-resource to copy from the source image.</param>
        /// <param name="targetElement">The index of the first target element to receive data.</param>
        /// <param name="subresources">The number of sub-resources to copy.</param>
        /// <exception cref="ArgumentOutOfRangeException">Thrown, if the number of either the source buffer or the target buffer has not enough elements for the specified <paramref name="elements" /> parameter.</exception>
        inline void transfer(const IImage& source, const IBuffer& target, UInt32 firstSubresource = 0, UInt32 targetElement = 0, UInt32 subresources = 1) const {
            this->cmdTransfer(source, target, firstSubresource, targetElement, subresources);
        }

        /// <summary>
        /// Performs an image-to-buffer transfer from <paramref name="source" /> to <paramref name="target" />.
        /// </summary>
        /// <remarks>
        /// The <paramref name="firstSubresource" /> parameter describes the index of the first sub-resource to copy. Each element gets copied into the subsequent sub-resource, where 
        /// resources are counted in the following order:
        /// 
        /// <list type="bullet">
        ///     <item>
        ///         <term>Level</term>
        ///         <description>Contains the mip-map levels.</description>
        ///     </item>
        ///     <item>
        ///         <term>Layer</term>
        ///         <description>Contains the array slices.</description>
        ///     </item>
        ///     <item>
        ///         <term>Plane</term>
        ///         <description>Contains planes for multi-planar formats.</description>
        ///     </item>
        /// </list>
        /// 
        /// E.g., if 6 elements should be copied to an image with 3 mip-map levels and 3 layers, the elements 0-2 contain the mip-map levels of the first layer, while elements 3-5 
        /// contain the three mip-map levels of the second layer. The third layer would not receive any data in this example. If the image format has multiple planes, this procedure 
        /// would be repeated for each plane, however one buffer element only maps to one sub-resource.
        /// 
        /// This method takes shared ownership over <paramref name="source" />, which means that a reference is hold until the parent command queue finished using the command buffer. At this point,
        /// the command queue calls <see cref="releaseSharedState" /> to release all shared references. Note that this is a relaxed constraint. It is only guaranteed, that the queue calls this
        /// method at some point after the command buffer has been executed.
        /// 
        /// Sharing ownership is helpful in situations where you only have a temporary buffer that you do not want to manually keep track of. For example, it makes sense to create a temporary staging
        /// buffer and delete it, if the remote resource has been initialized. In such a case, the command buffer can take ownership over the resource to release it after it has been executed.
        /// 
        /// Note that you have to manually ensure that <paramref name="source" /> and <paramref name="target" /> are in the proper state for transfer operations. You might have to
        /// use a <see cref="IBarrier" /> before starting the transfer.
        /// </remarks>
        /// <param name="source">The source image to transfer data from.</param>
        /// <param name="target">The target buffer to transfer data to.</param>
        /// <param name="firstSubresource">The index of the first sub-resource to copy from the source image.</param>
        /// <param name="targetElement">The index of the first target element to receive data.</param>
        /// <param name="subresources">The number of sub-resources to copy.</param>
        /// <exception cref="ArgumentOutOfRangeException">Thrown, if the number of either the source buffer or the target buffer has not enough elements for the specified <paramref name="elements" /> parameter.</exception>
        inline void transfer(SharedPtr<const IImage> source, const IBuffer& target, UInt32 firstSubresource = 0, UInt32 targetElement = 0, UInt32 subresources = 1) const {
            this->cmdTransfer(source, target, firstSubresource, targetElement, subresources);
        }

        /// <summary>
        /// Sets the active pipeline state.
        /// </summary>
        inline void use(const IPipeline& pipeline) const noexcept {
            this->cmdUse(pipeline);
        }

        /// <summary>
        /// Binds the provided descriptor to the last pipeline that was used by the command buffer.
        /// </summary>
        /// <param name="descriptorSet">The descriptor set to bind.</param>
        /// <exception cref="RuntimeException">Thrown, if no pipeline has been used before attempting to bind the descriptor set.</exception>
        /// <seealso cref="use" />
        inline void bind(const IDescriptorSet& descriptorSet) const {
            this->cmdBind(descriptorSet);
        }

        /// <summary>
        /// Binds an arbitrary input range of descriptor sets to the last pipeline that was used by the command buffer.
        /// </summary>
        /// <remarks>
        /// Note that if an element of <paramref name="descriptorSets" /> is `nullptr`, it will be ignored.
        /// </remarks>
        /// <typeparam name="T">The type of the descriptor sets.</typeparam>
        /// <param name="descriptorSets">The pointers to the descriptor sets to bind.</param>
        /// <exception cref="RuntimeException">Thrown, if no pipeline has been used before attempting to bind the descriptor set.</exception>
        template <typename TSelf, typename T>
        inline void bind(this const TSelf& self, std::initializer_list<const T*> descriptorSets) requires
            std::derived_from<T, IDescriptorSet>
        {
            // NOTE: In the future we might be able to remove this method, if P2447R4 is added to the language.
            Array<const T*> sets = descriptorSets;
            self.bind(Span<const T*>(sets));
        }

        /// <summary>
        /// Binds an arbitrary input range of descriptor sets to the last pipeline that was used by the command buffer.
        /// </summary>
        /// <remarks>
        /// Note that if an element of <paramref name="descriptorSets" /> is `nullptr`, it will be ignored.
        /// </remarks>
        /// <param name="descriptorSets">The pointers to the descriptor sets to bind.</param>
        /// <exception cref="RuntimeException">Thrown, if no pipeline has been used before attempting to bind the descriptor set.</exception>
        template <typename TSelf>
        inline void bind(this const TSelf& self, std::ranges::input_range auto&& descriptorSets) requires 
            std::derived_from<std::remove_cv_t<std::remove_pointer_t<std::iter_value_t<std::ranges::iterator_t<std::remove_cv_t<std::remove_reference_t<decltype(descriptorSets)>>>>>>, IDescriptorSet>
        {
            using descriptor_set_type = std::remove_cv_t<std::remove_pointer_t<std::iter_value_t<std::ranges::iterator_t<std::remove_cv_t<std::remove_reference_t<decltype(descriptorSets)>>>>>>;
            auto sets = descriptorSets | std::ranges::to<Array<const descriptor_set_type*>>();
            self.bind(Span<const descriptor_set_type*>(sets));
        }

        /// <summary>
        /// Binds an arbitrary input range of descriptor sets to the last pipeline that was used by the command buffer.
        /// </summary>
        /// <remarks>
        /// Note that if an element of <paramref name="descriptorSets" /> is `nullptr`, it will be ignored.
        /// </remarks>
        /// <param name="descriptorSets">The pointers to the descriptor sets to bind.</param>
        inline void bind(Span<const IDescriptorSet*> descriptorSets) const noexcept {
            this->cmdBind(descriptorSets);
        }

        /// <summary>
        /// Binds the provided descriptor set to the provided pipeline.
        /// </summary>
        /// <param name="descriptorSet">The descriptor set to bind.</param>
        /// <param name="pipeline">The pipeline to bind the descriptor set to.</param>
        inline void bind(const IDescriptorSet& descriptorSet, const IPipeline& pipeline) const noexcept {
            this->cmdBind(descriptorSet, pipeline);
        }

        /// <summary>
        /// Binds an arbitrary input range of descriptor sets to the last pipeline that was used by the command buffer.
        /// </summary>
        /// <remarks>
        /// Note that if an element of <paramref name="descriptorSets" /> is `nullptr`, it will be ignored.
        /// </remarks>
        /// <typeparam name="T">The type of the descriptor sets.</typeparam>
        /// <param name="descriptorSets">The pointers to the descriptor sets to bind.</param>
        /// <param name="pipeline">The pipeline to bind the descriptor set to.</param>
        /// <exception cref="RuntimeException">Thrown, if no pipeline has been used before attempting to bind the descriptor set.</exception>
        template <typename TSelf, typename T>
        inline void bind(this const TSelf& self, std::initializer_list<const T*> descriptorSets, const typename TSelf::pipeline_type& pipeline) noexcept
        {
            // NOTE: In the future we might be able to remove this method, if P2447R4 is added to the language.
            Array<const T*> sets = descriptorSets;
            self.bind(Span<const T*>(sets), pipeline);
        }

        /// <summary>
        /// Binds an arbitrary input range of descriptor sets to the provided pipeline.
        /// </summary>
        /// <remarks>
        /// Note that if an element of <paramref name="descriptorSets" /> is `nullptr`, it will be ignored.
        /// </remarks>
        /// <param name="descriptorSets">The pointers to the descriptor sets to bind.</param>
        /// <param name="pipeline">The pipeline to bind the descriptor set to.</param>
        template <typename TSelf>
        inline void bind(this const TSelf& self, std::ranges::input_range auto&& descriptorSets, const typename TSelf::pipeline_type& pipeline) noexcept requires 
            std::derived_from<std::remove_cv_t<std::remove_pointer_t<std::iter_value_t<std::ranges::iterator_t<std::remove_cv_t<std::remove_reference_t<decltype(descriptorSets)>>>>>>, IDescriptorSet>
        {
            using descriptor_set_type = std::remove_cv_t<std::remove_pointer_t<std::iter_value_t<std::ranges::iterator_t<std::remove_cv_t<std::remove_reference_t<decltype(descriptorSets)>>>>>>;
            auto sets = descriptorSets | std::ranges::to<Array<const descriptor_set_type*>>();
            self.bind(Span<const descriptor_set_type*>(sets), pipeline);
        }

        /// <summary>
        /// Binds an arbitrary input range of descriptor sets to the provided pipeline.
        /// </summary>
        /// <remarks>
        /// Note that if an element of <paramref name="descriptorSets" /> is `nullptr`, it will be ignored.
        /// </remarks>
        /// <param name="descriptorSets">The pointers to the descriptor sets to bind.</param>
        /// <param name="pipeline">The pipeline to bind the descriptor set to.</param>
        inline void bind(Span<const IDescriptorSet*> descriptorSets, const IPipeline& pipeline) const noexcept {
            this->cmdBind(descriptorSets, pipeline);
        }

        /// <summary>
        /// Binds a vertex buffer to the pipeline.
        /// </summary>
        /// <remarks>
        /// After binding the vertex buffer, the next call to <see cref="draw" /> or <see cref="drawIndexed" /> will read from it, until another vertex buffer is bound. 
        /// </remarks>
        /// <param name="buffer">The vertex buffer to bind to the pipeline.</param>
        /// <seealso cref="VertexBuffer" />
        /// <seealso cref="draw" />
        /// <seealso cref="drawIndexed" />
        inline void bind(const IVertexBuffer& buffer) const noexcept {
            this->cmdBind(buffer);
        }

        /// <summary>
        /// Binds a index buffer to the pipeline.
        /// </summary>
        /// <remarks>
        /// After binding the index buffer, the next call to <see cref="drawIndexed" /> will read from it, until another index buffer is bound. 
        /// </remarks>
        /// <param name="buffer">The index buffer to bind to the pipeline.</param>
        /// <seealso cref="IndexBuffer" />
        /// <seealso cref="drawIndexed" />
        inline void bind(const IIndexBuffer& buffer) const noexcept {
            this->cmdBind(buffer);
        }

        /// <summary>
        /// Executes a compute shader.
        /// </summary>
        /// <param name="threadCount">The number of thread groups per dimension.</param>
        /// <seealso cref="dispatchIndirect" />
        virtual void dispatch(const Vector3u& threadGroupCount) const noexcept = 0;

        /// <summary>
        /// Executes a compute shader.
        /// </summary>
        /// <param name="x">The number of thread groups along the x dimension.</param>
        /// <param name="y">The number of thread groups along the y dimension.</param>
        /// <param name="z">The number of thread groups along the z dimension.</param>
        inline void dispatch(UInt32 x, UInt32 y, UInt32 z) const noexcept {
            this->dispatch({ x, y, z });
        }
<<<<<<< HEAD

        /// <summary>
        /// Executes a set of indirect dispatches.
        /// </summary>
        /// <param name="batchBuffer">The buffer that contains the batches.</param>
        /// <param name="batchCount">The number of batches in the buffer to execute.</param>
        /// <param name="offset">The offset (in bytes) to the first batch in the <paramref name="batchBuffer" />.</param>
        /// <seealso cref="dispatch" />
        inline void dispatchIndirect(const IBuffer& batchBuffer, UInt32 batchCount, UInt64 offset = 0) const noexcept {
            this->cmdDispatchIndirect(batchBuffer, batchCount, offset);
        }

#ifdef LITEFX_BUILD_MESH_SHADER_SUPPORT
        /// <summary>
        /// Executes a mesh shader pipeline.
        /// </summary>
        /// <param name="threadCount">The number of thread groups per dimension.</param>
        virtual void dispatchMesh(const Vector3u& threadGroupCount) const noexcept = 0;
=======
        
        /// <summary>
        /// Executes a mesh shader pipeline.
        /// </summary>
        /// <remarks>
        /// This method is only supported if the <see cref="GraphicsDeviceFeature::MeshShaders" /> feature is enabled.
        /// </remarks>
        /// <param name="threadCount">The number of threads per dimension.</param>
        virtual void dispatchMesh(const Vector3u& threadCount) const noexcept = 0;
>>>>>>> f7ecc662

        /// <summary>
        /// Executes a mesh shader pipeline.
        /// </summary>
<<<<<<< HEAD
        /// <param name="x">The number of thread groups along the x dimension.</param>
        /// <param name="y">The number of thread groups along the y dimension.</param>
        /// <param name="z">The number of thread groups along the z dimension.</param>
        inline void dispatchMesh(UInt32 x, UInt32 y, UInt32 z) const noexcept {
            this->dispatchMesh({ x, y, z });
        }
=======
        /// <remarks>
        /// This method is only supported if the <see cref="GraphicsDeviceFeature::MeshShaders" /> feature is enabled.
        /// </remarks>
        /// <param name="x">The number of threads along the x dimension.</param>
        /// <param name="y">The number of threads along the y dimension.</param>
        /// <param name="z">The number of threads along the z dimension.</param>
        inline void dispatchMesh(UInt32 x, UInt32 y, UInt32 z) const noexcept {
            this->dispatchMesh({ x, y, z });
        }

        /// <summary>
        /// Executes a query on a ray-tracing pipeline.
        /// </summary>
        /// <remarks>
        /// This method is only supported if the <see cref="GraphicsDeviceFeature::RayTracing" /> feature is enabled.
        /// </remarks>
        /// <param name="width">The width of the ray-tracing query.</param>
        /// <param name="height">The height of the ray-tracing query.</param>
        /// <param name="depth">The depth of the ray-tracing query.</param>
        /// <param name="offsets">The offsets, sizes and strides for each shader binding table.</param>
        /// <param name="rayGenerationShaderBindingTable">The shader binding table that contains the ray generation shader.</param>
        /// <param name="missShaderBindingTable">The shader binding table that contains the miss shaders.</param>
        /// <param name="hitShaderBindingTable">The shader binding table that contains the hit shaders.</param>
        /// <param name="callableShaderBindingTable">The shader binding table that contains the callable shaders.</param>
        inline void traceRays(UInt32 width, UInt32 height, UInt32 depth, const ShaderBindingTableOffsets& offsets, const IBuffer& rayGenerationShaderBindingTable, const IBuffer* missShaderBindingTable = nullptr, const IBuffer* hitShaderBindingTable = nullptr, const IBuffer* callableShaderBindingTable = nullptr) const noexcept {
            this->cmdTraceRays(width, height, depth, offsets, rayGenerationShaderBindingTable, missShaderBindingTable, hitShaderBindingTable, callableShaderBindingTable);
        }

        /// <summary>
        /// Executes a query on a ray-tracing pipeline.
        /// </summary>
        /// <remarks>
        /// This method is only supported if the <see cref="GraphicsDeviceFeature::RayTracing" /> feature is enabled.
        /// </remarks>
        /// <param name="dimensions">The dimensions of the ray-tracing query.</param>
        /// <param name="offsets">The offsets, sizes and strides for each shader binding table.</param>
        /// <param name="rayGenerationShaderBindingTable">The shader binding table that contains the ray generation shader.</param>
        /// <param name="missShaderBindingTable">The shader binding table that contains the miss shaders.</param>
        /// <param name="hitShaderBindingTable">The shader binding table that contains the hit shaders.</param>
        /// <param name="callableShaderBindingTable">The shader binding table that contains the callable shaders.</param>
        inline void traceRays(const Vector3u& dimensions, const ShaderBindingTableOffsets& offsets, const IBuffer& rayGenerationShaderBindingTable, const IBuffer* missShaderBindingTable = nullptr, const IBuffer* hitShaderBindingTable = nullptr, const IBuffer* callableShaderBindingTable = nullptr) const noexcept {
            this->traceRays(dimensions.x(), dimensions.y(), dimensions.z(), offsets, rayGenerationShaderBindingTable, missShaderBindingTable, hitShaderBindingTable, callableShaderBindingTable);
        }
>>>>>>> f7ecc662

        /// <summary>
        /// Executes a set of indirect mesh shader dispatches.
        /// </summary>
        /// <param name="batchBuffer">The buffer that contains the batches.</param>
        /// <param name="batchCount">The number of batches in the buffer to execute.</param>
        /// <param name="offset">The offset (in bytes) to the first batch in the <paramref name="batchBuffer" />.</param>
        /// <seealso cref="dispatchMesh" />
        inline void dispatchMeshIndirect(const IBuffer& batchBuffer, UInt32 batchCount, UInt64 offset = 0) const noexcept {
            this->cmdDispatchMeshIndirect(batchBuffer, batchCount, offset);
        }

        /// <summary>
        /// Executes a set of indirect mesh shader dispatches.
        /// </summary>
        /// <param name="batchBuffer">The buffer that contains the batches.</param>
        /// <param name="countBuffer">The buffer that contains the number of batches to execute.</param>
        /// <param name="offset">The offset (in bytes) to the first batch in the <paramref name="batchBuffer" />.</param>
        /// <param name="countOffset">The offset (in bytes) to the number of batches in the <paramref name="countBuffer" />.</param>
        /// <param name="maxBatches">The maximum number of batches executed, even if there are more batches in <paramref name="countBuffer"/>.</param>
        /// <seealso cref="dispatch" />
        inline void dispatchMeshIndirect(const IBuffer& batchBuffer, const IBuffer& countBuffer, UInt64 offset = 0, UInt64 countOffset = 0, UInt32 maxBatches = std::numeric_limits<UInt32>::max()) const noexcept {
            this->cmdDispatchMeshIndirect(batchBuffer, countBuffer, offset, countOffset, maxBatches);
        }
#endif // LITEFX_BUILD_MESH_SHADER_SUPPORT

        /// <summary>
        /// Draws a number of vertices from the currently bound vertex buffer.
        /// </summary>
        /// <param name="vertices">The number of vertices to draw.</param>
        /// <param name="instances">The number of instances to draw.</param>
        /// <param name="firstVertex">The index of the first vertex to start drawing from.</param>
        /// <param name="firstInstance">The index of the first instance to draw.</param>
        /// <seealso cref="drawIndirect" />
        virtual void draw(UInt32 vertices, UInt32 instances = 1, UInt32 firstVertex = 0, UInt32 firstInstance = 0) const noexcept = 0;

        /// <summary>
        /// Draws all vertices from the vertex buffer provided in <paramref name="vertexBuffer" />.
        /// </summary>
        /// <remarks>
        /// This helper method binds the vertex buffer and issues a draw command for all vertices.
        /// </remarks>
        /// <param name="vertexBuffer">The vertex buffer to draw from.</param>
        /// <param name="instances">The number of instances to draw.</param>
        /// <param name="firstVertex">The index of the first vertex to start drawing from.</param>
        /// <param name="firstInstance">The index of the first instance to draw.</param>
        inline void draw(const IVertexBuffer& vertexBuffer, UInt32 instances = 1, UInt32 firstVertex = 0, UInt32 firstInstance = 0) const {
            this->cmdDraw(vertexBuffer, instances, firstVertex, firstInstance);
        }

        /// <summary>
        /// Executes a set of indirect non-indexed draw calls.
        /// </summary>
        /// <param name="batchBuffer">The buffer that contains the batches.</param>
        /// <param name="batchCount">The number of batches in the buffer to execute.</param>
        /// <param name="offset">The offset (in bytes) to the first batch in the <paramref name="batchBuffer" />.</param>
        /// <seealso cref="draw" />
        inline void drawIndirect(const IBuffer& batchBuffer, UInt32 batchCount, UInt64 offset = 0) const noexcept {
            this->cmdDrawIndirect(batchBuffer, batchCount, offset);
        }

        /// <summary>
        /// Executes a set of indirect non-indexed draw calls.
        /// </summary>
        /// <param name="batchBuffer">The buffer that contains the batches.</param>
        /// <param name="countBuffer">The buffer that contains the number of batches to execute.</param>
        /// <param name="offset">The offset (in bytes) to the first batch in the <paramref name="batchBuffer" />.</param>
        /// <param name="countOffset">The offset (in bytes) to the number of batches in the <paramref name="countBuffer" />.</param>
        /// <param name="maxBatches">The maximum number of batches executed, even if there are more batches in <paramref name="countBuffer"/>.</param>
        /// <seealso cref="draw" />
        inline void drawIndirect(const IBuffer& batchBuffer, const IBuffer& countBuffer, UInt64 offset = 0, UInt64 countOffset = 0, UInt32 maxBatches = std::numeric_limits<UInt32>::max()) const noexcept {
            this->cmdDrawIndirect(batchBuffer, countBuffer, offset, countOffset, maxBatches);
        }

        /// <summary>
        /// Draws the currently bound vertex buffer with a set of indices from the currently bound index buffer.
        /// </summary>
        /// <param name="indices">The number of indices to draw.</param>
        /// <param name="instances">The number of instances to draw.</param>
        /// <param name="firstIndex">The index of the first element of the index buffer to start drawing from.</param>
        /// <param name="vertexOffset">The offset added to each index to find the corresponding vertex.</param>
        /// <param name="firstInstance">The index of the first instance to draw.</param>
        /// <seealso cref="drawIndexedIndirect" />
        virtual void drawIndexed(UInt32 indices, UInt32 instances = 1, UInt32 firstIndex = 0, Int32 vertexOffset = 0, UInt32 firstInstance = 0) const noexcept = 0;

        /// <summary>
        /// Draws the currently bound vertex buffer using the index buffer provided in <paramref name="indexBuffer" />.
        /// </summary>
        /// <remarks>
        /// This helper method binds the index buffer and issues a draw command for all indices.
        /// </remarks>
        /// <param name="indexBuffer">The index buffer to draw with.</param>
        /// <param name="instances">The number of instances to draw.</param>
        /// <param name="firstIndex">The index of the first element of the index buffer to start drawing from.</param>
        /// <param name="vertexOffset">The offset added to each index to find the corresponding vertex.</param>
        /// <param name="firstInstance">The index of the first instance to draw.</param>
        inline void drawIndexed(const IIndexBuffer& indexBuffer, UInt32 instances = 1, UInt32 firstIndex = 0, Int32 vertexOffset = 0, UInt32 firstInstance = 0) const {
            this->cmdDrawIndexed(indexBuffer, instances, firstIndex, vertexOffset, firstInstance);
        }

        /// <summary>
        /// Draws the vertex buffer provided by <paramref name="vertexBuffer" /> using the index buffer, provided by <paramref name="indexBuffer" />.
        /// </summary>
        /// <remarks>
        /// This helper method binds the provided vertex and index buffers and issues a draw command for all indices.
        /// </remarks>
        /// <param name="vertexBuffer">The vertex buffer to draw from.</param>
        /// <param name="indexBuffer">The index buffer to draw with.</param>
        /// <param name="instances">The number of instances to draw.</param>
        /// <param name="firstIndex">The index of the first element of the index buffer to start drawing from.</param>
        /// <param name="vertexOffset">The offset added to each index to find the corresponding vertex.</param>
        /// <param name="firstInstance">The index of the first instance to draw.</param>
        inline void drawIndexed(const IVertexBuffer& vertexBuffer, const IIndexBuffer& indexBuffer, UInt32 instances = 1, UInt32 firstIndex = 0, Int32 vertexOffset = 0, UInt32 firstInstance = 0) const {
            this->cmdDrawIndexed(vertexBuffer, indexBuffer, instances, firstIndex, vertexOffset, firstInstance);
        }

        /// <summary>
        /// Executes a set of indirect indexed draw calls.
        /// </summary>
        /// <param name="batchBuffer">The buffer that contains the batches.</param>
        /// <param name="batchCount">The number of batches in the buffer to execute.</param>
        /// <param name="offset">The offset (in bytes) to the first batch in the <paramref name="batchBuffer" />.</param>
        /// <seealso cref="drawIndexed" />
        inline void drawIndexedIndirect(const IBuffer& batchBuffer, UInt32 batchCount, UInt64 offset = 0) const noexcept {
            this->cmdDrawIndexedIndirect(batchBuffer, batchCount, offset);
        }

        /// <summary>
        /// Executes a set of indirect indexed draw calls.
        /// </summary>
        /// <param name="batchBuffer">The buffer that contains the batches.</param>
        /// <param name="countBuffer">The buffer that contains the number of batches to execute.</param>
        /// <param name="offset">The offset (in bytes) to the first batch in the <paramref name="batchBuffer" />.</param>
        /// <param name="countOffset">The offset (in bytes) to the number of batches in the <paramref name="countBuffer" />.</param>
        /// <param name="maxBatches">The maximum number of batches executed, even if there are more batches in <paramref name="countBuffer"/>.</param>
        /// <seealso cref="drawIndexed" />
        inline void drawIndexedIndirect(const IBuffer& batchBuffer, const IBuffer& countBuffer, UInt64 offset = 0, UInt64 countOffset = 0, UInt32 maxBatches = std::numeric_limits<UInt32>::max()) const noexcept {
            this->cmdDrawIndexedIndirect(batchBuffer, countBuffer, offset, countOffset, maxBatches);
        }

        /// <summary>
        /// Pushes a block of memory into the push constants backing memory.
        /// </summary>
        /// <param name="layout">The layout of the push constants to update.</param>
        /// <param name="memory">A pointer to the source memory.</param>
        inline void pushConstants(const IPushConstantsLayout& layout, const void* const memory) const noexcept {
            this->cmdPushConstants(layout, memory);
        }

        /// <summary>
        /// Sets the viewports used for the subsequent draw calls.
        /// </summary>
        /// <param name="viewports">The viewports used for the subsequent draw calls.</param>
        virtual void setViewports(Span<const IViewport*> viewports) const noexcept = 0;

        /// <summary>
        /// Sets the viewport used for the subsequent draw calls.
        /// </summary>
        /// <param name="viewport">The viewport used for the subsequent draw calls.</param>
        virtual void setViewports(const IViewport* viewport) const noexcept = 0;

        /// <summary>
        /// Sets the scissor rectangles used for the subsequent draw calls.
        /// </summary>
        /// <param name="scissors">The scissor rectangles used for the subsequent draw calls.</param>
        virtual void setScissors(Span<const IScissor*> scissors) const noexcept = 0;

        /// <summary>
        /// Sets the scissor rectangle used for the subsequent draw calls.
        /// </summary>
        /// <param name="scissors">The scissor rectangle used for the subsequent draw calls.</param>
        virtual void setScissors(const IScissor* scissor) const noexcept = 0;

        /// <summary>
        /// Sets the blend factors for the subsequent draw calls.
        /// </summary>
        /// <remarks>
        /// Blend factors are set for all render targets that use the blend modes <c>BlendFactor::ConstantColor</c>, <c>BlendFactor::OneMinusConstantColor</c>, <c>BlendFactor::ConstantAlpha</c> or 
        /// <c>BlendFactor::OneMinusConstantAlpha</c>.
        /// </remarks>
        /// <param name="blendFactors">The blend factors for the subsequent draw calls.</param>
        virtual void setBlendFactors(const Vector4f& blendFactors) const noexcept = 0;

        /// <summary>
        /// Sets the stencil reference for the subsequent draw calls.
        /// </summary>
        /// <param name="stencilRef">The stencil reference for the subsequent draw calls.</param>
        virtual void setStencilRef(UInt32 stencilRef) const noexcept = 0;

        /// <summary>
        /// Submits the command buffer to parent command
        /// </summary>
        /// <exception cref="RuntimeException">Thrown, if the command buffer is a secondary command buffer.</exception>
        virtual UInt64 submit() const = 0;

        /// <summary>
        /// Writes the current GPU time stamp value for the timing event.
        /// </summary>
        /// <param name="timingEvent">The timing event for which the time stamp is written.</param>
        virtual void writeTimingEvent(SharedPtr<const TimingEvent> timingEvent) const = 0;

        /// <summary>
        /// Executes a secondary command buffer/bundle.
        /// </summary>
        /// <param name="commandBuffer">The secondary command buffer/bundle to execute.</param>
        inline void execute(SharedPtr<const ICommandBuffer> commandBuffer) const {
            this->cmdExecute(commandBuffer);
        }

        /// <summary>
        /// Executes a series of secondary command buffers/bundles.
        /// </summary>
        /// <param name="commandBuffers">The command buffers to execute.</param>
        inline void execute(Enumerable<SharedPtr<const ICommandBuffer>> commandBuffers) const {
            this->cmdExecute(commandBuffers);
        }

        /// <summary>
        /// Builds a bottom-level acceleration structure.
        /// </summary>
        /// <remarks>
        /// This method is only supported if the <see cref="GraphicsDeviceFeature::RayTracing" /> feature is enabled.
        /// </remarks>
        /// <param name="blas">The bottom-level acceleration structure to build.</param>
        /// <param name="scratchBuffer">The scratch buffer to use for building the acceleration structure.</param>
        /// <param name="buffer">The buffer that contains the acceleration structure after the build.</param>
        /// <param name="offset">The offset into <paramref name="buffer" /> at which the acceleration structure gets stored after the build.</param>
        /// <exception cref="ArgumentNotInitializedException">Thrown, if the provided <paramref name="scratchBuffer" /> is not initialized.</exception>
        /// <seealso cref="IAccelerationStructure::build" />
        inline void buildAccelerationStructure(IBottomLevelAccelerationStructure& blas, const SharedPtr<const IBuffer> scratchBuffer, const IBuffer& buffer, UInt64 offset = 0) const {
            this->cmdBuildAccelerationStructure(blas, scratchBuffer, buffer, offset);
        }

        /// <summary>
        /// Builds a top-level acceleration structure.
        /// </summary>
        /// <remarks>
        /// This method is only supported if the <see cref="GraphicsDeviceFeature::RayTracing" /> feature is enabled.
        /// </remarks>
        /// <param name="tlas">The top-level acceleration structure to build.</param>
        /// <param name="scratchBuffer">The scratch buffer to use for building the acceleration structure.</param>
        /// <param name="buffer">The buffer that contains the acceleration structure after the build.</param>
        /// <param name="offset">The offset into <paramref name="buffer" /> at which the acceleration structure gets stored after the build.</param>
        /// <exception cref="ArgumentNotInitializedException">Thrown, if the provided <paramref name="scratchBuffer" /> is not initialized.</exception>
        /// <seealso cref="IAccelerationStructure::build" />
        inline void buildAccelerationStructure(ITopLevelAccelerationStructure& tlas, const SharedPtr<const IBuffer> scratchBuffer, const IBuffer& buffer, UInt64 offset = 0) const {
            this->cmdBuildAccelerationStructure(tlas, scratchBuffer, buffer, offset);
        }

        /// <summary>
        /// Updates a bottom-level acceleration structure.
        /// </summary>
        /// <remarks>
        /// This method is only supported if the <see cref="GraphicsDeviceFeature::RayTracing" /> feature is enabled.
        /// </remarks>
        /// <param name="blas">The bottom-level acceleration structure to build.</param>
        /// <param name="scratchBuffer">The scratch buffer to use for building the acceleration structure.</param>
        /// <param name="buffer">The buffer that contains the acceleration structure after the build.</param>
        /// <param name="offset">The offset into <paramref name="buffer" /> at which the acceleration structure gets stored after the build.</param>
        /// <exception cref="ArgumentNotInitializedException">Thrown, if the provided <paramref name="scratchBuffer" /> is not initialized.</exception>
        /// <seealso cref="IAccelerationStructure::build" />
        inline void updateAccelerationStructure(IBottomLevelAccelerationStructure& blas, const SharedPtr<const IBuffer> scratchBuffer, const IBuffer& buffer, UInt64 offset = 0) const {
            this->cmdUpdateAccelerationStructure(blas, scratchBuffer, buffer, offset);
        }

        /// <summary>
        /// Updates a top-level acceleration structure.
        /// </summary>
        /// <remarks>
        /// This method is only supported if the <see cref="GraphicsDeviceFeature::RayTracing" /> feature is enabled.
        /// </remarks>
        /// <param name="tlas">The top-level acceleration structure to build.</param>
        /// <param name="scratchBuffer">The scratch buffer to use for building the acceleration structure.</param>
        /// <param name="buffer">The buffer that contains the acceleration structure after the build.</param>
        /// <param name="offset">The offset into <paramref name="buffer" /> at which the acceleration structure gets stored after the build.</param>
        /// <exception cref="ArgumentNotInitializedException">Thrown, if the provided <paramref name="scratchBuffer" /> is not initialized.</exception>
        /// <seealso cref="IAccelerationStructure::build" />
        inline void updateAccelerationStructure(ITopLevelAccelerationStructure& tlas, const SharedPtr<const IBuffer> scratchBuffer, const IBuffer& buffer, UInt64 offset = 0) const {
            this->cmdUpdateAccelerationStructure(tlas, scratchBuffer, buffer, offset);
        }

        /// <summary>
        /// Copies the acceleration structure <paramref name="from" /> into the acceleration structure <paramref name="to" />.
        /// </summary>
        /// <remarks>
        /// Prefer calling <see cref="IBottomLevelAccelerationStructure::copy" /> over directly issuing copy commands on a command buffer, as this will make sure that the destination buffer will 
        /// be properly allocated and contains enough memory to store the copy. Only issue copies on the command buffer directly, if you want to retain the destination buffer and know for certain,
        /// that it contains a sufficient amount of memory.
        /// 
        /// This method is only supported if the <see cref="GraphicsDeviceFeature::RayTracing" /> feature is enabled.
        /// </remarks>
        /// <param name="from">The source acceleration structure to copy from.</param>
        /// <param name="to">The destination acceleration structure to copy to.</param>
        /// <param name="compress">If set to `true`, the acceleration structure will be compressed.</param>
        inline void copyAccelerationStructure(const IBottomLevelAccelerationStructure& from, const IBottomLevelAccelerationStructure& to, bool compress = false) const noexcept {
            this->cmdCopyAccelerationStructure(from, to, compress);
        }

        /// <summary>
        /// Copies the acceleration structure <paramref name="from" /> into the acceleration structure <paramref name="to" />.
        /// </summary>
        /// <remarks>
        /// Prefer calling <see cref="ITopLevelAccelerationStructure::copy" /> over directly issuing copy commands on a command buffer, as this will make sure that the destination buffer will be 
        /// properly allocated and contains enough memory to store the copy. Only issue copies on the command buffer directly, if you want to retain the destination buffer and know for certain,
        /// that it contains a sufficient amount of memory.
        /// 
        /// This method is only supported if the <see cref="GraphicsDeviceFeature::RayTracing" /> feature is enabled.
        /// </remarks>
        /// <param name="from">The source acceleration structure to copy from.</param>
        /// <param name="to">The destination acceleration structure to copy to.</param>
        /// <param name="compress">If set to `true`, the acceleration structure will be compressed.</param>
        inline void copyAccelerationStructure(const ITopLevelAccelerationStructure& from, const ITopLevelAccelerationStructure& to, bool compress = false) const noexcept {
            this->cmdCopyAccelerationStructure(from, to, compress);
        }

    protected:
        /// <summary>
        /// Called by the parent command queue to signal that the command buffer should release it's shared state.
        /// </summary>
        virtual void releaseSharedState() const = 0;

    private:
        virtual UniquePtr<IBarrier> getBarrier(PipelineStage syncBefore, PipelineStage syncAfter) const noexcept = 0;
        virtual void cmdBarrier(const IBarrier& barrier) const noexcept = 0;
        virtual void cmdGenerateMipMaps(IImage& image) noexcept = 0;
        virtual void cmdTransfer(const IBuffer& source, const IBuffer& target, UInt32 sourceElement, UInt32 targetElement, UInt32 elements) const = 0;
        virtual void cmdTransfer(const IBuffer& source, const IImage& target, UInt32 sourceElement, UInt32 firstSubresource, UInt32 elements) const = 0;
        virtual void cmdTransfer(const IImage& source, const IImage& target, UInt32 sourceSubresource, UInt32 targetSubresource, UInt32 subresources) const = 0;
        virtual void cmdTransfer(const IImage& source, const IBuffer& target, UInt32 firstSubresource, UInt32 targetElement, UInt32 subresources) const = 0;
        virtual void cmdTransfer(SharedPtr<const IBuffer> source, const IBuffer& target, UInt32 sourceElement, UInt32 targetElement, UInt32 elements) const = 0;
        virtual void cmdTransfer(SharedPtr<const IBuffer> source, const IImage& target, UInt32 sourceElement, UInt32 firstSubresource, UInt32 elements) const = 0;
        virtual void cmdTransfer(SharedPtr<const IImage> source, const IImage& target, UInt32 sourceSubresource, UInt32 targetSubresource, UInt32 subresources) const = 0;
        virtual void cmdTransfer(SharedPtr<const IImage> source, const IBuffer& target, UInt32 firstSubresource, UInt32 targetElement, UInt32 subresources) const = 0;
        virtual void cmdTransfer(const void* const data, size_t size, const IBuffer& target, UInt32 targetElement, UInt32 elements) const = 0;
        virtual void cmdTransfer(Span<const void* const> data, size_t elementSize, const IBuffer& target, UInt32 targetElement) const = 0;
        virtual void cmdTransfer(const void* const data, size_t size, const IImage& target, UInt32 subresource) const = 0;
        virtual void cmdTransfer(Span<const void* const> data, size_t elementSize, const IImage& target, UInt32 firstSubresource, UInt32 elements) const = 0;
        virtual void cmdUse(const IPipeline& pipeline) const noexcept = 0;
        virtual void cmdBind(const IDescriptorSet& descriptorSet) const = 0;
        virtual void cmdBind(Span<const IDescriptorSet*> descriptorSets) const = 0;
        virtual void cmdBind(const IDescriptorSet& descriptorSet, const IPipeline& pipeline) const noexcept = 0;
        virtual void cmdBind(Span<const IDescriptorSet*> descriptorSets, const IPipeline& pipeline) const noexcept = 0;
        virtual void cmdBind(const IVertexBuffer& buffer) const noexcept = 0;
        virtual void cmdBind(const IIndexBuffer& buffer) const noexcept = 0;
        virtual void cmdPushConstants(const IPushConstantsLayout& layout, const void* const memory) const noexcept = 0;
        virtual void cmdDispatchIndirect(const IBuffer& batchBuffer, UInt32 batchCount, UInt64 offset) const noexcept = 0;
#ifdef LITEFX_BUILD_MESH_SHADER_SUPPORT
        virtual void cmdDispatchMeshIndirect(const IBuffer& batchBuffer, UInt32 batchCount, UInt64 offset) const noexcept = 0;
        virtual void cmdDispatchMeshIndirect(const IBuffer& batchBuffer, const IBuffer& countBuffer, UInt64 offset, UInt64 countOffset, UInt32 maxBatches) const noexcept = 0;
#endif // LITEFX_BUILD_MESH_SHADER_SUPPORT
        virtual void cmdDraw(const IVertexBuffer& vertexBuffer, UInt32 instances, UInt32 firstVertex, UInt32 firstInstance) const = 0;
        virtual void cmdDrawIndirect(const IBuffer& batchBuffer, UInt32 batchCount, UInt64 offset) const noexcept = 0;
        virtual void cmdDrawIndirect(const IBuffer& batchBuffer, const IBuffer& countBuffer, UInt64 offset, UInt64 countOffset, UInt32 maxBatches) const noexcept = 0;
        virtual void cmdDrawIndexed(const IIndexBuffer& indexBuffer, UInt32 instances, UInt32 firstIndex, Int32 vertexOffset, UInt32 firstInstance) const = 0;
        virtual void cmdDrawIndexed(const IVertexBuffer& vertexBuffer, const IIndexBuffer& indexBuffer, UInt32 instances, UInt32 firstIndex, Int32 vertexOffset, UInt32 firstInstance) const = 0;
        virtual void cmdDrawIndexedIndirect(const IBuffer& batchBuffer, UInt32 batchCount, UInt64 offset) const noexcept = 0;
        virtual void cmdDrawIndexedIndirect(const IBuffer& batchBuffer, const IBuffer& countBuffer, UInt64 offset, UInt64 countOffset, UInt32 maxBatches) const noexcept = 0;
        virtual void cmdExecute(SharedPtr<const ICommandBuffer> commandBuffer) const = 0;
        virtual void cmdExecute(Enumerable<SharedPtr<const ICommandBuffer>> commandBuffer) const = 0;
        virtual void cmdBuildAccelerationStructure(IBottomLevelAccelerationStructure& blas, const SharedPtr<const IBuffer> scratchBuffer, const IBuffer& buffer, UInt64 offset) const = 0;
        virtual void cmdBuildAccelerationStructure(ITopLevelAccelerationStructure& tlas, const SharedPtr<const IBuffer> scratchBuffer, const IBuffer& buffer, UInt64 offset) const = 0;
        virtual void cmdUpdateAccelerationStructure(IBottomLevelAccelerationStructure& blas, const SharedPtr<const IBuffer> scratchBuffer, const IBuffer& buffer, UInt64 offset) const = 0;
        virtual void cmdUpdateAccelerationStructure(ITopLevelAccelerationStructure& tlas, const SharedPtr<const IBuffer> scratchBuffer, const IBuffer& buffer, UInt64 offset) const = 0;
        virtual void cmdCopyAccelerationStructure(const IBottomLevelAccelerationStructure& from, const IBottomLevelAccelerationStructure& to, bool compress) const noexcept = 0;
        virtual void cmdCopyAccelerationStructure(const ITopLevelAccelerationStructure& from, const ITopLevelAccelerationStructure& to, bool compress) const noexcept = 0;
        virtual void cmdTraceRays(UInt32 width, UInt32 height, UInt32 depth, const ShaderBindingTableOffsets& offsets, const IBuffer& rayGenerationShaderBindingTable, const IBuffer* missShaderBindingTable, const IBuffer* hitShaderBindingTable, const IBuffer* callableShaderBindingTable) const noexcept = 0;
    };

    /// <summary>
    /// The interface for a render pipeline.
    /// </summary>
    class LITEFX_RENDERING_API IRenderPipeline : public virtual IPipeline {
    public:
        virtual ~IRenderPipeline() noexcept = default;

    public:
        /// <summary>
        /// Returns the input assembler state used by the render pipeline.
        /// </summary>
        /// <returns>The input assembler state used by the render pipeline.</returns>
        inline SharedPtr<IInputAssembler> inputAssembler() const noexcept {
            return this->getInputAssembler();
        }

        /// <summary>
        /// Returns the rasterizer state used by the render pipeline.
        /// </summary>
        /// <returns>The rasterizer state used by the render pipeline.</returns>
        inline SharedPtr<IRasterizer> rasterizer() const noexcept {
            return this->getRasterizer();
        }

        /// <summary>
        /// Returns <c>true</c>, if the pipeline uses <i>Alpha-to-Coverage</i> multi-sampling.
        /// </summary>
        /// <remarks>
        /// Alpha-to-Coverage is a multi-sampling technique used for partially transparent sprites or textures (such as foliage) to prevent visible flickering 
        /// along edges. If enabled, the alpha-channel of the first (non-depth/stencil) render target is used to generate a temporary coverage mask that is combined
        /// with the fragment coverage mask using a logical <b>AND</b>.
        /// </remarks>
        /// <returns><c>true</c>, if the pipeline uses <i>Alpha-to-Coverage</i> multi-sampling.</returns>
        /// <seealso href="https://bgolus.medium.com/anti-aliased-alpha-test-the-esoteric-alpha-to-coverage-8b177335ae4f" />
        /// <seealso href="https://en.wikipedia.org/wiki/Alpha_to_coverage" />
        /// <seealso href="https://www.khronos.org/registry/vulkan/specs/1.2-extensions/html/vkspec.html#fragops-covg" />
        /// <seealso href="https://docs.microsoft.com/en-us/windows/win32/direct3d11/d3d10-graphics-programming-guide-blend-state#alpha-to-coverage" />
        virtual bool alphaToCoverage() const noexcept = 0;

        /// <summary>
        /// Returns the multi-sampling level of the pipeline.
        /// </summary>
        /// <remarks>
        /// When using the pipeline, the multi-sampling level must match the level of the render target images.
        /// </remarks>
        /// <returns>The multi-sampling level of the pipeline.</returns>
        /// <seealso cref="updateSamples" />
        virtual MultiSamplingLevel samples() const noexcept = 0;

        /// <summary>
        /// Changes the multi-sampling level of the pipeline.
        /// </summary>
        /// <remarks>
        /// Changing the multi-sampling level of a pipeline causes it to be re-created, which is considered an expensive operation. Don't use this method to change 
        /// samples frequently, for example when binding frame buffers with different sample levels. Instead, use multiple pipelines for this purpose.
        /// </remarks>
        virtual void updateSamples(MultiSamplingLevel samples) = 0;

    private:
        virtual SharedPtr<IInputAssembler> getInputAssembler() const noexcept = 0;
        virtual SharedPtr<IRasterizer> getRasterizer() const noexcept = 0;
    };

    /// <summary>
    /// The interface for a compute pipeline.
    /// </summary>
    class LITEFX_RENDERING_API IComputePipeline : public virtual IPipeline {
    public:
        virtual ~IComputePipeline() noexcept = default;
    };

    /// <summary>
    /// The interface for a ray tracing pipeline.
    /// </summary>
    class LITEFX_RENDERING_API IRayTracingPipeline : public virtual IPipeline {
    public:
        virtual ~IRayTracingPipeline() noexcept = default;

    public:
        /// <summary>
        /// Returns the shader record collection of the ray tracing pipeline.
        /// </summary>
        /// <returns>The shader record collection of the ray tracing pipeline.</returns>
        virtual const ShaderRecordCollection& shaderRecords() const noexcept = 0;

        /// <summary>
        /// Returns the maximum number of ray bounces.
        /// </summary>
        /// <returns>The shader record collection of the ray tracing pipeline.</returns>
        virtual UInt32 maxRecursionDepth() const noexcept = 0;

        /// <summary>
        /// Returns the maximum size of a single ray payload.
        /// </summary>
        /// <remarks>
        /// A ray payload is the data that is passed down the `TraceRay` function call chain. It can be zero, if 
        /// [Ray Payload Qualifiers](https://microsoft.github.io/DirectX-Specs/d3d/Raytracing.html#payload-access-qualifiers) are used. Otherwise it must be set to the largest ray
        /// payload size used in the ray-tracing pipeline. 
        /// 
        /// This property can currently not be queried from reflection.
        /// </remarks>
        /// <returns>The maximum size of a single ray payload.</returns>
        virtual UInt32 maxPayloadSize() const noexcept = 0;

        /// <summary>
        /// Returns the maximum size of a single ray attribute.
        /// </summary>
        /// A ray attribute is the data that is passed to a hit shader for a specific event. Different to ray payloads, it only contains the data that describe the event (such as 
        /// the hit coordinates, etc.).
        /// 
        /// This property can currently not be queried from reflection.
        /// </remarks>
        /// <returns></returns>
        virtual UInt32 maxAttributeSize() const noexcept = 0;

        /// <summary>
        /// Allocates a buffer that contains the shader binding table containing the shader groups specified by the <paramref name="groups" /> parameter.
        /// </summary>
        /// <remarks>
        /// The shader binding table consists out of individual shader records, where each record refers to a shader record plus its local data, as specified in the shader record 
        /// collection that was passed to the ray-tracing pipeline during creation. The size of a record within the shader binding table is determined by the largest local data
        /// size of all records of the groups to be included. It makes sense to pack multiple records into the same buffer for efficiency, however it may generally be a good
        /// idea to separate groups that require large amount of local shader data into their own buffers to keep the other buffers smaller.
        /// 
        /// The shader binding table is created on the default resource heap (<see cref="ResourceHeap::Dynamic" />). However, for best performance, consider transferring it to a
        /// buffer on the GPU resource heap (<see cref="ResourceHeap::Resource" />) afterwards.
        /// </remarks>
        /// <param name="offsets">A reference to a structure that receives the offsets and sizes to the groups within the shader binding table.</param>
        /// <param name="groups">The groups to include into the shader binding table.</param>
        /// <returns>The buffer that stores the shader binding table.</returns>
        inline UniquePtr<IBuffer> allocateShaderBindingTable(ShaderBindingTableOffsets& offsets, ShaderBindingGroup groups = ShaderBindingGroup::All) const noexcept {
            return this->getShaderBindingTable(offsets, groups);
        }

    private:
        virtual UniquePtr<IBuffer> getShaderBindingTable(ShaderBindingTableOffsets& offsets, ShaderBindingGroup groups) const noexcept = 0;
    };

    /// <summary>
    /// The interface for a frame buffer.
    /// </summary>
    /// <remarks>
    /// A frame buffer is a set of images of equal size, that are used by render targets and/or input attachments in a <see cref="IRenderPass" />. When creating a new frame buffer,
    /// it is empty by default and needs images to be added into it. When beginning a render pass during rendering, a frame buffer instance needs to be passed to it. The render 
    /// pass then tries to obtain an image for each render target from the frame buffer. It does this by resolving it's render targets (<see cref="IRenderPass::renderTargets" />).
    /// A render target stores a unique identifier (<see cref="IRenderTarget::identifier" />), that is used to obtain the image. Before this resolution process can be successful, 
    /// the render targets must first be mapped to the images in the frame buffer by calling <see cref="IFrameBuffer::mapRenderTarget" />. Calling this method multiple times will
    /// overwrite the mapping. It is also possible to remove a render target mapping by calling <see cref="IFrameBuffer::unmapRenderTarget" />. This will result in future attempts
    /// to resolve this render target using the frame buffer instance to fail.
    /// </remarks>
    class LITEFX_RENDERING_API IFrameBuffer : public virtual IStateResource {
    public:
        /// <summary>
        /// Event arguments that are published to subscribers when a frame buffer gets resized.
        /// </summary>
        /// <seealso cref="IFrameBuffer::resize" />
        /// <seealso cref="IFrameBuffer::resized" />
        struct ResizeEventArgs : public EventArgs {
        private:
            const Size2d& m_newSize;

        public:
            ResizeEventArgs(const Size2d& newSize) : 
                EventArgs(), m_newSize(newSize) { }
            ResizeEventArgs(const ResizeEventArgs&) = default;
            ResizeEventArgs(ResizeEventArgs&&) = default;
            virtual ~ResizeEventArgs() noexcept = default;

        public:
            ResizeEventArgs& operator=(const ResizeEventArgs&) = default;
            ResizeEventArgs& operator=(ResizeEventArgs&&) = default;

        public:
            /// <summary>
            /// Returns the new size of the frame buffer.
            /// </summary>
            /// <returns>The new size of the frame buffer.</returns>
            inline const Size2d& newSize() const noexcept {
                return m_newSize;
            }
        };

        /// <summary>
        /// Event arguments that are published to subscribers when a frame buffer gets released.
        /// </summary>
        /// <seealso cref="IFrameBuffer::~IFrameBuffer" />
        /// <seealso cref="IFrameBuffer::released" />
        struct ReleasedEventArgs : public EventArgs {
        public:
            ReleasedEventArgs() : 
                EventArgs() { }
            ReleasedEventArgs(const ReleasedEventArgs&) = default;
            ReleasedEventArgs(ReleasedEventArgs&&) = default;
            virtual ~ReleasedEventArgs() noexcept = default;

        public:
            ReleasedEventArgs& operator=(const ReleasedEventArgs&) = default;
            ReleasedEventArgs& operator=(ReleasedEventArgs&&) = default;
        };

    public:
        /// <summary>
        /// Releases the frame buffer.
        /// </summary>
        virtual inline ~IFrameBuffer() noexcept {
            released.invoke(this, { });
        }

    public:
        /// <summary>
        /// Invoked when the frame buffer gets resized.
        /// </summary>
        /// <seealso cref="resize" />
        mutable Event<ResizeEventArgs> resized;

        /// <summary>
        /// Invoked when the frame buffer gets released.
        /// </summary>
        /// <remarks>
        /// Note that it is no longer valid to access the frame buffer when receiving this event. The only thing that can be assumed to still be valid is the pointer to the frame 
        /// buffer. The intent of this event is to release any resources that depend on the frame buffer instance. Internally, render passes and pipelines use this event to release
        /// cached frame buffer states they hold, such as descriptor sets for input attachment bindings or command buffers associated with the frame buffer.
        /// </remarks>
        /// <seealso cref="~IFrameBuffer" />
        mutable Event<ReleasedEventArgs> released;

    public:
        /// <summary>
        /// Returns the current size of the frame buffer.
        /// </summary>
        /// <returns>The current size of the frame buffer.</returns>
        /// <seealso cref="height" />
        /// <seealso cref="width" />
        /// <seealso cref="resize" />
        virtual const Size2d& size() const noexcept = 0;

        /// <summary>
        /// Returns the current width of the frame buffer.
        /// </summary>
        /// <returns>The current width of the frame buffer.</returns>
        /// <seealso cref="height" />
        /// <seealso cref="size" />
        /// <seealso cref="resize" />
        virtual size_t getWidth() const noexcept = 0;

        /// <summary>
        /// Returns the current height of the frame buffer.
        /// </summary>
        /// <returns>The current height of the frame buffer.</returns
        /// <seealso cref="width" />
        /// <seealso cref="size" />
        /// <seealso cref="resize" />
        virtual size_t getHeight() const noexcept = 0;

        /// <summary>
        /// Maps a render target to a frame buffer image.
        /// </summary>
        /// <remarks>
        /// When calling <see cref="IRenderPass::begin" />, passing a frame buffer, the render pass attempts to resolve all render target images. In order for this resolution to be 
        /// successful, a mapping first needs to be established between the render target and the image. This method establishes this mapping.
        /// 
        /// Calling this method multiple times will overwrite the mapped index.
        /// </remarks>
        /// <param name="renderTarget">The render target to map the image to.</param>
        /// <param name="index">The index of the image to map to the render target.</param>
        /// <exception cref="ArgumentOutOfRangeException">Thrown, if <paramref name="index" /> does not address an image in the frame buffer.</exception>
        /// <seealso cref="unmapRenderTarget" />
        virtual void mapRenderTarget(const RenderTarget& renderTarget, UInt32 index) = 0;

        /// <summary>
        /// Maps a render target to a frame buffer image.
        /// </summary>
        /// <remarks>
        /// When calling <see cref="IRenderPass::begin" />, passing a frame buffer, the render pass attempts to resolve all render target images. In order for this resolution to be 
        /// successful, a mapping first needs to be established between the render target and the image. This method establishes this mapping.
        /// 
        /// Calling this method multiple times will overwrite the mapped index.
        /// </remarks>
        /// <param name="renderTarget">The render target to map the image to.</param>
        /// <param name="imageName">The name of the image the render target maps to.</param>
        /// <exception cref="InvalidArgumentException">Thrown, if the frame buffer does not contain an image with the name specified in <paramref name="imageName" />.</exception>
        /// <seealso cref="unmapRenderTarget" />
        virtual void mapRenderTarget(const RenderTarget& renderTarget, StringView imageName) = 0;

        /// <summary>
        /// Maps a render target to a frame buffer image using the render targets name to look up the image.
        /// </summary>
        /// <remarks>
        /// When calling <see cref="IRenderPass::begin" />, passing a frame buffer, the render pass attempts to resolve all render target images. In order for this resolution to be 
        /// successful, a mapping first needs to be established between the render target and the image. This method establishes this mapping.
        /// 
        /// Calling this method multiple times will overwrite the mapped index.
        /// </remarks>
        /// <param name="renderTarget">The render target to map the image to.</param>
        /// <exception cref="InvalidArgumentException">Thrown, if the frame buffer does not contain an image with the same name as the render target.</exception>
        /// <seealso cref="unmapRenderTarget" />
        inline void mapRenderTarget(const RenderTarget& renderTarget) {
            this->mapRenderTarget(renderTarget, renderTarget.name());
        }

        /// <summary>
        /// Maps a set of render targets to the frame buffer images, using the names of the render targets to look up the images.
        /// </summary>
        /// <param name="renderTargets">The render targets to map to the frame buffer.</param>
        /// <exception cref="InvalidArgumentException">Thrown, if the frame buffer cannot map the name of one or more render targets to images.</exception>
        /// <seealso cref="mapRenderTarget" />
        /// <seealso cref="unmapRenderTarget" />
        inline void mapRenderTargets(Span<const RenderTarget> renderTargets) {
            std::ranges::for_each(renderTargets, [this](auto& renderTarget) { this->mapRenderTarget(renderTarget); });
        }

        /// <summary>
        /// Removes a mapping between a render target and an image in the frame buffer.
        /// </summary>
        /// <remarks>
        /// If no image in the frame buffer is currently mapped to <paramref name="renderTarget" />, calling this method will have no effect.
        /// </remarks>
        /// <param name="renderTarget">The render target to remove the mapping for.</param>
        /// <seealso cref="mapRenderTarget" />
        virtual void unmapRenderTarget(const RenderTarget& renderTarget) noexcept = 0;

        /// <summary>
        /// Returns all images contained by the frame buffer.
        /// </summary>
        /// <returns>A set of pointers to the images contained by the frame buffer.</returns>
        inline Enumerable<const IImage*> images() const noexcept {
            return this->getImages();
        }

        /// <summary>
        /// Returns an image from the frame buffer.
        /// </summary>
        /// <param name="index">The index of the image.</param>
        /// <returns>The image from the frame buffer with the index <paramref name="index" />.</returns>
        /// <exception cref="ArgumentOutOfRangeException">Thrown, if the <paramref name="index" /> does not address an image in the frame buffer.</exception>
        virtual const IImage& operator[](UInt32 index) const = 0;

        /// <summary>
        /// Returns an image from the frame buffer.
        /// </summary>
        /// <param name="index">The index of the image.</param>
        /// <returns>The image from the frame buffer with the index <paramref name="index" />.</returns>
        /// <exception cref="ArgumentOutOfRangeException">Thrown, if the <paramref name="index" /> does not address an image in the frame buffer.</exception>
        virtual const IImage& image(UInt32 index) const = 0;

        /// <summary>
        /// Resolves a render target and returns the image mapped to it.
        /// </summary>
        /// <param name="renderTarget">The render target to resolve.</param>
        /// <returns>The image mapped to the render target.</returns>
        /// <exception cref="InvalidArgumentException">Thrown, if <paramref name="renderTarget" /> is not mapped to an image in the frame buffer.</exception>
        virtual const IImage& operator[](const RenderTarget& renderTarget) const = 0;

        /// <summary>
        /// Resolves a render target and returns the image mapped to it.
        /// </summary>
        /// <param name="renderTarget">The render target to resolve.</param>
        /// <returns>The image mapped to the render target.</returns>
        /// <exception cref="InvalidArgumentException">Thrown, if <paramref name="renderTarget" /> is not mapped to an image in the frame buffer.</exception>
        virtual const IImage& image(const RenderTarget& renderTarget) const = 0;

        /// <summary>
        /// Resolves a render target name and returns the image mapped to it.
        /// </summary>
        /// <param name="renderTargetName">The render target name to resolve.</param>
        /// <returns>The image mapped to the render target.</returns>
        /// <exception cref="InvalidArgumentException">Thrown, if <paramref name="renderTargetName" /> is not mapped to an image in the frame buffer.</exception>
        virtual const IImage& operator[](StringView renderTargetName) const = 0;

        /// <summary>
        /// Resolves a render target name and returns the image mapped to it.
        /// </summary>
        /// <param name="renderTargetName">The render target name to resolve.</param>
        /// <returns>The image mapped to the render target.</returns>
        /// <exception cref="InvalidArgumentException">Thrown, if <paramref name="renderTargetName" /> is not mapped to an image in the frame buffer.</exception>
        virtual const IImage& image(StringView renderTargetName) const = 0;

        /// <summary>
        /// Resolves a render target name hash and returns the image mapped to it.
        /// </summary>
        /// <param name="hash">The render target name hash to resolve.</param>
        /// <returns>The image mapped to the render target.</returns>
        /// <exception cref="InvalidArgumentException">Thrown, if <paramref name="hash" /> is not mapped to an image in the frame buffer.</exception>
        /// <seealso cref="image" />
        virtual const IImage& resolveImage(UInt64 hash) const = 0;

        /// <summary>
        /// Adds an image to the frame buffer.
        /// </summary>
        /// <param name="format">The format of the image.</param>
        /// <param name="samples">The number of samples of the image.</param>
        /// <param name="usage">The desired resource usage flags for the image.</param>
        template <typename TSelf>
        inline auto addImage(this TSelf&& self, Format format, MultiSamplingLevel samples = MultiSamplingLevel::x1, ResourceUsage usage = ResourceUsage::FrameBufferImage) -> TSelf&& {
            self.addImage(format, samples, usage);
            return std::forward<TSelf>(self);
        }

        /// <summary>
        /// Adds an image to the frame buffer.
        /// </summary>
        /// <param name="format">The format of the image.</param>
        /// <param name="samples">The number of samples of the image.</param>
        /// <param name="usage">The desired resource usage flags for the image.</param>
        inline void addImage(Format format, MultiSamplingLevel samples = MultiSamplingLevel::x1, ResourceUsage usage = ResourceUsage::FrameBufferImage) {
            this->addImage("", format, samples, usage);
        }

        /// <summary>
        /// Adds an image to the frame buffer.
        /// </summary>
        /// <param name="name">The name of the image.</param>
        /// <param name="format">The format of the image.</param>
        /// <param name="samples">The number of samples of the image.</param>
        /// <param name="usage">The desired resource usage flags for the image.</param>
        template <typename TSelf>
        inline auto addImage(this TSelf&& self, StringView name, Format format, MultiSamplingLevel samples = MultiSamplingLevel::x1, ResourceUsage usage = ResourceUsage::FrameBufferImage) -> TSelf&& {
            self.addImage(name, format, samples, usage);
            return std::forward<TSelf>(self);
        }

        /// <summary>
        /// Adds an image to the frame buffer.
        /// </summary>
        /// <param name="name">The name of the image.</param>
        /// <param name="format">The format of the image.</param>
        /// <param name="samples">The number of samples of the image.</param>
        /// <param name="usage">The desired resource usage flags for the image.</param>
        /// <exception cref="InvalidArgumentException">Thrown, if another image with the same name as provided in <paramref name="name" /> has already been added to the frame buffer.</exception>
        virtual void addImage(const String& name, Format format, MultiSamplingLevel samples = MultiSamplingLevel::x1, ResourceUsage usage = ResourceUsage::FrameBufferImage) = 0;

        /// <summary>
        /// Adds an image for a render target to the frame buffer.
        /// </summary>
        /// <param name="renderTarget">The render target for which to add an image.</param>
        /// <param name="samples">The number of samples of the image.</param>
        /// <param name="usage">The desired resource usage flags for the image.</param>
        template <typename TSelf>
        inline auto addImage(this TSelf&& self, const RenderTarget& renderTarget, MultiSamplingLevel samples = MultiSamplingLevel::x1, ResourceUsage usage = ResourceUsage::FrameBufferImage) -> TSelf&& {
            self.addImage(renderTarget, samples, usage);
            return std::forward<TSelf>(self);
        }

        /// <summary>
        /// Adds an image for a render target to the frame buffer.
        /// </summary>
        /// <param name="renderTarget">The render target for which to add an image.</param>
        /// <param name="samples">The number of samples of the image.</param>
        /// <param name="usage">The desired resource usage flags for the image.</param>
        inline void addImage(const RenderTarget& renderTarget, MultiSamplingLevel samples = MultiSamplingLevel::x1, ResourceUsage usage = ResourceUsage::FrameBufferImage) {
            this->addImage(renderTarget.name(), renderTarget, samples, usage);
        }

        /// <summary>
        /// Adds an image for a render target to the frame buffer.
        /// </summary>
        /// <param name="name">The name of the image.</param>
        /// <param name="renderTarget">The render target for which to add an image.</param>
        /// <param name="samples">The number of samples of the image.</param>
        /// <param name="usage">The desired resource usage flags for the image.</param>
        template <typename TSelf>
        inline auto addImage(this TSelf&& self, StringView name, const RenderTarget& renderTarget, MultiSamplingLevel samples = MultiSamplingLevel::x1, ResourceUsage usage = ResourceUsage::FrameBufferImage) -> TSelf&& {
            self.addImage(name, renderTarget, samples, usage);
            return std::forward<TSelf>(self);
        }

        /// <summary>
        /// Adds an image for a render target to the frame buffer.
        /// </summary>
        /// <param name="name">The name of the image.</param>
        /// <param name="renderTarget">The render target for which to add an image.</param>
        /// <param name="samples">The number of samples of the image.</param>
        /// <param name="usage">The desired resource usage flags for the image.</param>
        virtual void addImage(const String& name, const RenderTarget& renderTarget, MultiSamplingLevel samples = MultiSamplingLevel::x1, ResourceUsage usage = ResourceUsage::FrameBufferImage) = 0;

        /// <summary>
        /// Adds multiple images for a set of render targets to the frame buffer.
        /// </summary>
        /// <remarks>
        /// Note that the names of the images are built from the render target names.
        /// </remarks>
        /// <param name="renderTargets">The render targets for which to add an image.</param>
        /// <param name="samples">The number of samples of the image.</param>
        /// <param name="usage">The desired resource usage flags for the image.</param>
        template <typename TSelf>
        inline auto addImages(this TSelf&& self, Span<const RenderTarget> renderTargets, MultiSamplingLevel samples = MultiSamplingLevel::x1, ResourceUsage usage = ResourceUsage::FrameBufferImage) -> TSelf&& {
            std::ranges::for_each(renderTargets, [&](auto& renderTarget) { self.addImage(renderTarget.name(), renderTarget, samples, usage); });
            return std::forward<TSelf>(self);
        }

        /// <summary>
        /// Causes the frame buffer to be invalidated and recreated with a new size.
        /// </summary>
        /// <param name="renderArea">The new dimensions of the frame buffer.</param>
        virtual void resize(const Size2d& renderArea) = 0;

    private:
        virtual Enumerable<const IImage*> getImages() const noexcept = 0;
    };

    /// <summary>
    /// The interface for a render pass.
    /// </summary>
    class LITEFX_RENDERING_API IRenderPass : public virtual IStateResource {
    public:
        /// <summary>
        /// Event arguments that are published to subscribers when a render pass is beginning.
        /// </summary>
        /// <seealso cref="IRenderPass::beginning" />
        struct BeginEventArgs : public EventArgs {
        private:
            const IFrameBuffer& m_frameBuffer;

        public:
            BeginEventArgs(const IFrameBuffer& frameBuffer) : 
                EventArgs(), m_frameBuffer(frameBuffer) { }
            BeginEventArgs(const BeginEventArgs&) = default;
            BeginEventArgs(BeginEventArgs&&) = default;
            virtual ~BeginEventArgs() noexcept = default;

        public:
            BeginEventArgs& operator=(const BeginEventArgs&) = default;
            BeginEventArgs& operator=(BeginEventArgs&&) = default;

        public:
            /// <summary>
            /// Gets the frame buffer on which the render pass is executing.
            /// </summary>
            /// <returns>The buffer on which the render pass is executing.</returns>
            inline const IFrameBuffer& frameBuffer() const noexcept {
                return m_frameBuffer;
            }
        };

    public:
        virtual ~IRenderPass() noexcept = default;

    public:
        /// <summary>
        /// Invoked, when the render pass is beginning.
        /// </summary>
        /// <seealso cref="begin" />
        mutable Event<BeginEventArgs> beginning;

        /// <summary>
        /// Invoked, when the render pass is ending.
        /// </summary>
        /// <seealso cref="end" />
        mutable Event<EventArgs> ending;

    public:
        /// <summary>
        /// Returns the current frame buffer from of the render pass.
        /// </summary>
        /// <remarks>
        /// The frame buffer can only be obtained, if the render pass has been started by calling <see cref="begin" />. If the render pass has ended or not yet started, the
        /// method will instead raise an exception.
        /// </remarks>
        /// <param name="buffer">The index of the frame buffer.</param>
        /// <returns>A back buffer used by the render pass.</returns>
        /// <exception cref="RuntimeException">Thrown, if the render pass has not started.</exception>
        /// <seealso cref="begin" />
        virtual const IFrameBuffer& activeFrameBuffer() const = 0;

        /// <summary>
        /// Returns the command queue, the render pass is executing on.
        /// </summary>
        /// <returns>A reference of the command queue, the render pass is executing on.</returns>
        virtual const ICommandQueue& commandQueue() const noexcept = 0;

        /// <summary>
        /// Returns an array of all render pipelines, owned by the render pass.
        /// </summary>
        /// <returns>An array of all render pipelines, owned by the render pass.</returns>
        /// <seealso cref="IRenderPipeline" />
        inline Enumerable<const IRenderPipeline*> pipelines() const noexcept {
            return this->getPipelines();
        }

        /// <summary>
        /// Returns all command buffers, that can be currently used for recording multi-threaded commands in the render pass.
        /// </summary>
        /// <returns>
        /// All command buffers, that can be currently used for recording multi-threaded commands in the render pass, or an empty set, if the render pass has not been 
        /// initialized with additional command buffers, or the render pass is currently not active.
        /// </returns>
        /// <seealso cref="commandBuffer" />
        inline Enumerable<SharedPtr<const ICommandBuffer>> commandBuffers() const noexcept {
            return this->getCommandBuffers();
        }

        /// <summary>
        /// Returns a command buffer that can be currently used for recording multi-threaded commands in the render pass.
        /// </summary>
        /// <param name="index">The index of the command buffer.</param>
        /// <returns>A command buffer that can be currently used for recording multi-threaded commands in the render pass.</returns>
        /// <exception cref="RuntimeException">Thrown, if the render pass has not been begun.</exception>
        /// <exception cref="ArgumentOutOfRangeException">Thrown, if the frame buffer does not store a command buffer at <paramref name="index" />.</exception>
        /// <seealso cref="commandBuffers" />
        inline SharedPtr<const ICommandBuffer> commandBuffer(UInt32 index) const {
            return this->getCommandBuffer(index);
        }

        /// <summary>
        /// Returns the number of secondary command buffers the render pass stores for multi-threaded command recording.
        /// </summary>
        /// <returns>The number of secondary command buffers the render pass stores for multi-threaded command recording.</returns>
        virtual UInt32 secondaryCommandBuffers() const noexcept = 0;

        /// <summary>
        /// Returns the list of render targets, the render pass renders into.
        /// </summary>
        /// <remarks>
        /// Note that the actual render target image resources are stored within the individual <see cref="FrameBuffer" />s of the render pass.
        /// </remarks>
        /// <returns>A list of render targets, the render pass renders into.</returns>
        /// <seealso cref="IFrameBuffer" />
        virtual const Array<RenderTarget>& renderTargets() const noexcept = 0;

        /// <summary>
        /// Returns the render target mapped to the location provided by <paramref name="location" />.
        /// </summary>
        /// <param name="location">The location to return the render target for.</param>
        /// <returns>The render target mapped to the location provided by <paramref name="location" />.</returns>
        virtual const RenderTarget& renderTarget(UInt32 location) const = 0;

        /// <summary>
        /// Returns <c>true</c>, if one of the render targets is used for presentation on a swap chain.
        /// </summary>
        /// <returns><c>true</c>, if one of the render targets is used for presentation on a swap chain.</returns>
        /// <seealso cref="renderTargets" />
        virtual bool hasPresentTarget() const noexcept = 0;

        /// <summary>
        /// Returns the input attachment the render pass is consuming.
        /// </summary>
        /// <returns>An array of input attachment mappings, that are mapped to the render pass.</returns>
        virtual const Array<RenderPassDependency>& inputAttachments() const noexcept = 0;

        /// <summary>
        /// Returns the input attachment at a <paramref name="location" />.
        /// </summary>
        /// <returns>The input attachment at a <paramref name="location" />.</returns>
        /// <exception cref="ArgumentOutOfRangeException">Thrown, if no input attachment is defined at the specified <paramref name="location" />.</exception>
        virtual const RenderPassDependency& inputAttachment(UInt32 location) const = 0;

        /// <summary>
        /// Returns the binding point for input attachment samplers.
        /// </summary>
        /// <remarks>
        /// Note that in Vulkan this is ignored, as render pass inputs are mapped to sub-pass inputs directly, which do not need to be sampled.
        /// </remarks>
        /// <returns>The binding point for input attachment samplers.</returns>
        virtual const Optional<DescriptorBindingPoint>& inputAttachmentSamplerBinding() const noexcept = 0;

        /// <summary>
        /// Begins the render pass.
        /// </summary>
        /// <param name="frameBuffer">The frame buffer to obtain input attachments and render targets from.</param>
        inline void begin(const IFrameBuffer& frameBuffer) const {
            this->beginRenderPass(frameBuffer);
        };

        /// <summary>
        /// Ends the render pass.
        /// </summary>
        /// <remarks>
        /// If the frame buffer has a present render target, this causes the render pass to synchronize with the swap chain and issue a present command.
        /// </remarks>
        /// <returns>The value of the fence that indicates the end of the render pass.</returns>
        virtual UInt64 end() const = 0;

    private:
        virtual void beginRenderPass(const IFrameBuffer& frameBuffer) const = 0;
        virtual SharedPtr<const ICommandBuffer> getCommandBuffer(UInt32 index) const noexcept = 0;
        virtual Enumerable<SharedPtr<const ICommandBuffer>> getCommandBuffers() const noexcept = 0;
        virtual Enumerable<const IRenderPipeline*> getPipelines() const noexcept = 0;
    };

    /// <summary>
    /// Interface for a swap chain.
    /// </summary>
    class LITEFX_RENDERING_API ISwapChain {
    public:
        /// <summary>
        /// Event arguments for a <see cref="ISwapChain::reseted" /> event.
        /// </summary>
        struct ResetEventArgs : public EventArgs {
        private:
            Format m_surfaceFormat;
            const Size2d& m_renderArea;
            UInt32 m_buffers;
            bool m_vsync;

        public:
            ResetEventArgs(Format surfaceFormat, const Size2d& renderArea, UInt32 buffers, bool enableVsync) :
                EventArgs(), m_surfaceFormat(surfaceFormat), m_renderArea(renderArea), m_buffers(buffers), m_vsync(enableVsync) { }
            ResetEventArgs(const ResetEventArgs&) = default;
            ResetEventArgs(ResetEventArgs&&) = default;
            virtual ~ResetEventArgs() noexcept = default;

        public:
            ResetEventArgs& operator=(const ResetEventArgs&) = default;
            ResetEventArgs& operator=(ResetEventArgs&&) = default;

        public:
            /// <summary>
            /// Gets the new surface format of the swap chain back-buffers.
            /// </summary>
            /// <returns>The new surface format of the swap chain back-buffers.</returns>
            inline Format surfaceFormat() const noexcept {
                return m_surfaceFormat;
            }

            /// <summary>
            /// Gets the new render area of the swap chain back-buffers.
            /// </summary>
            /// <returns>The size of the new render area of the swap chain back-buffers.</returns>
            inline const Size2d& renderArea() const noexcept {
                return m_renderArea;
            }

            /// <summary>
            /// Gets the number of back-buffers in the swap chain.
            /// </summary>
            /// <returns>The number of back-buffers in the swap chain.</returns>
            inline UInt32 buffers() const noexcept {
                return m_buffers;
            }

            /// <summary>
            /// Returns `true` if vertical synchronization is enabled or `false` otherwise.
            /// </summary>
            /// <returns>`true` if vertical synchronization is enabled or `false` otherwise.</returns>
            inline bool enableVsync() const noexcept {
                return m_vsync;
            }
        };

    public:
        virtual ~ISwapChain() noexcept = default;

    public:
        /// <summary>
        /// Creates a new instance of a <see cref="TimingEvent" />.
        /// </summary>
        /// <remarks>
        /// Note that registering a new timing event does invalidate previously registered events, i.e. they do not return meaningful time stamps for
        /// the next frame. Timing events should only be registered during application startup, before the first frame is rendered.
        /// </remarks>
        /// <param name="name">The name of the timing event.</param>
        /// <returns>A pointer with shared ownership to the newly created timing event instance.</returns>
        [[nodiscard]] inline std::shared_ptr<TimingEvent> registerTimingEvent(StringView name = "") noexcept {
            auto timingEvent = SharedPtr<TimingEvent>(new TimingEvent(*this, name));
            this->addTimingEvent(timingEvent);
            return timingEvent;
        }

        /// <summary>
        /// Returns all registered timing events.
        /// </summary>
        /// <returns>An array, containing all registered timing events.</returns>
        virtual Enumerable<SharedPtr<TimingEvent>> timingEvents() const noexcept = 0;

        /// <summary>
        /// Returns the timing event registered for <paramref name="queryId" />.
        /// </summary>
        /// <param name="queryId">The query ID of the timing event.</param>
        /// <returns>The timing event registered for <paramref name="queryId" />.</returns>
        virtual SharedPtr<TimingEvent> timingEvent(UInt32 queryId) const = 0;

        /// <summary>
        /// Reads the current time stamp value (in ticks) of a timing event.
        /// </summary>
        /// <remarks>
        /// In order to convert the number of ticks to (milli-)seconds, this value needs to be divided by <see cref="IGraphicsDevice::ticksPerMillisecond" />. To improve precision,
        /// calculate the difference between two time stamps in ticks first and only then convert them to seconds.
        /// </remarks>
        /// <param name="timingEvent">The timing event to read the current value for.</param>
        /// <returns>The current time stamp value of the timing event in ticks.</returns>
        /// <seealso cref="TimingEvent::readTimestamp" />
        virtual UInt64 readTimingEvent(SharedPtr<const TimingEvent> timingEvent) const = 0;

        /// <summary>
        /// Returns the query ID for the timing event.
        /// </summary>
        /// <param name="timingEvent">The timing event to return the query ID for.</param>
        /// <returns>The query ID for the <paramref name="timingEvent" />.</returns>
        /// <seealso cref="TimingEvent::queryId" />
        virtual UInt32 resolveQueryId(SharedPtr<const TimingEvent> timingEvent) const = 0;

    public:
        /// <summary>
        /// Returns the swap chain image format.
        /// </summary>
        /// <returns>The swap chain image format.</returns>
        virtual Format surfaceFormat() const noexcept = 0;

        /// <summary>
        /// Returns the number of images in the swap chain.
        /// </summary>
        /// <returns>The number of images in the swap chain.</returns>
        virtual UInt32 buffers() const noexcept = 0;

        /// <summary>
        /// Returns the size of the render area.
        /// </summary>
        /// <returns>The size of the render area.</returns>
        virtual const Size2d& renderArea() const noexcept = 0;

        /// <summary>
        /// Returns `true`, if vertical synchronization should be used, otherwise `false`.
        /// </summary>
        /// <returns>`true`, if vertical synchronization should be used, otherwise `false`.</returns>
        virtual bool verticalSynchronization() const noexcept = 0;

        /// <summary>
        /// Returns the swap chain present image for <paramref name="backBuffer" />.
        /// </summary>
        /// <param name="backBuffer">The index of the back buffer for which to return the swap chain present image.</param>
        /// <returns>A pointer to the back buffers swap chain present image.</returns>
        virtual IImage* image(UInt32 backBuffer) const = 0;

        /// <summary>
        /// Returns the current swap chain back buffer image.
        /// </summary>
        /// <returns>A reference of the current swap chain back buffer image.</returns>
        virtual const IImage& image() const noexcept = 0;

        /// <summary>
        /// Returns an array of the swap chain present images.
        /// </summary>
        /// <returns>Returns an array of the swap chain present images.</returns>
        inline Enumerable<IImage*> images() const noexcept {
            return this->getImages();
        };

        /// <summary>
        /// Queues a present that gets executed after <paramref name="fence" /> has been signaled on the default graphics queue.
        /// </summary>
        /// <remarks>
        /// You can use this overload in situations where you do not have an <see cref="IRenderPass" /> or <see cref="IFrameBuffer" /> to render into before presenting. Instead, you typically
        /// copy into the swap chain back buffer images directly (<see cref="image" />). This copy is done in a command buffer that must be submitted to the default graphics queue. The swap
        /// chain can then wait for the copy to finish before presenting it. Example scenarios where this is useful are, where you want to write to the back buffer from a compute shader, that
        /// does not have an equivalent to render passes.
        /// </remarks>
        /// <param name="fence">The fence to pass on the default graphics queue after which the present is executed.</param>
        virtual void present(UInt64 fence) const = 0;

    public:
        /// <summary>
        /// Invoked, when the swap chain has swapped the back buffers.
        /// </summary>
        /// <seealso cref="swapBackBuffer" />
        mutable Event<EventArgs> swapped;

        /// <summary>
        /// Invoked, after the swap chain has been reseted.
        /// </summary>
        /// <seealso cref="reset" />
       mutable Event<ResetEventArgs> reseted;

        /// <summary>
        /// Returns an array of supported formats, that can be drawn to the surface.
        /// </summary>
        /// <returns>An array of supported formats, that can be drawn to the surface.</returns>
        /// <see cref="surface" />
        /// <seealso cref="ISurface" />
        virtual Enumerable<Format> getSurfaceFormats() const noexcept = 0;

        /// <summary>
        /// Causes the swap chain to be re-created. All frame and command buffers will be invalidated and rebuilt.
        /// </summary>
        /// <remarks>
        /// There is no guarantee, that the swap chain images will end up in the exact format, as specified by <paramref name="surfaceFormat" />. If the format itself is not
        /// supported, a compatible format may be looked up. If the lookup fails, the method may raise an exception.
        /// 
        /// Similarly, it is not guaranteed, that the number of images returned by <see cref="images" /> matches the number specified in <paramref name="buffers" />. A swap chain may 
        /// require a minimum number of images or may constraint a maximum number of images. In both cases, <paramref name="buffers" /> will be clamped.
        /// </remarks>
        /// <param name="surfaceFormat">The swap chain image format.</param>
        /// <param name="renderArea">The dimensions of the frame buffers.</param>
        /// <param name="buffers">The number of buffers in the swap chain.</param>
        /// <param name="enableVsync">`true`, if vertical synchronization should be used, otherwise `false`.</param>
        /// <seealso cref="multiSamplingLevel" />
        virtual void reset(Format surfaceFormat, const Size2d& renderArea, UInt32 buffers, bool enableVsync = false) = 0;

        /// <summary>
        /// Swaps the front buffer with the next back buffer in order.
        /// </summary>
        /// <returns>A reference of the front buffer after the buffer swap.</returns>
        [[nodiscard]] virtual UInt32 swapBackBuffer() const = 0;

    private:
        virtual Enumerable<IImage*> getImages() const noexcept = 0;
        virtual void addTimingEvent(SharedPtr<TimingEvent> timingEvent) = 0;
    };

    /// <summary>
    /// The interface for a command queue.
    /// </summary>
    class LITEFX_RENDERING_API ICommandQueue {
    public:
        /// <summary>
        /// Event arguments for a <see cref="ICommandQueue::submitting" /> event.
        /// </summary>
        struct QueueSubmittingEventArgs : public EventArgs {
        private:
            const Enumerable<SharedPtr<const ICommandBuffer>> m_commandBuffers;

        public:
            QueueSubmittingEventArgs(const Enumerable<SharedPtr<const ICommandBuffer>>& commandBuffers) :
                EventArgs(), m_commandBuffers(commandBuffers) { }
            QueueSubmittingEventArgs(const QueueSubmittingEventArgs&) = default;
            QueueSubmittingEventArgs(QueueSubmittingEventArgs&&) = default;
            virtual ~QueueSubmittingEventArgs() noexcept = default;

        public:
            QueueSubmittingEventArgs& operator=(const QueueSubmittingEventArgs&) = default;
            QueueSubmittingEventArgs& operator=(QueueSubmittingEventArgs&&) = default;

        public:
            /// <summary>
            /// Gets the command buffers that are about to be submitted to the queue.
            /// </summary>
            /// <returns>An array containing the command buffers that are about to be submitted to the queue.</returns>
            inline const Enumerable<SharedPtr<const ICommandBuffer>>& commandBuffers() const noexcept {
                return m_commandBuffers;
            }
        };

        /// <summary>
        /// Event arguments for a <see cref="ICommandQueue::submitted" /> event.
        /// </summary>
        struct QueueSubmittedEventArgs : public EventArgs {
        private:
            UInt64 m_fence;

        public:
            QueueSubmittedEventArgs(UInt64 fence) :
                EventArgs(), m_fence(fence) { }
            QueueSubmittedEventArgs(const QueueSubmittedEventArgs&) = default;
            QueueSubmittedEventArgs(QueueSubmittedEventArgs&&) = default;
            virtual ~QueueSubmittedEventArgs() noexcept = default;

        public:
            QueueSubmittedEventArgs& operator=(const QueueSubmittedEventArgs&) = default;
            QueueSubmittedEventArgs& operator=(QueueSubmittedEventArgs&&) = default;

        public:
            /// <summary>
            /// Gets the fence that is triggered, if the command buffers have been executed.
            /// </summary>
            /// <returns>The fence that is triggered, if the command buffers have been executed.</returns>
            inline UInt64 fence() const noexcept {
                return m_fence;
            }
        };

    public:
        virtual ~ICommandQueue() noexcept = default;

    public:
        /// <summary>
        /// Returns the priority of the queue.
        /// </summary>
        /// <returns>The priority of the queue.</returns>
        virtual QueuePriority priority() const noexcept = 0;

        /// <summary>
        /// Returns the type of the queue.
        /// </summary>
        /// <returns>The type of the queue.</returns>
        virtual QueueType type() const noexcept = 0;

    public:
        /// <summary>
        /// Starts a new debug region.
        /// </summary>
        /// <remarks>
        /// This method is a debug helper, that is not required to be implemented. In the built-in backends, it will no-op by default in non-debug builds.
        /// </remarks>
        /// <param name="label">The name of the debug region.</param>
        /// <param name="color">The color of the debug region.</param>
        virtual void beginDebugRegion(const String& label, const Vectors::ByteVector3& color = { 128_b, 128_b, 128_b }) const noexcept { };
        
        /// <summary>
        /// Ends the current debug region.
        /// </summary>
        /// <remarks>
        /// This is a debug helper, that is not required to be implemented. In the built-in backends, it will no-op by default in non-debug builds.
        /// </remarks>
        virtual void endDebugRegion() const noexcept { };

        /// <summary>
        /// Inserts a debug marker.
        /// </summary>
        /// <remarks>
        /// This method is a debug helper, that is not required to be implemented. In the built-in backends, it will no-op by default in non-debug builds.
        /// </remarks>
        /// <param name="label">The name of the debug marker.</param>
        /// <param name="color">The color of the debug marker.</param>
        virtual void setDebugMarker(const String& label, const Vectors::ByteVector3& color = { 128_b, 128_b, 128_b }) const noexcept { };

    public:
        /// <summary>
        /// Invoked, when one or more command buffers are submitted to the queue.
        /// </summary>
        mutable Event<QueueSubmittingEventArgs> submitting;

        /// <summary>
        /// Invoked, after one or more command buffers have been submitted to the queue.
        /// </summary>
        mutable Event<QueueSubmittedEventArgs> submitted;

        /// <summary>
        /// Creates a command buffer that can be used to allocate commands on the queue.
        /// </summary>
        /// <remarks>
        /// Specifying <paramref name="secondary" /> allows to create secondary command buffers (aka. bundles). Those are intended to be used as efficient pre-recorded command buffers
        /// that are re-used multiple times. Using such a command buffer allows drivers to pre-apply optimizations, which causes a one-time cost during setup, but reduces cost when re-
        /// applying the command buffer multiple times. Ideally they are used as small chunks of re-occurring workloads.
        /// 
        /// A secondary command buffer must not be submitted to a queue, but rather to a primary command buffer by calling <see cref="ICommandBuffer::execute" />.
        /// </remarks>
        /// <param name="beginRecording">If set to <c>true</c>, the command buffer will be initialized in recording state and can receive commands straight away.</param>
        /// <param name="secondary">If set to `true`, the method will create a secondary command buffer/bundle.</param>
        /// <returns>The instance of the command buffer.</returns>
        inline SharedPtr<ICommandBuffer> createCommandBuffer(bool beginRecording = false, bool secondary = false) const {
            return this->getCommandBuffer(beginRecording, secondary);
        }

        /// <summary>
        /// Submits a single command buffer with shared ownership and inserts a fence to wait for it.
        /// </summary>
        /// <remarks>
        /// By calling this method, the queue takes shared ownership over the <paramref name="commandBuffer" /> until the fence is passed. The reference will be released
        /// during a <see cref="waitFor" />, if the awaited fence is inserted after the associated one.
        /// 
        /// Note that submitting a command buffer that is currently recording will implicitly close the command buffer.
        /// </remarks>
        /// <param name="commandBuffer">The command buffer to submit to the command queue.</param>
        /// <returns>The value of the fence, inserted after the command buffer.</returns>
        /// <seealso cref="waitFor" />
        inline UInt64 submit(SharedPtr<const ICommandBuffer> commandBuffer) const {
            return this->submitCommandBuffer(commandBuffer);
        }

        /// <summary>
        /// Submits a single command buffer with shared ownership and inserts a fence to wait for it.
        /// </summary>
        /// <remarks>
        /// By calling this method, the queue takes shared ownership over the <paramref name="commandBuffer" /> until the fence is passed. The reference will be released
        /// during a <see cref="waitFor" />, if the awaited fence is inserted after the associated one.
        /// 
        /// Note that submitting a command buffer that is currently recording will implicitly close the command buffer.
        /// </remarks>
        /// <param name="commandBuffer">The command buffer to submit to the command queue.</param>
        /// <returns>The value of the fence, inserted after the command buffer.</returns>
        /// <seealso cref="waitFor" />
        inline UInt64 submit(SharedPtr<ICommandBuffer> commandBuffer) const {
            return this->submitCommandBuffer(commandBuffer);
        }

        /// <summary>
        /// Submits a set of command buffers with shared ownership and inserts a fence to wait for them.
        /// </summary>
        /// <remarks>
        /// By calling this method, the queue takes shared ownership over the <paramref name="commandBuffers" /> until the fence is passed. The reference will be released
        /// during a <see cref="waitFor" />, if the awaited fence is inserted after the associated one.
        /// 
        /// Note that submitting a command buffer that is currently recording will implicitly close the command buffer.
        /// </remarks>
        /// <param name="commandBuffers">The command buffers to submit to the command queue.</param>
        /// <returns>The value of the fence, inserted after the command buffers.</returns>
        /// <seealso cref="waitFor" />
        inline UInt64 submit(const Enumerable<SharedPtr<const ICommandBuffer>>& commandBuffers) const {
            return this->submitCommandBuffers(commandBuffers);
        }

        /// <summary>
        /// Submits a set of command buffers with shared ownership and inserts a fence to wait for them.
        /// </summary>
        /// <remarks>
        /// By calling this method, the queue takes shared ownership over the <paramref name="commandBuffers" /> until the fence is passed. The reference will be released
        /// during a <see cref="waitFor" />, if the awaited fence is inserted after the associated one.
        /// 
        /// Note that submitting a command buffer that is currently recording will implicitly close the command buffer.
        /// </remarks>
        /// <param name="commandBuffers">The command buffers to submit to the command queue.</param>
        /// <returns>The value of the fence, inserted after the command buffers.</returns>
        /// <seealso cref="waitFor" />
        inline UInt64 submit(const Enumerable<SharedPtr<ICommandBuffer>>& commandBuffers) const {
            return this->submitCommandBuffers(commandBuffers | std::ranges::to<Enumerable<SharedPtr<const ICommandBuffer>>>());
        }

        /// <summary>
        /// Lets the CPU wait for a certain fence value to complete on the command queue.
        /// </summary>
        /// <remarks>
        /// This overload performs a CPU-side wait, i.e., the CPU blocks until the current queue has passed the fence value provided by the <paramref name="fence" /> parameter.
        /// </remarks>
        /// <param name="fence">The value of the fence to wait for.</param>
        /// <seealso cref="submit" />
        virtual void waitFor(UInt64 fence) const noexcept = 0;

        /// <summary>
        /// Lets the command queue wait for a certain fence value to complete on another queue.
        /// </summary>
        /// <remarks>
        /// This overload performs a GPU-side wait, i.e., the current command queue waits until <paramref name="queue" /> has passed the fence value provided by the <paramref name="fence" />
        /// parameter. This overload does return immediately and does not block the CPU.
        /// </remarks>
        /// <param name="queue">The queue to wait upon.</param>
        /// <param name="fence">The value of the fence to wait upon on the other queue.</param>
        inline void waitFor(const ICommandQueue& queue, UInt64 fence) const {
            this->waitForQueue(queue, fence);
        }

        /// <summary>
        /// Returns the value of the latest fence inserted into the queue.
        /// </summary>
        /// <returns>The value of the latest fence inserted into the queue.</returns>
        /// <seealso cref="waitFor" />
        virtual UInt64 currentFence() const noexcept = 0;

    private:
        virtual SharedPtr<ICommandBuffer> getCommandBuffer(bool beginRecording, bool secondary) const = 0;
        virtual UInt64 submitCommandBuffer(SharedPtr<const ICommandBuffer> commandBuffer) const = 0;
        virtual UInt64 submitCommandBuffers(const Enumerable<SharedPtr<const ICommandBuffer>>& commandBuffers) const = 0;
        virtual void waitForQueue(const ICommandQueue& queue, UInt64 fence) const = 0;
        
    protected:
        inline void releaseSharedState(const ICommandBuffer& commandBuffer) const {
            commandBuffer.releaseSharedState();
        }
    };

    /// <summary>
    /// The interface for a graphics factory.
    /// </summary>
    class LITEFX_RENDERING_API IGraphicsFactory {
    public:
        virtual ~IGraphicsFactory() noexcept = default;

    public:
        /// <summary>
        /// Creates a buffer of type <paramref name="type" />.
        /// </summary>
        /// <param name="type">The type of the buffer.</param>
        /// <param name="heap">The heap to allocate the buffer on.</param>
        /// <param name="elementSize">The size of an element in the buffer (in bytes).</param>
        /// <param name="elements">The number of elements in the buffer (in case the buffer is an array).</param>
        /// <param name="usage">The intended usage for the buffer.</param>
        /// <returns>The instance of the buffer.</returns>
        inline UniquePtr<IBuffer> createBuffer(BufferType type, ResourceHeap heap, size_t elementSize, UInt32 elements = 1, ResourceUsage usage = ResourceUsage::Default) const {
            return this->getBuffer(type, heap, elementSize, elements, usage);
        };

        /// <summary>
        /// Creates a buffer that can be bound to a specific descriptor.
        /// </summary>
        /// <param name="descriptorSet">The layout of the descriptors parent descriptor set.</param>
        /// <param name="binding">The binding point of the descriptor within the parent descriptor set.</param>
        /// <param name="heap">The heap to allocate the buffer on.</param>
        /// <param name="elements">The number of elements in the buffer (in case the buffer is an array).</param>
        /// <param name="usage">The intended usage for the buffer.</param>
        /// <returns>The instance of the buffer.</returns>
        inline UniquePtr<IBuffer> createBuffer(const IDescriptorSetLayout& descriptorSet, UInt32 binding, ResourceHeap heap, UInt32 elements = 1, ResourceUsage usage = ResourceUsage::Default) const {
            auto& descriptor = descriptorSet.descriptor(binding);
            return this->createBuffer(descriptor.type(), heap, descriptor.elementSize(), elements, usage);
        };

        /// <summary>
        /// Creates a buffer that can be bound to a specific descriptor.
        /// </summary>
        /// <param name="descriptorSet">The layout of the descriptors parent descriptor set.</param>
        /// <param name="binding">The binding point of the descriptor within the parent descriptor set.</param>
        /// <param name="heap">The heap to allocate the buffer on.</param>
        /// <param name="elements">The number of elements in the buffer (in case the buffer is an array).</param>
        /// <param name="usage">The intended usage for the buffer.</param>
        /// <returns>The instance of the buffer.</returns>
        inline UniquePtr<IBuffer> createBuffer(const IDescriptorSetLayout& descriptorSet, UInt32 binding, ResourceHeap heap, UInt32 elementSize, UInt32 elements, ResourceUsage usage = ResourceUsage::Default) const {
            auto& descriptor = descriptorSet.descriptor(binding);
            return this->createBuffer(descriptor.type(), heap, elementSize, elements, usage);
        };

        /// <summary>
        /// Creates a buffer that can be bound to a descriptor of a specific descriptor set.
        /// </summary>
        /// <param name="pipeline">The pipeline that provides the descriptor set.</param>
        /// <param name="space">The space, the descriptor set is bound to.</param>
        /// <param name="binding">The binding point of the descriptor within the parent descriptor set.</param>
        /// <param name="heap">The heap to allocate the buffer on.</param>
        /// <param name="elements">The number of elements in the buffer (in case the buffer is an array).</param>
        /// <param name="usage">The intended usage for the buffer.</param>
        /// <returns>The instance of the buffer.</returns>
        inline UniquePtr<IBuffer> createBuffer(const IPipeline& pipeline, UInt32 space, UInt32 binding, ResourceHeap heap, UInt32 elementSize, UInt32 elements, ResourceUsage usage = ResourceUsage::Default) const {
            return this->createBuffer(pipeline.layout()->descriptorSet(space), binding, heap, elementSize, elements, usage);
        };

        /// <summary>
        /// Creates a buffer that can be bound to a descriptor of a specific descriptor set.
        /// </summary>
        /// <param name="pipeline">The pipeline that provides the descriptor set.</param>
        /// <param name="space">The space, the descriptor set is bound to.</param>
        /// <param name="binding">The binding point of the descriptor within the parent descriptor set.</param>
        /// <param name="heap">The heap to allocate the buffer on.</param>
        /// <param name="elements">The number of elements in the buffer (in case the buffer is an array).</param>
        /// <param name="usage">The intended usage for the buffer.</param>
        /// <returns>The instance of the buffer.</returns>
        inline UniquePtr<IBuffer> createBuffer(const IPipeline& pipeline, UInt32 space, UInt32 binding, ResourceHeap heap, UInt32 elements = 1, ResourceUsage usage = ResourceUsage::Default) const {
            return this->createBuffer(pipeline.layout()->descriptorSet(space), binding, heap, elements, usage);
        };

        /// <summary>
        /// Creates a buffer of type <paramref name="type" />.
        /// </summary>
        /// <param name="name">The name of the buffer.</param>
        /// <param name="type">The type of the buffer.</param>
        /// <param name="heap">The heap to allocate the buffer on.</param>
        /// <param name="elementSize">The size of an element in the buffer (in bytes).</param>
        /// <param name="elements">The number of elements in the buffer (in case the buffer is an array).</param>
        /// <param name="usage">The intended usage for the buffer.</param>
        /// <returns>The instance of the buffer.</returns>
        inline UniquePtr<IBuffer> createBuffer(const String& name, BufferType type, ResourceHeap heap, size_t elementSize, UInt32 elements, ResourceUsage usage = ResourceUsage::Default) const {
            return this->getBuffer(name, type, heap, elementSize, elements, usage);
        };

        /// <summary>
        /// Creates a buffer that can be bound to a specific descriptor.
        /// </summary>
        /// <param name="name">The name of the buffer.</param>
        /// <param name="descriptorSet">The layout of the descriptors parent descriptor set.</param>
        /// <param name="binding">The binding point of the descriptor within the parent descriptor set.</param>
        /// <param name="heap">The heap to allocate the buffer on.</param>
        /// <param name="elements">The number of elements in the buffer (in case the buffer is an array).</param>
        /// <param name="usage">The intended usage for the buffer.</param>
        /// <returns>The instance of the buffer.</returns>
        inline UniquePtr<IBuffer> createBuffer(const String& name, const IDescriptorSetLayout& descriptorSet, UInt32 binding, ResourceHeap heap, UInt32 elements = 1, ResourceUsage usage = ResourceUsage::Default) const {
            auto& descriptor = descriptorSet.descriptor(binding);
            return this->createBuffer(name, descriptor.type(), heap, descriptor.elementSize(), elements, usage);
        };
        
        /// <summary>
        /// Creates a buffer that can be bound to a specific descriptor.
        /// </summary>
        /// <param name="name">The name of the buffer.</param>
        /// <param name="descriptorSet">The layout of the descriptors parent descriptor set.</param>
        /// <param name="binding">The binding point of the descriptor within the parent descriptor set.</param>
        /// <param name="heap">The heap to allocate the buffer on.</param>
        /// <param name="elementSize">The size of an element in the buffer (in bytes).</param>
        /// <param name="elements">The number of elements in the buffer (in case the buffer is an array).</param>
        /// <param name="usage">The intended usage for the buffer.</param>
        /// <returns>The instance of the buffer.</returns>
        inline UniquePtr<IBuffer> createBuffer(const String& name, const IDescriptorSetLayout& descriptorSet, UInt32 binding, ResourceHeap heap, size_t elementSize, UInt32 elements, ResourceUsage usage = ResourceUsage::Default) const {
            auto& descriptor = descriptorSet.descriptor(binding);
            return this->createBuffer(name, descriptor.type(), heap, elementSize, elements, usage);
        };

        /// <summary>
        /// Creates a buffer that can be bound to a descriptor of a specific descriptor set.
        /// </summary>
        /// <param name="name">The name of the buffer.</param>
        /// <param name="pipeline">The pipeline that provides the descriptor set.</param>
        /// <param name="space">The space, the descriptor set is bound to.</param>
        /// <param name="binding">The binding point of the descriptor within the parent descriptor set.</param>
        /// <param name="heap">The heap to allocate the buffer on.</param>
        /// <param name="elements">The number of elements in the buffer (in case the buffer is an array).</param>
        /// <param name="usage">The intended usage for the buffer.</param>
        /// <returns>The instance of the buffer.</returns>
        inline UniquePtr<IBuffer> createBuffer(const String& name, const IPipeline& pipeline, UInt32 space, UInt32 binding, ResourceHeap heap, UInt32 elements = 1, ResourceUsage usage = ResourceUsage::Default) const {
            return this->createBuffer(name, pipeline.layout()->descriptorSet(space), binding, heap, elements, usage);
        };

        /// <summary>
        /// Creates a buffer that can be bound to a descriptor of a specific descriptor set.
        /// </summary>
        /// <param name="name">The name of the buffer.</param>
        /// <param name="pipeline">The pipeline that provides the descriptor set.</param>
        /// <param name="space">The space, the descriptor set is bound to.</param>
        /// <param name="binding">The binding point of the descriptor within the parent descriptor set.</param>
        /// <param name="heap">The heap to allocate the buffer on.</param>
        /// <param name="elementSize">The size of an element in the buffer (in bytes).</param>
        /// <param name="elements">The number of elements in the buffer (in case the buffer is an array).</param>
        /// <param name="usage">The intended usage for the buffer.</param>
        /// <returns>The instance of the buffer.</returns>
        inline UniquePtr<IBuffer> createBuffer(const String& name, const IPipeline& pipeline, UInt32 space, UInt32 binding, ResourceHeap heap, size_t elementSize, UInt32 elements = 1, ResourceUsage usage = ResourceUsage::Default) const {
            return this->createBuffer(name, pipeline.layout()->descriptorSet(space), binding, heap, elementSize, elements, usage);
        };

        /// <summary>
        /// Creates a vertex buffer, based on the <paramref name="layout" />
        /// </summary>
        /// <remarks>
        /// A vertex buffer can be used by different <see cref="RenderPipeline" />s, as long as they share a common input assembler state.
        /// 
        /// The size of the buffer is computed from the element size vertex buffer layout, times the number of elements given by the <paramref name="elements" /> parameter.
        /// </remarks>
        /// <param name="layout">The layout of the vertex buffer.</param>
        /// <param name="heap">The heap to allocate the buffer on.</param>
        /// <param name="elements">The number of elements within the vertex buffer (i.e. the number of vertices).</param>
        /// <param name="usage">The intended usage for the buffer.</param>
        /// <returns>The instance of the vertex buffer.</returns>
        inline UniquePtr<IVertexBuffer> createVertexBuffer(const IVertexBufferLayout& layout, ResourceHeap heap, UInt32 elements = 1, ResourceUsage usage = ResourceUsage::Default) const {
            return this->getVertexBuffer(layout, heap, elements, usage);
        }

        /// <summary>
        /// Creates a vertex buffer, based on the <paramref name="layout" />
        /// </summary>
        /// <remarks>
        /// A vertex buffer can be used by different <see cref="RenderPipeline" />s, as long as they share a common input assembler state.
        /// 
        /// The size of the buffer is computed from the element size vertex buffer layout, times the number of elements given by the <paramref name="elements" /> parameter.
        /// </remarks>
        /// <param name="name">The name of the buffer.</param>
        /// <param name="layout">The layout of the vertex buffer.</param>
        /// <param name="heap">The heap to allocate the buffer on.</param>
        /// <param name="elements">The number of elements within the vertex buffer (i.e. the number of vertices).</param>
        /// <param name="usage">The intended usage for the buffer.</param>
        /// <returns>The instance of the vertex buffer.</returns>
        inline UniquePtr<IVertexBuffer> createVertexBuffer(const String& name, const IVertexBufferLayout& layout, ResourceHeap heap, UInt32 elements = 1, ResourceUsage usage = ResourceUsage::Default) const {
            return this->getVertexBuffer(name, layout, heap, elements, usage);
        }

        /// <summary>
        /// Creates an index buffer, based on the <paramref name="layout" />.
        /// </summary>
        /// <remarks>
        /// An index buffer can be used by different <see cref="RenderPipeline" />s, as long as they share a common input assembler state.
        /// 
        /// The size of the buffer is computed from the element size index buffer layout, times the number of elements given by the <paramref name="elements" /> parameter.
        /// </remarks>
        /// <param name="layout">The layout of the index buffer.</param>
        /// <param name="heap">The heap to allocate the buffer on.</param>
        /// <param name="elements">The number of elements within the vertex buffer (i.e. the number of indices).</param>
        /// <param name="usage">The intended usage for the buffer.</param>
        /// <returns>The instance of the index buffer.</returns>
        inline UniquePtr<IIndexBuffer> createIndexBuffer(const IIndexBufferLayout& layout, ResourceHeap heap, UInt32 elements, ResourceUsage usage = ResourceUsage::Default) const {
            return this->getIndexBuffer(layout, heap, elements, usage);
        }

        /// <summary>
        /// Creates an index buffer, based on the <paramref name="layout" />.
        /// </summary>
        /// <remarks>
        /// An index buffer can be used by different <see cref="RenderPipeline" />s, as long as they share a common input assembler state.
        /// 
        /// The size of the buffer is computed from the element size index buffer layout, times the number of elements given by the <paramref name="elements" /> parameter.
        /// </remarks>
        /// <param name="name">The name of the buffer.</param>
        /// <param name="layout">The layout of the index buffer.</param>
        /// <param name="heap">The heap to allocate the buffer on.</param>
        /// <param name="usage">The intended usage for the buffer.</param>
        /// <param name="elements">The number of elements within the vertex buffer (i.e. the number of indices).</param>
        /// <returns>The instance of the index buffer.</returns>
        inline UniquePtr<IIndexBuffer> createIndexBuffer(const String& name, const IIndexBufferLayout& layout, ResourceHeap heap, UInt32 elements, ResourceUsage usage = ResourceUsage::Default) const {
            return this->getIndexBuffer(name, layout, heap, elements, usage);
        }

        /// <summary>
        /// Creates a texture, based on the <paramref name="layout" />.
        /// </summary>
        /// <remarks>
        /// A texture in LiteFX is always backed by GPU-only visible memory and thus can only be transferred to/from. Thus you typically have to create a buffer using 
        /// <see cref="createBuffer" /> first that holds the actual image bytes. You than can transfer/copy the contents into the texture.
        /// </remarks>
        /// <param name="format">The format of the texture image.</param>
        /// <param name="size">The dimensions of the texture.</param>
        /// <param name="dimension">The dimensionality of the texture.</param>
        /// <param name="layers">The number of layers (slices) in this texture.</param>
        /// <param name="levels">The number of mip map levels of the texture.</param>
        /// <param name="samples">The number of samples, the texture should be sampled with.</param>
        /// <param name="usage">The intended usage for the buffer.</param>
        /// <returns>The instance of the texture.</returns>
        /// <seealso cref="createTextures" />
        inline UniquePtr<IImage> createTexture(Format format, const Size3d& size, ImageDimensions dimension = ImageDimensions::DIM_2, UInt32 levels = 1, UInt32 layers = 1, MultiSamplingLevel samples = MultiSamplingLevel::x1, ResourceUsage usage = ResourceUsage::Default) const {
            return this->getTexture(format, size, dimension, levels, layers, samples, usage);
        }

        /// <summary>
        /// Creates a texture, based on the <paramref name="layout" />.
        /// </summary>
        /// <remarks>
        /// A texture in LiteFX is always backed by GPU-only visible memory and thus can only be transferred to/from. Thus you typically have to create a buffer using 
        /// <see cref="createBuffer" /> first that holds the actual image bytes. You than can transfer/copy the contents into the texture.
        /// </remarks>
        /// <param name="name">The name of the texture image.</param>
        /// <param name="format">The format of the texture image.</param>
        /// <param name="size">The dimensions of the texture.</param>
        /// <param name="dimension">The dimensionality of the texture.</param>
        /// <param name="layers">The number of layers (slices) in this texture.</param>
        /// <param name="levels">The number of mip map levels of the texture.</param>
        /// <param name="samples">The number of samples, the texture should be sampled with.</param>
        /// <param name="usage">The intended usage for the buffer.</param>
        /// <returns>The instance of the texture.</returns>
        /// <seealso cref="createTextures" />
        inline UniquePtr<IImage> createTexture(const String& name, Format format, const Size3d& size, ImageDimensions dimension = ImageDimensions::DIM_2, UInt32 levels = 1, UInt32 layers = 1, MultiSamplingLevel samples = MultiSamplingLevel::x1, ResourceUsage usage = ResourceUsage::Default) const {
            return this->getTexture(name, format, size, dimension, levels, layers, samples, usage);
        }

        /// <summary>
        /// Creates an array of textures, based on the <paramref name="layout" />.
        /// </summary>
        /// <param name="layout">The layout of the textures.</param>
        /// <param name="elements">The number of textures to create.</param>
        /// <param name="format">The format of the texture images.</param>
        /// <param name="size">The dimensions of the textures.</param>
        /// <param name="layers">The number of layers (slices) in this texture.</param>
        /// <param name="levels">The number of mip map levels of the textures.</param>
        /// <param name="samples">The number of samples, the textures should be sampled with.</param>
        /// <param name="usage">The intended usage for the buffer.</param>
        /// <returns>An array of texture instances.</returns>
        /// <seealso cref="createTexture" />
        inline Enumerable<UniquePtr<IImage>> createTextures(UInt32 elements, Format format, const Size3d& size, ImageDimensions dimension = ImageDimensions::DIM_2, UInt32 layers = 1, UInt32 levels = 1, MultiSamplingLevel samples = MultiSamplingLevel::x1, ResourceUsage usage = ResourceUsage::Default) const {
            return this->getTextures(elements, format, size, dimension, layers, levels, samples, usage);
        }

        /// <summary>
        /// Creates a texture sampler, based on the <paramref name="layout" />.
        /// </summary>
        /// <param name="magFilter">The filter operation used for magnifying.</param>
        /// <param name="minFilter">The filter operation used for minifying.</param>
        /// <param name="borderU">The border mode along the U-axis.</param>
        /// <param name="borderV">The border mode along the V-axis.</param>
        /// <param name="borderW">The border mode along the W-axis.</param>
        /// <param name="mipMapMode">The mip map mode.</param>
        /// <param name="mipMapBias">The mip map bias.</param>
        /// <param name="maxLod">The maximum level of detail value.</param>
        /// <param name="minLod">The minimum level of detail value.</param>
        /// <param name="anisotropy">The level of anisotropic filtering.</param>
        /// <returns>The instance of the sampler.</returns>
        /// <seealso cref="createSamplers" />
        inline UniquePtr<ISampler> createSampler(FilterMode magFilter = FilterMode::Nearest, FilterMode minFilter = FilterMode::Nearest, BorderMode borderU = BorderMode::Repeat, BorderMode borderV = BorderMode::Repeat, BorderMode borderW = BorderMode::Repeat, MipMapMode mipMapMode = MipMapMode::Nearest, Float mipMapBias = 0.f, Float maxLod = std::numeric_limits<Float>::max(), Float minLod = 0.f, Float anisotropy = 0.f) const {
            return this->getSampler(magFilter, minFilter, borderU, borderV, borderW, mipMapMode, mipMapBias, maxLod, minLod, anisotropy);
        }

        /// <summary>
        /// Creates a texture sampler, based on the <paramref name="layout" />.
        /// </summary>
        /// <param name="name">The name of the sampler.</param>
        /// <param name="magFilter">The filter operation used for magnifying.</param>
        /// <param name="minFilter">The filter operation used for minifying.</param>
        /// <param name="borderU">The border mode along the U-axis.</param>
        /// <param name="borderV">The border mode along the V-axis.</param>
        /// <param name="borderW">The border mode along the W-axis.</param>
        /// <param name="mipMapMode">The mip map mode.</param>
        /// <param name="mipMapBias">The mip map bias.</param>
        /// <param name="maxLod">The maximum level of detail value.</param>
        /// <param name="minLod">The minimum level of detail value.</param>
        /// <param name="anisotropy">The level of anisotropic filtering.</param>
        /// <returns>The instance of the sampler.</returns>
        /// <seealso cref="createSamplers" />
        inline UniquePtr<ISampler> createSampler(const String& name, FilterMode magFilter = FilterMode::Nearest, FilterMode minFilter = FilterMode::Nearest, BorderMode borderU = BorderMode::Repeat, BorderMode borderV = BorderMode::Repeat, BorderMode borderW = BorderMode::Repeat, MipMapMode mipMapMode = MipMapMode::Nearest, Float mipMapBias = 0.f, Float maxLod = std::numeric_limits<Float>::max(), Float minLod = 0.f, Float anisotropy = 0.f) const {
            return this->getSampler(name, magFilter, minFilter, borderU, borderV, borderW, mipMapMode, mipMapBias, maxLod, minLod, anisotropy);
        }

        /// <summary>
        /// Creates an array of texture samplers, based on the <paramref name="layout" />.
        /// </summary>
        /// <param name="elements">The number of samplers to create.</param>
        /// <param name="magFilter">The filter operation used for magnifying.</param>
        /// <param name="minFilter">The filter operation used for minifying.</param>
        /// <param name="borderU">The border mode along the U-axis.</param>
        /// <param name="borderV">The border mode along the V-axis.</param>
        /// <param name="borderW">The border mode along the W-axis.</param>
        /// <param name="mipMapMode">The mip map mode.</param>
        /// <param name="mipMapBias">The mip map bias.</param>
        /// <param name="maxLod">The maximum level of detail value.</param>
        /// <param name="minLod">The minimum level of detail value.</param>
        /// <param name="anisotropy">The level of anisotropic filtering.</param>
        /// <returns>An array of sampler instances.</returns>
        /// <seealso cref="createSampler" />
        inline Enumerable<UniquePtr<ISampler>> createSamplers(UInt32 elements, FilterMode magFilter = FilterMode::Nearest, FilterMode minFilter = FilterMode::Nearest, BorderMode borderU = BorderMode::Repeat, BorderMode borderV = BorderMode::Repeat, BorderMode borderW = BorderMode::Repeat, MipMapMode mipMapMode = MipMapMode::Nearest, Float mipMapBias = 0.f, Float maxLod = std::numeric_limits<Float>::max(), Float minLod = 0.f, Float anisotropy = 0.f) const {
            return this->getSamplers(elements, magFilter, minFilter, borderU, borderV, borderW, mipMapMode, mipMapBias, maxLod, minLod, anisotropy);
        }

        /// <summary>
        /// Creates a bottom-level acceleration structure.
        /// </summary>
        /// <remarks>
        /// This method is only supported if the <see cref="GraphicsDeviceFeature::RayTracing" /> feature is enabled.
        /// </remarks>
        /// <param name="flags">The flags that define how the acceleration structure is built.</param>
        /// <returns>The bottom-level acceleration structure instance.</returns>
        /// <seealso cref="IBottomLevelAccelerationStructure" />
        inline UniquePtr<IBottomLevelAccelerationStructure> createBottomLevelAccelerationStructure(AccelerationStructureFlags flags = AccelerationStructureFlags::None) const {
            return this->createBottomLevelAccelerationStructure("", flags);
        }

        /// <summary>
        /// Creates a bottom-level acceleration structure.
        /// </summary>
        /// <remarks>
        /// This method is only supported if the <see cref="GraphicsDeviceFeature::RayTracing" /> feature is enabled.
        /// </remarks>
        /// <param name="name">The name of the acceleration structure resource.</param>
        /// <param name="flags">The flags that define how the acceleration structure is built.</param>
        /// <returns>The bottom-level acceleration structure instance.</returns>
        /// <seealso cref="IBottomLevelAccelerationStructure" />
        inline UniquePtr<IBottomLevelAccelerationStructure> createBottomLevelAccelerationStructure(StringView name, AccelerationStructureFlags flags = AccelerationStructureFlags::None) const {
            return this->getBlas(name, flags);
        }

        /// <summary>
        /// Creates a top-level acceleration structure.
        /// </summary>
        /// <remarks>
        /// This method is only supported if the <see cref="GraphicsDeviceFeature::RayTracing" /> feature is enabled.
        /// </remarks>
        /// <param name="flags">The flags that define how the acceleration structure is built.</param>
        /// <returns>The top-level acceleration structure instance.</returns>
        /// <seealso cref="ITopLevelAccelerationStructure" />
        inline UniquePtr<ITopLevelAccelerationStructure> createTopLevelAccelerationStructure(AccelerationStructureFlags flags = AccelerationStructureFlags::None) const {
            return this->createTopLevelAccelerationStructure("", flags);
        }

        /// <summary>
        /// Creates a top-level acceleration structure.
        /// </summary>
        /// <remarks>
        /// This method is only supported if the <see cref="GraphicsDeviceFeature::RayTracing" /> feature is enabled.
        /// </remarks>
        /// <param name="name">The name of the acceleration structure resource.</param>
        /// <param name="flags">The flags that define how the acceleration structure is built.</param>
        /// <returns>The top-level acceleration structure instance.</returns>
        /// <seealso cref="ITopLevelAccelerationStructure" />
        inline UniquePtr<ITopLevelAccelerationStructure> createTopLevelAccelerationStructure(StringView name, AccelerationStructureFlags flags = AccelerationStructureFlags::None) const {
            return this->getTlas(name, flags);
        }

    private:
        virtual UniquePtr<IBuffer> getBuffer(BufferType type, ResourceHeap heap, size_t elementSize, UInt32 elements, ResourceUsage usage) const = 0;
        virtual UniquePtr<IBuffer> getBuffer(const String& name, BufferType type, ResourceHeap heap, size_t elementSize, UInt32 elements, ResourceUsage usage) const = 0;
        virtual UniquePtr<IVertexBuffer> getVertexBuffer(const IVertexBufferLayout& layout, ResourceHeap heap, UInt32 elements, ResourceUsage usage) const = 0;
        virtual UniquePtr<IVertexBuffer> getVertexBuffer(const String& name, const IVertexBufferLayout& layout, ResourceHeap heap, UInt32 elements, ResourceUsage usage) const = 0;
        virtual UniquePtr<IIndexBuffer> getIndexBuffer(const IIndexBufferLayout& layout, ResourceHeap heap, UInt32 elements, ResourceUsage usage) const = 0;
        virtual UniquePtr<IIndexBuffer> getIndexBuffer(const String& name, const IIndexBufferLayout& layout, ResourceHeap heap, UInt32 elements, ResourceUsage usage) const = 0;
        virtual UniquePtr<IImage> getTexture(Format format, const Size3d& size, ImageDimensions dimension, UInt32 levels, UInt32 layers, MultiSamplingLevel samples, ResourceUsage usage) const = 0;
        virtual UniquePtr<IImage> getTexture(const String& name, Format format, const Size3d& size, ImageDimensions dimension, UInt32 levels, UInt32 layers, MultiSamplingLevel samples, ResourceUsage usage) const = 0;
        virtual Enumerable<UniquePtr<IImage>> getTextures(UInt32 elements, Format format, const Size3d& size, ImageDimensions dimension, UInt32 layers, UInt32 levels, MultiSamplingLevel samples, ResourceUsage usage) const = 0;
        virtual UniquePtr<ISampler> getSampler(FilterMode magFilter, FilterMode minFilter, BorderMode borderU, BorderMode borderV, BorderMode borderW, MipMapMode mipMapMode, Float mipMapBias, Float maxLod, Float minLod, Float anisotropy) const = 0;
        virtual UniquePtr<ISampler> getSampler(const String& name, FilterMode magFilter, FilterMode minFilter, BorderMode borderU, BorderMode borderV, BorderMode borderW, MipMapMode mipMapMode, Float mipMapBias, Float maxLod, Float minLod, Float anisotropy) const = 0;
        virtual Enumerable<UniquePtr<ISampler>> getSamplers(UInt32 elements, FilterMode magFilter, FilterMode minFilter, BorderMode borderU, BorderMode borderV, BorderMode borderW, MipMapMode mipMapMode, Float mipMapBias, Float maxLod, Float minLod, Float anisotropy) const = 0;
        virtual UniquePtr<IBottomLevelAccelerationStructure> getBlas(StringView name, AccelerationStructureFlags flags) const = 0;
        virtual UniquePtr<ITopLevelAccelerationStructure> getTlas(StringView name, AccelerationStructureFlags flags) const = 0;
    };

    /// <summary>
    /// Describes optional features that can be supported by a device.
    /// </summary>
    /// <remarks>
    /// Device features are evaluated when creating a <see cref="IGraphicsDevice" />. If a feature is not supported by the device, an exception is raised.
    /// 
    /// Note that feature support is not strictly enforced by the engine. For example, if you are calling any feature-related API, the call may succeed even if the feature is not enabled, if the GPU 
    /// supports it. Graphics API validation may warn about it and the same program may fail on GPUs that do not support this feature. Enabling a feature through the settings in this structure makes
    /// the device check for support creation, resulting in a clear fail path, if a required extension is not supported by the system hardware.
    /// </remarks>
    struct LITEFX_RENDERING_API GraphicsDeviceFeatures {
    public:
        /// <summary>
        /// Enables or disables mesh shader support.
        /// </summary>
        bool MeshShaders { false };

        /// <summary>
        /// Enables or disables ray-tracing support.
        /// </summary>
        bool RayTracing { false };

        /// <summary>
        /// Enables or disables ray query and inline ray-tracing support.
        /// </summary>
        bool RayQueries { false };
    };

    /// <summary>
    /// The interface for a graphics device that.
    /// </summary>
    class LITEFX_RENDERING_API IGraphicsDevice {
    public:
        virtual ~IGraphicsDevice() noexcept = default;

    public:
        /// <summary>
        /// Returns the device state that can be used to manage resources.
        /// </summary>
        /// <returns>A reference of the device state.</returns>
        virtual DeviceState& state() const noexcept = 0;

        /// <summary>
        /// Returns the surface, the device draws to.
        /// </summary>
        /// <returns>A reference of the surface, the device draws to.</returns>
        virtual const ISurface& surface() const noexcept = 0;

        /// <summary>
        /// Returns the graphics adapter, the device uses for drawing.
        /// </summary>
        /// <returns>A reference of the graphics adapter, the device uses for drawing.</returns>
        virtual const IGraphicsAdapter& adapter() const noexcept = 0;

        /// <summary>
        /// Returns the swap chain, that contains the back and front buffers used for presentation.
        /// </summary>
        /// <returns>The swap chain, that contains the back and front buffers used for presentation.</returns>
        virtual const ISwapChain& swapChain() const noexcept = 0;

        /// <summary>
        /// Returns the swap chain, that contains the back and front buffers used for presentation.
        /// </summary>
        /// <returns>The swap chain, that contains the back and front buffers used for presentation.</returns>
        virtual ISwapChain& swapChain() noexcept = 0;

        /// <summary>
        /// Returns the factory instance, used to create instances from the device.
        /// </summary>
        /// <returns>The factory instance, used to create instances from the device.</returns>
        virtual const IGraphicsFactory& factory() const noexcept = 0;

        /// <summary>
        /// Returns the instance of the default <see cref="ICommandQueue" /> that supports the combination of queue types specified by the <paramref name="type" /> parameter.
        /// </summary>
        /// <remarks>
        /// When the device is created, it attempts to create a queue for each singular queue type. Each GPU is expected to provide at least one queue that is capable of supporting all
        /// queue types. This queue is used as a fallback queue, if no dedicated queue for a certain type is supported. For example, if no dedicated <see cref="QueueType::Transfer" />
        /// queue can be created, calling this method for the default transfer queue will return the same queue instance as the default graphics queue, which implicitly always supports
        /// transfer operations. The same is true for compute queues. This default graphics queue is ensured to support presentation and is also created with the highest queue priority.
        /// </remarks>
        /// <param name="type">The type or a combination of types that specifies the operation the queue should support.</param>
        /// <exception cref="InvalidArgumentException">Thrown, if no default queue for the combination of queue types specified with the <paramref name="type" /> parameter has been created.</exception>
        /// <returns>The instance of the queue, used to process draw calls.</returns>
        /// <seealso cref="createQueue" />
        inline const ICommandQueue& defaultQueue(QueueType type) const {
            return this->getDefaultQueue(type);
        }

        /// <summary>
        /// Attempts to create a new queue that supports the combination of queue types specified by the <paramref name="type" /> parameter.
        /// </summary>
        /// <remarks>
        /// Note that a queue is not guaranteed to represent an *actual* hardware queue that runs in parallel to other hardware queues. Backends might create *virtual* queues, that map
        /// the same hardware queue. In this case, creating a new queue is always possible but might not yield performance benefits. As a good practice, it is advised to create only as
        /// few queues as required.
        /// 
        /// If this method is not able to create a new queue (i.e., it returns `nullptr`), you can either fall back to the default queue (<see cref="defaultQueue" />) or use any queue
        /// that you created earlier instead.
        /// 
        /// The <paramref name="priority" /> parameter can be specified to request a queue with a certain priority. However, the backend is not required to return a queue with that 
        /// actual priority. The default queues are always prioritized highest.
        /// </remarks>
        /// <param name="type">The type of the queue or a combination of capabilities the queue is required to support.</param>
        /// <param name="priority">The preferred priority of the queue.</param>
        /// <returns>A pointer to the newly created queue, or `nullptr`, if no queue could be created.</returns>
        /// <seealso cref="defaultQueue" />
        inline const ICommandQueue* createQueue(QueueType type, QueuePriority priority = QueuePriority::Normal) noexcept {
            return this->getNewQueue(type, priority);
        }

        /// <summary>
        /// Creates a memory barrier instance.
        /// </summary>
        /// <param name="syncBefore">The pipeline stage(s) all previous commands have to finish before the barrier is executed.</param>
        /// <param name="syncAfter">The pipeline stage(s) all subsequent commands are blocked at until the barrier is executed.</param>
        /// <returns>The instance of the memory barrier.</returns>
        inline [[nodiscard]] UniquePtr<IBarrier> makeBarrier(PipelineStage syncBefore, PipelineStage syncAfter) const noexcept {
            return this->getNewBarrier(syncBefore, syncAfter);
        }

        /// <summary>
        /// Creates a new frame buffer instance.
        /// </summary>
        /// <param name="renderArea">The initial render area of the frame buffer.</param>
        /// <returns>The instance of the frame buffer.</returns>
        inline [[nodiscard]] UniquePtr<IFrameBuffer> makeFrameBuffer(const Size2d& renderArea) const noexcept {
            return this->makeFrameBuffer("", renderArea);
        }

        /// <summary>
        /// Creates a new frame buffer instance.
        /// </summary>
        /// <param name="name">The name of the frame buffer.</param>
        /// <param name="renderArea">The initial render area of the frame buffer.</param>
        /// <returns>The instance of the frame buffer.</returns>
        inline [[nodiscard]] UniquePtr<IFrameBuffer> makeFrameBuffer(StringView name, const Size2d& renderArea) const noexcept {
            return this->getNewFrameBuffer(name, renderArea);
        }

        /// <summary>
        /// Queries the device for the maximum supported number of multi-sampling levels.
        /// </summary>
        /// <remarks>
        /// This method returns the maximum supported multi-sampling level for a certain format. Typically you want to pass a back-buffer format for your swap-chain here. All lower 
        /// multi-sampling levels are implicitly supported for this format.
        /// </remarks>
        /// <param name="format">The target (i.e. back-buffer) format.</param>
        /// <returns>The maximum multi-sampling level.</returns>
        virtual MultiSamplingLevel maximumMultiSamplingLevel(Format format) const noexcept = 0;

        /// <summary>
        /// Returns the number of GPU ticks per milliseconds.
        /// </summary>
        /// <returns>The number of GPU ticks per milliseconds.</returns>
        /// <seealso cref="TimingEvent" />
        virtual double ticksPerMillisecond() const noexcept = 0;

        /// <summary>
        /// Computes the required amount of device memory for an <see cref="IBottomLevelAccelerationStructure" />.
        /// </summary>
        /// <remarks>
        /// Acceleration structures are built on the GPU, which requires additional memory called *scratch memory*. When creating an acceleration structure (AS), you have to 
        /// provide a temporary buffer containing the scratch memory, alongside the actual buffer that stores the AS itself. This method can be used to pre-compute the buffer
        /// sizes for both buffers.
        /// 
        /// This method is only supported, if the <see cref="GraphicsDeviceFeatures::RayTracing" /> feature is enabled.
        /// </remarks>
        /// <param name="blas">The bottom-level acceleration structure to compute the memory requirements for.</param>
        /// <param name="bufferSize">The size of the acceleration structure buffer.</param>
        /// <param name="scratchSize">The size of the scratch memory buffer.</param>
        /// <param name="forUpdate">If set to `true`, <paramref name="scratchSize" /> will contain the amount of scratch memory required for an update.</param>
        inline void computeAccelerationStructureSizes(const IBottomLevelAccelerationStructure& blas, UInt64& bufferSize, UInt64& scratchSize, bool forUpdate = false) const {
            this->getAccelerationStructureSizes(blas, bufferSize, scratchSize, forUpdate);
        }

        /// <summary>
        /// Computes the required amount of device memory for an <see cref="ITopLevelAccelerationStructure" />.
        /// </summary>
        /// <remarks>
        /// Acceleration structures are built on the GPU, which requires additional memory called *scratch memory*. When creating an acceleration structure (AS), you have to 
        /// provide a temporary buffer containing the scratch memory, alongside the actual buffer that stores the AS itself. This method can be used to pre-compute the buffer
        /// sizes for both buffers.
        /// 
        /// This method is only supported, if the <see cref="GraphicsDeviceFeatures::RayTracing" /> feature is enabled.
        /// </remarks>
        /// <param name="tlas">The top-level acceleration structure to compute the memory requirements for.</param>
        /// <param name="bufferSize">The size of the acceleration structure buffer.</param>
        /// <param name="scratchSize">The size of the scratch memory buffer.</param>
        /// <param name="forUpdate">If set to `true`, <paramref name="scratchSize" /> will contain the amount of scratch memory required for an update.</param>
        inline void computeAccelerationStructureSizes(const ITopLevelAccelerationStructure& tlas, UInt64& bufferSize, UInt64& scratchSize, bool forUpdate = false) const {
            this->getAccelerationStructureSizes(tlas, bufferSize, scratchSize, forUpdate);
        }

    private:
        virtual void getAccelerationStructureSizes(const IBottomLevelAccelerationStructure& blas, UInt64& bufferSize, UInt64& scratchSize, bool forUpdate) const = 0;
        virtual void getAccelerationStructureSizes(const ITopLevelAccelerationStructure& tlas, UInt64& bufferSize, UInt64& scratchSize, bool forUpdate) const = 0;

    public:
        /// <summary>
        /// Waits until all queues allocated from the device have finished the work issued prior to this point.
        /// </summary>
        /// <remarks>
        /// Note that you must synchronize calls to this method, i.e., you have to ensure no other thread is submitting work on any queue while waiting. Calling this method only 
        /// guarantees that all *prior* work is finished after returning. If any other thread submits work to any queue after calling this method, this workload is not waited on.
        /// </remarks>
        virtual void wait() const = 0;

    private:
        virtual UniquePtr<IBarrier> getNewBarrier(PipelineStage syncBefore, PipelineStage syncAfter) const noexcept = 0;
        virtual UniquePtr<IFrameBuffer> getNewFrameBuffer(StringView name, const Size2d& renderArea) const noexcept = 0;
        virtual const ICommandQueue& getDefaultQueue(QueueType type) const = 0;
        virtual const ICommandQueue* getNewQueue(QueueType type, QueuePriority priority) noexcept = 0;
    };

    /// <summary>
    /// The interface to access a render backend.
    /// </summary>
    class LITEFX_RENDERING_API IRenderBackend : public IBackend {
    public:
        virtual ~IRenderBackend() noexcept = default;

    public:
        /// <summary>
        /// Lists all available graphics adapters.
        /// </summary>
        /// <returns>An array of pointers to all available graphics adapters.</returns>
        inline Enumerable<const IGraphicsAdapter*> listAdapters() const {
            return this->getAdapters();
        }

        /// <summary>
        /// Finds an adapter using its unique ID.
        /// </summary>
        /// <remarks>
        /// Note that the adapter ID is optional, which allows the back-end to return a default adapter instance. Which adapter is used as <i>default</i> adapter, depends on
        /// the actual back-end implementation. The interface does not make any constraints on the default adapter to choose. A naive implementation might simply return the 
        /// first available adapter.
        /// </remarks>
        /// <param name="adapterId">The unique ID of the adapter, or <c>std::nullopt</c> to find the default adapter.</param>
        /// <returns>A pointer to a graphics adapter, or <c>nullptr</c>, if no adapter could be found.</returns>
        /// <seealso cref="IGraphicsAdapter" />
        virtual const IGraphicsAdapter* findAdapter(const Optional<UInt64>& adapterId = std::nullopt) const = 0;

        /// <summary>
        /// Looks up a device and returns a pointer to it, or <c>nullptr</c>, if no device with the provided <paramref name="name" /> could be found.
        /// </summary>
        /// <param name="name">The name of the device.</param>
        /// <returns>A pointer to the device or <c>nullptr</c>, if no device could be found.</returns>
        virtual IGraphicsDevice* device(const String& name) noexcept = 0;

        /// <summary>
        /// Looks up a device and returns a pointer to it, or <c>nullptr</c>, if no device with the provided <paramref name="name" /> could be found.
        /// </summary>
        /// <param name="name">The name of the device.</param>
        /// <returns>A pointer to the device or <c>nullptr</c>, if no device could be found.</returns>
        virtual const IGraphicsDevice* device(const String& name) const noexcept = 0;

        /// <summary>
        /// Looks up a device and returns a pointer to it, or <c>nullptr</c>, if no device with the provided <paramref name="name" /> could be found.
        /// </summary>
        /// <param name="name">The name of the device.</param>
        /// <returns>A pointer to the device or <c>nullptr</c>, if no device could be found.</returns>
        virtual inline const IGraphicsDevice* operator[](const String& name) const noexcept {
            return this->device(name);
        };

        /// <summary>
        /// Looks up a device and returns a pointer to it, or <c>nullptr</c>, if no device with the provided <paramref name="name" /> could be found.
        /// </summary>
        /// <param name="name">The name of the device.</param>
        /// <returns>A pointer to the device or <c>nullptr</c>, if no device could be found.</returns>
        virtual inline IGraphicsDevice* operator[](const String& name) noexcept {
            return this->device(name);
        };

    private:
        virtual Enumerable<const IGraphicsAdapter*> getAdapters() const = 0;
    };
}<|MERGE_RESOLUTION|>--- conflicted
+++ resolved
@@ -570,7 +570,19 @@
         Texel = 0x00000005,
 
         /// <summary>
-<<<<<<< HEAD
+        /// Describes an acceleration structure buffer.
+        /// </summary>
+        /// <seealso cref="ICommandBuffer::buildAccelerationStructure" />
+        /// <seealso cref="IBottomLevelAccelerationStructure" />
+        /// <seealso cref="ITopLevelAccelerationStructure" />
+        AccelerationStructure = 0x00000006,
+
+        /// <summary>
+        /// Describes a shader binding table for ray-tracing.
+        /// </summary>
+        ShaderBindingTable = 0x00000007,
+
+        /// <summary>
         /// Describes a buffer that stores data to generate indirect draw calls.
         /// </summary>
         /// <remarks>
@@ -587,20 +599,7 @@
         /// resource bindings for each draw call. Vulkan does only support draw calls that target already bound descriptors. Due to this limitation, it is currently best
         /// practice to use bind-less descriptor arrays to pass per-draw data to draws and use a vertex attribute to index into the descriptor array.
         /// </remarks>
-        Indirect = 0x00000006,
-=======
-        /// Describes an acceleration structure buffer.
-        /// </summary>
-        /// <seealso cref="ICommandBuffer::buildAccelerationStructure" />
-        /// <seealso cref="IBottomLevelAccelerationStructure" />
-        /// <seealso cref="ITopLevelAccelerationStructure" />
-        AccelerationStructure = 0x00000006,
-
-        /// <summary>
-        /// Describes a shader binding table for ray-tracing.
-        /// </summary>
-        ShaderBindingTable = 0x00000007,
->>>>>>> f7ecc662
+        Indirect = 0x00000008,
 
         /// <summary>
         /// Describes another type of buffer, such as samplers or images.
@@ -4182,21 +4181,6 @@
 
     public:
         /// <summary>
-<<<<<<< HEAD
-        /// Updates one or more buffer descriptors within the current descriptor set.
-        /// </summary>
-        /// <param name="binding">The buffer binding point.</param>
-        /// <param name="buffer">The buffer to write to the descriptor set.</param>
-        /// <param name="bufferElement">The index of the first element in the buffer to bind to the descriptor set.</param>
-        /// <param name="elements">The number of elements from the buffer to bind to the descriptor set. A value of `0` binds all available elements, starting at <paramref name="bufferElement" />.</param>
-        /// <param name="firstDescriptor">The index of the first descriptor in the descriptor array to update.</param>
-        void update(UInt32 binding, const IBuffer& buffer, UInt32 bufferElement = 0, UInt32 elements = 0, UInt32 firstDescriptor = 0) const {
-            this->doUpdate(binding, buffer, bufferElement, elements, firstDescriptor);
-        }
-
-        /// <summary>
-        /// Updates one or more texture descriptors within the current descriptor set.
-=======
         /// Returns an array of triangle meshes contained by the BLAS.
         /// </summary>
         /// <returns>The array of triangle meshes contained by the BLAS.</returns>
@@ -4265,7 +4249,6 @@
 
         /// <summary>
         /// Copies the acceleration structure into the acceleration structure provided by <paramref name="destination" />.
->>>>>>> f7ecc662
         /// </summary>
         /// <remarks>
         /// This method copies the acceleration structure into another one, which is especially useful for compression. If called without any arguments besides <paramref name="commandBuffer" /> and
@@ -4304,11 +4287,7 @@
 
     public:
         /// <summary>
-<<<<<<< HEAD
-        /// Updates one or more sampler descriptors within the current descriptor set.
-=======
         /// Adds a triangle mesh to the BLAS.
->>>>>>> f7ecc662
         /// </summary>
         /// <param name="mesh">The triangle mesh to add to the BLAS.</param>
         /// <returns>A reference to the current BLAS.</returns>
@@ -4736,10 +4715,10 @@
 
     public:
         /// <summary>
-        /// Updates a constant buffer within the current descriptor set.
+        /// Updates one or more buffer descriptors within the current descriptor set.
         /// </summary>
         /// <param name="binding">The buffer binding point.</param>
-        /// <param name="buffer">The constant buffer to write to the descriptor set.</param>
+        /// <param name="buffer">The buffer to write to the descriptor set.</param>
         /// <param name="bufferElement">The index of the first element in the buffer to bind to the descriptor set.</param>
         /// <param name="elements">The number of elements from the buffer to bind to the descriptor set. A value of `0` binds all available elements, starting at <paramref name="bufferElement" />.</param>
         /// <param name="firstDescriptor">The index of the first descriptor in the descriptor array to update.</param>
@@ -4748,7 +4727,7 @@
         }
 
         /// <summary>
-        /// Updates a texture within the current descriptor set.
+        /// Updates one or more texture descriptors within the current descriptor set.
         /// </summary>
         /// <remarks>
         /// The exact representation of the level and layer parameters depends on the dimension of the provided texture, as well as the type of the descriptor identified by the 
@@ -4773,7 +4752,7 @@
         }
 
         /// <summary>
-        /// Updates a sampler within the current descriptor set.
+        /// Updates one or more sampler descriptors within the current descriptor set.
         /// </summary>
         /// <param name="binding">The sampler binding point.</param>
         /// <param name="sampler">The sampler to write to the descriptor set.</param>
@@ -6461,7 +6440,6 @@
         inline void dispatch(UInt32 x, UInt32 y, UInt32 z) const noexcept {
             this->dispatch({ x, y, z });
         }
-<<<<<<< HEAD
 
         /// <summary>
         /// Executes a set of indirect dispatches.
@@ -6473,44 +6451,51 @@
         inline void dispatchIndirect(const IBuffer& batchBuffer, UInt32 batchCount, UInt64 offset = 0) const noexcept {
             this->cmdDispatchIndirect(batchBuffer, batchCount, offset);
         }
-
-#ifdef LITEFX_BUILD_MESH_SHADER_SUPPORT
+        
         /// <summary>
         /// Executes a mesh shader pipeline.
         /// </summary>
+        /// <remarks>
+        /// This method is only supported if the <see cref="GraphicsDeviceFeature::MeshShaders" /> feature is enabled.
+        /// </remarks>
         /// <param name="threadCount">The number of thread groups per dimension.</param>
         virtual void dispatchMesh(const Vector3u& threadGroupCount) const noexcept = 0;
-=======
-        
+
         /// <summary>
         /// Executes a mesh shader pipeline.
         /// </summary>
         /// <remarks>
         /// This method is only supported if the <see cref="GraphicsDeviceFeature::MeshShaders" /> feature is enabled.
         /// </remarks>
-        /// <param name="threadCount">The number of threads per dimension.</param>
-        virtual void dispatchMesh(const Vector3u& threadCount) const noexcept = 0;
->>>>>>> f7ecc662
-
-        /// <summary>
-        /// Executes a mesh shader pipeline.
-        /// </summary>
-<<<<<<< HEAD
         /// <param name="x">The number of thread groups along the x dimension.</param>
         /// <param name="y">The number of thread groups along the y dimension.</param>
         /// <param name="z">The number of thread groups along the z dimension.</param>
         inline void dispatchMesh(UInt32 x, UInt32 y, UInt32 z) const noexcept {
             this->dispatchMesh({ x, y, z });
         }
-=======
-        /// <remarks>
-        /// This method is only supported if the <see cref="GraphicsDeviceFeature::MeshShaders" /> feature is enabled.
-        /// </remarks>
-        /// <param name="x">The number of threads along the x dimension.</param>
-        /// <param name="y">The number of threads along the y dimension.</param>
-        /// <param name="z">The number of threads along the z dimension.</param>
-        inline void dispatchMesh(UInt32 x, UInt32 y, UInt32 z) const noexcept {
-            this->dispatchMesh({ x, y, z });
+
+        /// <summary>
+        /// Executes a set of indirect mesh shader dispatches.
+        /// </summary>
+        /// <param name="batchBuffer">The buffer that contains the batches.</param>
+        /// <param name="batchCount">The number of batches in the buffer to execute.</param>
+        /// <param name="offset">The offset (in bytes) to the first batch in the <paramref name="batchBuffer" />.</param>
+        /// <seealso cref="dispatchMesh" />
+        inline void dispatchMeshIndirect(const IBuffer& batchBuffer, UInt32 batchCount, UInt64 offset = 0) const noexcept {
+            this->cmdDispatchMeshIndirect(batchBuffer, batchCount, offset);
+        }
+
+        /// <summary>
+        /// Executes a set of indirect mesh shader dispatches.
+        /// </summary>
+        /// <param name="batchBuffer">The buffer that contains the batches.</param>
+        /// <param name="countBuffer">The buffer that contains the number of batches to execute.</param>
+        /// <param name="offset">The offset (in bytes) to the first batch in the <paramref name="batchBuffer" />.</param>
+        /// <param name="countOffset">The offset (in bytes) to the number of batches in the <paramref name="countBuffer" />.</param>
+        /// <param name="maxBatches">The maximum number of batches executed, even if there are more batches in <paramref name="countBuffer"/>.</param>
+        /// <seealso cref="dispatch" />
+        inline void dispatchMeshIndirect(const IBuffer& batchBuffer, const IBuffer& countBuffer, UInt64 offset = 0, UInt64 countOffset = 0, UInt32 maxBatches = std::numeric_limits<UInt32>::max()) const noexcept {
+            this->cmdDispatchMeshIndirect(batchBuffer, countBuffer, offset, countOffset, maxBatches);
         }
 
         /// <summary>
@@ -6546,32 +6531,6 @@
         inline void traceRays(const Vector3u& dimensions, const ShaderBindingTableOffsets& offsets, const IBuffer& rayGenerationShaderBindingTable, const IBuffer* missShaderBindingTable = nullptr, const IBuffer* hitShaderBindingTable = nullptr, const IBuffer* callableShaderBindingTable = nullptr) const noexcept {
             this->traceRays(dimensions.x(), dimensions.y(), dimensions.z(), offsets, rayGenerationShaderBindingTable, missShaderBindingTable, hitShaderBindingTable, callableShaderBindingTable);
         }
->>>>>>> f7ecc662
-
-        /// <summary>
-        /// Executes a set of indirect mesh shader dispatches.
-        /// </summary>
-        /// <param name="batchBuffer">The buffer that contains the batches.</param>
-        /// <param name="batchCount">The number of batches in the buffer to execute.</param>
-        /// <param name="offset">The offset (in bytes) to the first batch in the <paramref name="batchBuffer" />.</param>
-        /// <seealso cref="dispatchMesh" />
-        inline void dispatchMeshIndirect(const IBuffer& batchBuffer, UInt32 batchCount, UInt64 offset = 0) const noexcept {
-            this->cmdDispatchMeshIndirect(batchBuffer, batchCount, offset);
-        }
-
-        /// <summary>
-        /// Executes a set of indirect mesh shader dispatches.
-        /// </summary>
-        /// <param name="batchBuffer">The buffer that contains the batches.</param>
-        /// <param name="countBuffer">The buffer that contains the number of batches to execute.</param>
-        /// <param name="offset">The offset (in bytes) to the first batch in the <paramref name="batchBuffer" />.</param>
-        /// <param name="countOffset">The offset (in bytes) to the number of batches in the <paramref name="countBuffer" />.</param>
-        /// <param name="maxBatches">The maximum number of batches executed, even if there are more batches in <paramref name="countBuffer"/>.</param>
-        /// <seealso cref="dispatch" />
-        inline void dispatchMeshIndirect(const IBuffer& batchBuffer, const IBuffer& countBuffer, UInt64 offset = 0, UInt64 countOffset = 0, UInt32 maxBatches = std::numeric_limits<UInt32>::max()) const noexcept {
-            this->cmdDispatchMeshIndirect(batchBuffer, countBuffer, offset, countOffset, maxBatches);
-        }
-#endif // LITEFX_BUILD_MESH_SHADER_SUPPORT
 
         /// <summary>
         /// Draws a number of vertices from the currently bound vertex buffer.
@@ -6893,10 +6852,8 @@
         virtual void cmdBind(const IIndexBuffer& buffer) const noexcept = 0;
         virtual void cmdPushConstants(const IPushConstantsLayout& layout, const void* const memory) const noexcept = 0;
         virtual void cmdDispatchIndirect(const IBuffer& batchBuffer, UInt32 batchCount, UInt64 offset) const noexcept = 0;
-#ifdef LITEFX_BUILD_MESH_SHADER_SUPPORT
         virtual void cmdDispatchMeshIndirect(const IBuffer& batchBuffer, UInt32 batchCount, UInt64 offset) const noexcept = 0;
         virtual void cmdDispatchMeshIndirect(const IBuffer& batchBuffer, const IBuffer& countBuffer, UInt64 offset, UInt64 countOffset, UInt32 maxBatches) const noexcept = 0;
-#endif // LITEFX_BUILD_MESH_SHADER_SUPPORT
         virtual void cmdDraw(const IVertexBuffer& vertexBuffer, UInt32 instances, UInt32 firstVertex, UInt32 firstInstance) const = 0;
         virtual void cmdDrawIndirect(const IBuffer& batchBuffer, UInt32 batchCount, UInt64 offset) const noexcept = 0;
         virtual void cmdDrawIndirect(const IBuffer& batchBuffer, const IBuffer& countBuffer, UInt64 offset, UInt64 countOffset, UInt32 maxBatches) const noexcept = 0;
