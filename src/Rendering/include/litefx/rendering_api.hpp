﻿#pragma once

#if !defined (LITEFX_RENDERING_API)
#  if defined(LiteFX_Rendering_EXPORTS) && (defined _WIN32 || defined WINCE)
#    define LITEFX_RENDERING_API __declspec(dllexport)
#  elif (defined(LiteFX_Rendering_EXPORTS) || defined(__APPLE__)) && defined __GNUC__ && __GNUC__ >= 4
#    define LITEFX_RENDERING_API __attribute__ ((visibility ("default")))
#  elif !defined(LiteFX_Rendering_EXPORTS) && (defined _WIN32 || defined WINCE)
#    define LITEFX_RENDERING_API __declspec(dllimport)
#  endif
#endif

#ifndef LITEFX_RENDERING_API
#  define LITEFX_RENDERING_API
#endif

#include <litefx/app.hpp>
#include <litefx/math.hpp>
#include <litefx/graphics.hpp>

namespace LiteFX::Rendering {
    using namespace LiteFX;
    using namespace LiteFX::Math;

    class IGraphicsAdapter;
    class ISurface;
    class IShaderModule;
    class IRenderTarget;
    class IRasterizer;
    class IViewport;
    class IScissor;
    class IBufferLayout;
    class IVertexBufferLayout;
    class IIndexBufferLayout;
    class IDescriptorLayout;
    class IMappable;
    class IDeviceMemory;
    class IBuffer;
    class IImage;
    class ISampler;
    class IBarrier;
    class IDescriptorSet;
    class IDescriptorSetLayout;
    class IPushConstantsRange;
    class IPushConstantsLayout;
    class IShaderProgram;
    class IPipelineLayout;
    class IVertexBuffer;
    class IIndexBuffer;
    class IInputAssembler;
    class IPipeline;
    class ICommandBuffer;
    class IRenderPipeline;
    class IComputePipeline;
    class IFrameBuffer;
    class IRenderPass;
    class ISwapChain;
    class ICommandQueue;
    class IGraphicsFactory;
    class IGraphicsDevice;
    class IRenderBackend;

#pragma region "Enumerations"

    /// <summary>
    /// Defines different types of graphics adapters.
    /// </summary>
    enum class LITEFX_RENDERING_API GraphicsAdapterType {
        /// <summary>
        /// The adapter is not a valid graphics adapter.
        /// </summary>
        None = 0x00000000,
        
        /// <summary>
        /// The adapter is a dedicated GPU adapter.
        /// </summary>
        GPU = 0x00000001,

        /// <summary>
        /// The adapter is an integrated CPU.
        /// </summary>
        CPU = 0x00000002,

        /// <summary>
        /// The adapter type is not captured by this enum. This value is used internally to mark invalid adapters and should not be used.
        /// </summary>
        Other = 0x7FFFFFFF,
    };

    /// <summary>
    /// Represents the type of a <see cref="CommandQueue" />.
    /// </summary>
    /// <remarks>
    /// There are three major queue types: `Graphics`, `Compute` and `Transfer`. Each queue type has a larger subset of commands it is allowed to execute. For example, a 
    /// graphics queue can be used to execute transfer or compute commands, whilst a compute queue may not execute graphics commands (such as *draw*). 
    /// 
    /// You should always aim to use a queue that is dedicated for the workload you want to submit. For example, if you want to upload resources to the GPU, use the a
    /// dedicated transfer queue and synchronize access to the resource by waiting for the queue to finish at the point of time you need to access the resource. You can,
    /// however, also use the graphics queue for transfers. This can be more efficient, if you have resources that require to be updated with each frame. The performance 
    /// impact of synchronizing two queues may be larger than simply using the graphics queue to begin with.
    /// 
    /// The advantage of using dedicated queues is, that they do not necessarily block execution. For example, when performing a compute or transfer workload on a 
    /// graphics queue, you do not need to synchronize in order to wait for the result, however this also means that no rendering can take place until the workloads have
    /// finished.
    /// </remarks>
    enum class LITEFX_RENDERING_API QueueType : UInt32 {
        /// <summary>
        /// Describes an unspecified command queue. It is not valid to create a queue instance with this type.
        /// </summary>
        None = 0x00000000,

        /// <summary>
        /// Represents a queue that can execute graphics, compute and transfer workloads.
        /// </summary>
        Graphics = 0x00000001,

        /// <summary>
        /// Represents a queue that can execute compute and transfer workloads.
        /// </summary>
        Compute = 0x00000002,

        /// <summary>
        /// Represents a queue that can execute only transfer workloads.
        /// </summary>
        Transfer = 0x00000004,

        /// <summary>
        /// Represents a queue that can perform hardware video decoding.
        /// </summary>
        /// <remarks>
        /// Video encoding/decoding is currently not a supported feature, but knowing all the capabilities of a queue is useful to select the best queue family for a particular task.
        /// </remarks>
        VideoDecode = 0x00000010,

        /// <summary>
        /// Represents a queue that can perform hardware video encoding.
        /// </summary>
        /// <remarks>
        /// Video encoding/decoding is currently a supported feature, but knowing all the capabilities of a queue is useful to select the best queue family for a particular task.
        /// </remarks>
        VideoEncode = 0x00000020,

        /// <summary>
        /// Represents an invalid queue type.
        /// </summary>
        Other = 0x7FFFFFFF
    };

    /// <summary>
    /// Specifies the priority with which a queue is scheduled on the GPU.
    /// </summary>
    enum class LITEFX_RENDERING_API QueuePriority {
        /// <summary>
        /// The default queue priority.
        /// </summary>
        Normal = 33,

        /// <summary>
        /// A high queue priority.
        /// </summary>
        High = 66,

        /// <summary>
        /// The highest possible queue priority. Submitting work to this queue might block other queues.
        /// </summary>
        /// <remarks>
        /// Do not use this queue priority when creating queues, as it is reserved for the default (builtin) queues.
        /// </remarks>
        Realtime = 100
    };

    /// <summary>
    /// Describes a texel format.
    /// </summary>
    enum class LITEFX_RENDERING_API Format {
        None = 0x00000000,
        R4G4_UNORM,
        R4G4B4A4_UNORM,
        B4G4R4A4_UNORM,
        R5G6B5_UNORM,
        B5G6R5_UNORM,
        R5G5B5A1_UNORM,
        B5G5R5A1_UNORM,
        A1R5G5B5_UNORM,
        R8_UNORM,
        R8_SNORM,
        R8_USCALED,
        R8_SSCALED,
        R8_UINT,
        R8_SINT,
        R8_SRGB,
        R8G8_UNORM,
        R8G8_SNORM,
        R8G8_USCALED,
        R8G8_SSCALED,
        R8G8_UINT,
        R8G8_SINT,
        R8G8_SRGB,
        R8G8B8_UNORM,
        R8G8B8_SNORM,
        R8G8B8_USCALED,
        R8G8B8_SSCALED,
        R8G8B8_UINT,
        R8G8B8_SINT,
        R8G8B8_SRGB,
        B8G8R8_UNORM,
        B8G8R8_SNORM,
        B8G8R8_USCALED,
        B8G8R8_SSCALED,
        B8G8R8_UINT,
        B8G8R8_SINT,
        B8G8R8_SRGB,
        R8G8B8A8_UNORM,
        R8G8B8A8_SNORM,
        R8G8B8A8_USCALED,
        R8G8B8A8_SSCALED,
        R8G8B8A8_UINT,
        R8G8B8A8_SINT,
        R8G8B8A8_SRGB,
        B8G8R8A8_UNORM,
        B8G8R8A8_SNORM,
        B8G8R8A8_USCALED,
        B8G8R8A8_SSCALED,
        B8G8R8A8_UINT,
        B8G8R8A8_SINT,
        B8G8R8A8_SRGB,
        A8B8G8R8_UNORM,
        A8B8G8R8_SNORM,
        A8B8G8R8_USCALED,
        A8B8G8R8_SSCALED,
        A8B8G8R8_UINT,
        A8B8G8R8_SINT,
        A8B8G8R8_SRGB,
        A2R10G10B10_UNORM,
        A2R10G10B10_SNORM,
        A2R10G10B10_USCALED,
        A2R10G10B10_SSCALED,
        A2R10G10B10_UINT,
        A2R10G10B10_SINT,
        A2B10G10R10_UNORM,
        A2B10G10R10_SNORM,
        A2B10G10R10_USCALED,
        A2B10G10R10_SSCALED,
        A2B10G10R10_UINT,
        A2B10G10R10_SINT,
        R16_UNORM,
        R16_SNORM,
        R16_USCALED,
        R16_SSCALED,
        R16_UINT,
        R16_SINT,
        R16_SFLOAT,
        R16G16_UNORM,
        R16G16_SNORM,
        R16G16_USCALED,
        R16G16_SSCALED,
        R16G16_UINT,
        R16G16_SINT,
        R16G16_SFLOAT,
        R16G16B16_UNORM,
        R16G16B16_SNORM,
        R16G16B16_USCALED,
        R16G16B16_SSCALED,
        R16G16B16_UINT,
        R16G16B16_SINT,
        R16G16B16_SFLOAT,
        R16G16B16A16_UNORM,
        R16G16B16A16_SNORM,
        R16G16B16A16_USCALED,
        R16G16B16A16_SSCALED,
        R16G16B16A16_UINT,
        R16G16B16A16_SINT,
        R16G16B16A16_SFLOAT,
        R32_UINT,
        R32_SINT,
        R32_SFLOAT,
        R32G32_UINT,
        R32G32_SINT,
        R32G32_SFLOAT,
        R32G32B32_UINT,
        R32G32B32_SINT,
        R32G32B32_SFLOAT,
        R32G32B32A32_UINT,
        R32G32B32A32_SINT,
        R32G32B32A32_SFLOAT,
        R64_UINT,
        R64_SINT,
        R64_SFLOAT,
        R64G64_UINT,
        R64G64_SINT,
        R64G64_SFLOAT,
        R64G64B64_UINT,
        R64G64B64_SINT,
        R64G64B64_SFLOAT,
        R64G64B64A64_UINT,
        R64G64B64A64_SINT,
        R64G64B64A64_SFLOAT,
        B10G11R11_UFLOAT,
        E5B9G9R9_UFLOAT,
        D16_UNORM,
        X8_D24_UNORM,
        D32_SFLOAT,
        S8_UINT,
        D16_UNORM_S8_UINT,
        D24_UNORM_S8_UINT,
        D32_SFLOAT_S8_UINT,
        BC1_RGB_UNORM,
        BC1_RGB_SRGB,
        BC1_RGBA_UNORM,
        BC1_RGBA_SRGB,
        BC2_UNORM,
        BC2_SRGB,
        BC3_UNORM,
        BC3_SRGB,
        BC4_UNORM,
        BC4_SNORM,
        BC5_UNORM,
        BC5_SNORM,
        BC6H_UFLOAT,
        BC6H_SFLOAT,
        BC7_UNORM,
        BC7_SRGB,
        Other = 0x7FFFFFFF
    };

    /// <summary>
    /// Describes a buffer attribute format.
    /// </summary>
    /// <seealso cref="getBufferFormatChannels" />
    /// <seealso cref="getBufferFormatChannelSize" />
    /// <seealso cref="getBufferFormatType" />
    enum class LITEFX_RENDERING_API BufferFormat : UInt32 {
        None = 0x00000000,
        X16F = 0x10000101,
        X16I = 0x10000201,
        X16U = 0x10000401,
        XY16F = 0x10000102,
        XY16I = 0x10000202,
        XY16U = 0x10000402,
        XYZ16F = 0x10000103,
        XYZ16I = 0x10000203,
        XYZ16U = 0x10000403,
        XYZW16F = 0x10000104,
        XYZW16I = 0x10000204,
        XYZW16U = 0x10000404,
        X32F = 0x20000101,
        X32I = 0x20000201,
        X32U = 0x20000401,
        XY32F = 0x20000102,
        XY32I = 0x20000202,
        XY32U = 0x20000402,
        XYZ32F = 0x20000103,
        XYZ32I = 0x20000203,
        XYZ32U = 0x20000403,
        XYZW32F = 0x20000104,
        XYZW32I = 0x20000204,
        XYZW32U = 0x20000404
    };

    /// <summary>
    /// Describes the semantic of a buffer attribute.
    /// </summary>
    /// <seealso cref="BufferAttribute" />
    enum class LITEFX_RENDERING_API AttributeSemantic : UInt32 {
        /// <summary>
        /// The attribute contains a bi-normal vector.
        /// </summary>
        Binormal = 0x00000001,

        /// <summary>
        /// The attribute contains blend indices.
        /// </summary>
        BlendIndices = 0x00000002,

        /// <summary>
        /// The attribute contains blend weights.
        /// </summary>
        BlendWeight = 0x00000003,

        /// <summary>
        /// The attribute contains a color value.
        /// </summary>
        Color = 0x00000004,

        /// <summary>
        /// The attribute contains a normal vector.
        /// </summary>
        Normal = 0x00000005,

        /// <summary>
        /// The attribute contains a position vector.
        /// </summary>
        Position = 0x00000006,

        /// <summary>
        /// The attribute contains a pre-transformed position vector.
        /// </summary>
        TransformedPosition = 0x00000007,

        /// <summary>
        /// The attribute contains a point size.
        /// </summary>
        PointSize = 0x00000008,

        /// <summary>
        /// The attribute contains a tangent vector.
        /// </summary>
        Tangent = 0x00000009,

        /// <summary>
        /// The attribute contains a texture coordinate.
        /// </summary>
        TextureCoordinate = 0x0000000A,

        /// <summary>
        /// The attribute is a generic, unknown semantic.
        /// </summary>
        Unknown = 0x7FFFFFFF
    };

    /// <summary>
    /// Describes the type of a <see cref="IDescriptor" />.
    /// </summary>
    /// <remarks>
    /// Note that, while in theory you can declare a writable descriptor in any format, the rendering back-end might not necessarily support writing in a specific format.
    /// </remarks>
    /// <seealso cref="IDescriptorLayout" />
    /// <seealso href="https://docs.microsoft.com/en-us/windows/win32/direct3d12/typed-unordered-access-view-loads#supported-formats-and-api-calls" />
    enum class LITEFX_RENDERING_API DescriptorType {
        /// <summary>
        /// A uniform buffer in Vulkan. Maps to a constant buffer in DirectX.
        /// </summary>
        /// <remarks>
        /// A uniform or constant buffer is read-only. In GLSL, use the <c>uniform</c> keyword to access a uniform buffer. In HLSL, use the <c>ConstantBuffer</c> keyword.
        /// </remarks>
        ConstantBuffer = 0x00000001,

        /// <summary>
        /// A shader storage buffer object in Vulkan. Maps to a structured buffer in DirectX.
        /// </summary>
        /// <remarks>
        /// A storage buffer is read-only by default. If you want to create a writable storage buffer, use <see cref="WritableStorage"> instead.
        /// 
        /// In GLSL, use the <c>buffer</c> keyword to access storage buffers. In HLSL, use the <c>StructuredBuffer</c> keyword.
        /// 
        /// The difference between <see cref="Uniform" /> and storage buffers is, that storage buffers can have variable length. However, they are typically less efficient.
        /// </remarks>
        StructuredBuffer = 0x00000002,

        /// <summary>
        /// A writable shader storage object in Vulkan. Maps to a read/write structured buffer in DirectX.
        /// </summary>
        /// <remarks>
        /// In GLSL, use the <c>buffer</c> keyword to access storage buffers. In HLSL, use the <c>RWStructuredBuffer</c> keyword.
        /// </remarks>
        RWStructuredBuffer = 0x00000012,

        /// <summary>
        /// A read-only sampled image.
        /// </summary>
        /// <remarks>
        /// Textures are read-only by default. If you want to create a writable texture, use the <see cref="WritableTexture"> instead.
        /// 
        /// In GLSL, use the <c>uniform texture</c> keywords to access the texture. In HLSL, use the <c>Texture</c> keywords.
        /// 
        /// Note, that textures are typically not be accessed directly, but instead are sampled using a <see cref="Sampler" />.
        /// </remarks>
        Texture = 0x00000003,

        /// <summary>
        /// A writable image.
        /// </summary>
        /// <remarks>
        /// In GLSL, use the <c>uniform image</c> keywords to access the texture. In HLSL, use the <c>RWTexture</c> keywords.
        /// </remaks>
        RWTexture = 0x00000013,
        
        /// <summary>
        /// A sampler state of a texture or image.
        /// </summary>
        Sampler = 0x00000004,

        /// <summary>
        /// The result of a render target from an earlier render pass. Maps to a <c>SubpassInput</c> in HLSL.
        /// </summary>
        InputAttachment = 0x00000005,

        /// <summary>
        /// Represents a read-only texel buffer (uniform texel buffer).
        /// </summary>
        /// <remarks>
        /// Use the <c>uniform imageBuffer</c> keyword in GLSL to access the buffer. In HLSL, use the <c>Buffer</c> keyword.
        /// </remarks>
        Buffer = 0x00000006,

        /// <summary>
        /// Represents a writable texel buffer (storage texel buffer).
        /// </summary>
        /// <remarks>
        /// Use the <c>uniform imageBuffer</c> keyword in GLSL to access the buffer. In HLSL, use the <c>RWBuffer</c> keyword.
        /// </remarks>
        RWBuffer = 0x00000016,

        /// <summary>
        /// Represents an unformatted buffer.
        /// </summary>
        /// <remarks>
        /// In GLSL, use the <c>buffer</c> keyword to access byte address buffers. In HLSL, use the <c>ByteAddressBuffer</c> keyword.
        /// </remarks>
        ByteAddressBuffer = 0x00000007,

        /// <summary>
        /// Represents an unformatted writable buffer.
        /// </summary>
        /// <remarks>
        /// In GLSL, use the <c>buffer</c> keyword to access byte address buffers. In HLSL, use the <c>RWByteAddressBuffer</c> keyword.
        /// </remarks>
        RWByteAddressBuffer = 0x00000017,
    };

    /// <summary>
    /// Describes the type of a <see cref="IBuffer" />.
    /// </summary>
    /// <seealso cref="IBufferLayout" />
    enum class LITEFX_RENDERING_API BufferType {
        /// <summary>
        /// Describes a vertex buffer.
        /// </summary>
        Vertex = 0x00000001,
        
        /// <summary>
        /// Describes an index buffer.
        /// </summary>
        Index = 0x00000002,

        /// <summary>
        /// Describes an uniform buffer object (Vulkan) or constant buffer view (DirectX).
        /// </summary>
        /// <remarks>
        /// Buffers of this type can be bound to `ConstantBuffer` descriptors.
        /// </remarks>
        Uniform = 0x00000003,

        /// <summary>
        /// Describes a shader storage buffer object (Vulkan) or unordered access view (DirectX).
        /// </summary>
        /// <remarks>
        /// Buffers of this type can be bound to `StructuredBuffer`/`RWStructuredBuffer` or `ByteAddressBuffer`/`RWByteAddressBuffer` descriptors.
        /// </remarks>
        Storage = 0x00000004,

        /// <summary>
        /// Describes a shader texel storage buffer object (Vulkan) or unordered access view (DirectX).
        /// </summary>
        /// <remarks>
        /// Buffers of this type can be bound to `Buffer`/`RWBuffer` descriptors.
        /// </remarks>
        Texel = 0x00000005,

        /// <summary>
        /// Describes a buffer that stores data to generate indirect draw calls.
        /// </summary>
        /// <remarks>
        /// An indirect buffer refers to a buffer that contains a set of information used to generate dispatch or draw calls. A single dispatch or draw call in this 
        /// context is referred to as a *batch*. An indirect buffer must only contain one type of batches, e.g., it is not allowed to mix indexed and non-indexed batches
        /// in a single indirect buffer. Batches need to be densely packed within the buffer, i.e., the stride between elements is always assumed to be `0`.
        /// 
        /// Indirect buffers can be written from shaders, which enables use cases like GPU-culling, where a compute shader writes the batches in an indirect buffer, that
        /// is then passed to an indirect draw call. In such situations, the number of batches in the buffer is typically not known beforehand, so an additional buffer
        /// is used to store the number of draw calls in.
        /// 
        /// Note that indirect drawing support is currently limited in how data can be passed to draw calls. This is due to Vulkan not providing an adequate interface for
        /// describing per-draw bindings in the indirect signature. In DirectX 12, it is possible for batches to provide different vertex and index buffers, as well as 
        /// resource bindings for each draw call. Vulkan does only support draw calls that target already bound descriptors. Due to this limitation, it is currently best
        /// practice to use bind-less descriptor arrays to pass per-draw data to draws and use a vertex attribute to index into the descriptor array.
        /// </remarks>
        Indirect = 0x00000006,

        /// <summary>
        /// Describes another type of buffer, such as samplers or images.
        /// </summary>
        /// <remarks>
        /// Buffers of this type must not be bound to any descriptor, but can be used as copy/transfer targets and sources.
        /// </remarks>
        Other = 0x7FFFFFFF
    };

    /// <summary>
    /// Defines how a buffer is used and describes how its memory is managed.
    /// </summary>
    /// <remarks>
    /// There are three common buffer usage scenarios that are supported by the library:
    ///
    /// <list type="number">
    /// <item>
    /// <description>
    /// <strong>Static resources</strong>: such as vertex/index/constant buffers, textures or other infrequently updated buffers. In this case, the most efficient 
    /// approach is to create a buffer using <see cref="BufferUsage::Staging" /> and map it from the CPU. Create a second buffer using 
    /// <see cref="BufferUsage::Resource" /> and transfer the staging buffer into it.
    /// </description>
    /// </item>
    /// <item>
    /// <description>
    /// <strong>Dynamic resources</strong>: such as deformable meshes or buffers that need to be updated every frame. For such buffers use the
    /// <see cref="BufferUsage::Dynamic" /> mode to prevent regular transfer overhead.
    /// </description>
    /// </item>
    /// <item>
    /// <description>
    /// <strong>Readbacks</strong>: or resources that are written on the GPU and read by the CPU. The usage mode <see cref="BufferUsage::Readback" /> is designed to 
    /// provide the best performance for this special case.
    /// </description>
    /// </item>
    /// </list>
    /// </remarks>
    enum class LITEFX_RENDERING_API BufferUsage {
        /// <summary>
        /// Creates a buffer that can optimally be mapped from the CPU in order to be transferred to the GPU later.
        /// </summary>
        /// <remarks>
        /// The memory for the buffer will be allocated in the DRAM (CPU or host memory). It can be optimally accessed by the CPU in order to be written. However,
        /// reading it from the GPU may be inefficient. This usage mode should be used to create a staging buffer, i.e. a buffer that is written infrequently and
        /// then transferred to another buffer, that uses <see cref="BufferUsage::Resource" />.
        /// </remarks>
        Staging = 0x00000001,

        /// <summary>
        /// Creates a buffer that can optimally be read by the GPU.
        /// </summary>
        /// <remarks>
        /// The memory for the buffer will be allocated on the VRAM (GPU or device memory). It can be optimally accessed by the GPU in order to be read frequently.
        /// It can be written by a transfer call. Note that those come with an overhead and should only occur infrequently.
        /// </remarks>
        Resource = 0x00000002,

        /// <summary>
        /// Creates a buffer that can be optimally mapped by the CPU and is preferred to be optimally read by the GPU.
        /// </summary>
        /// <remarks>
        /// Dynamic buffers are used when the content is expected to be changed every frame. They do not require transfer calls, but may not be read as efficiently
        /// as <see cref="BufferUsage::Resource" /> buffers.
        /// </remarks>
        Dynamic = 0x00000010,

        /// <summary>
        /// Creates a buffer that can be written by the GPU and read by the CPU.
        /// </summary>
        Readback = 0x00000100
    };

    /// <summary>
    /// Describes the element type of an index buffer.
    /// </summary>
    enum class LITEFX_RENDERING_API IndexType {
        /// <summary>
        /// Indices are stored as 2 byte unsigned integers.
        /// </summary>
        UInt16 = 0x00000010,

        /// <summary>
        /// Indices are stored as 4 byte unsigned integers.
        /// </summary>
        UInt32 = 0x00000020
    };

    /// <summary>
    /// Describes the valid shader stages of a graphics pipeline.
    /// </summary>
    enum class LITEFX_RENDERING_API ShaderStage : UInt32 {
        /// <summary>
        /// Represents the vertex shader stage.
        /// </summary>
        Vertex = 0x00000001,

        /// <summary>
        /// Represents the tessellation control or hull shader stage.
        /// </summary>
        TessellationControl = 0x00000002,

        /// <summary>
        /// Represents the tessellation evaluation or domain shader stage.
        /// </summary>
        TessellationEvaluation = 0x00000004,

        /// <summary>
        /// Represents the geometry shader stage.
        /// </summary>
        /// <remarks>
        /// Note that geometry shaders come with a performance penalty and might not be supported on all platforms. If you can, avoid using them.
        /// </remarks>
        Geometry = 0x00000008,

        /// <summary>
        /// Represents the fragment or pixel shader stage.
        /// </summary>
        Fragment = 0x00000010,

        /// <summary>
        /// Represents the compute shader stage.
        /// </summary>
        Compute = 0x00000020,

        /// <summary>
        /// Represents the task or amplification shader stage.
        /// </summary>
        Task = 0x00000040,

        /// <summary>
        /// Represents the mesh shader stage.
        /// </summary>
        Mesh = 0x00000080,

        /// <summary>
        /// Enables all supported shader stages.
        /// </summary>
        Any = Vertex | TessellationControl | TessellationEvaluation | Geometry | Fragment | Compute | Task | Mesh,

        /// <summary>
        /// Represents an unknown shader stage.
        /// </summary>
        Other = 0x7FFFFFFF
    };

    /// <summary>
    /// Describes the draw mode for polygons.
    /// </summary>
    /// <seealso cref="InputAssembler" />
    enum class LITEFX_RENDERING_API PolygonMode {
        /// <summary>
        /// Polygons are drawn as solid surfaces.
        /// </summary>
        Solid = 0x00000001,

        /// <summary>
        /// Polygons are only drawn as wireframes.
        /// </summary>
        Wireframe = 0x00000002,

        /// <summary>
        /// Polygons are drawn as points at the vertex positions.
        /// </summary>
        Point = 0x00000004
    };

    /// <summary>
    /// Describes which faces are culled by the <see cref="Rasterizer" /> stage.
    /// </summary>
    /// <seealso cref="Rasterizer" />
    enum class LITEFX_RENDERING_API CullMode {
        /// <summary>
        /// The rasterizer will discard front-facing polygons.
        /// </summary>
        FrontFaces = 0x00000001,

        /// <summary>
        /// The rasterizer wll discard back-facing polygons.
        /// </summary>
        BackFaces = 0x00000002,

        /// <summary>
        /// The rasterizer will discard front and back-facing polygons.
        /// </summary>
        Both = 0x00000004,

        /// <summary>
        /// The rasterizer will not discard any polygons.
        /// </summary>
        Disabled = 0x0000000F
    };

    /// <summary>
    /// Describes the order or vertex winding, that is used to determine, whether a polygon is facing towards or away from the camera.
    /// </summary>
    /// <seealso cref="CullMode" />
    /// <seealso cref="Rasterizer" />
    enum class LITEFX_RENDERING_API CullOrder {
        /// <summary>
        /// Vertices are evaluated in a clock-wise manner.
        /// </summary>
        ClockWise = 0x00000001,

        /// <summary>
        /// Vertices are evaluated in a counter clock-wise manner.
        /// </summary>
        CounterClockWise = 0x00000002
    };

    /// <summary>
    /// Describes the type of a render target.
    /// </summary>
    enum class LITEFX_RENDERING_API RenderTargetType {
        /// <summary>
        /// Represents a color target.
        /// </summary>
        Color = 0x00000001,

        /// <summary>
        /// Represents a depth/stencil target.
        /// </summary>
        DepthStencil = 0x00000002,

        /// <summary>
        /// Represents a color target that should be presented.
        /// </summary>
        /// <remarks>
        /// This is similar to <see cref="RenderTargetType::Color" />, but is used to optimize the memory layout of the target for it to be pushed to a swap chain.
        /// </remarks>
        Present = 0x00000004
    };

    /// <summary>
    /// Describes the behavior of render targets.
    /// </summary>
    enum class LITEFX_RENDERING_API RenderTargetFlags {
        /// <summary>
        /// No flags are enabled.
        /// </summary>
        None = 0x00,

        /// <summary>
        /// If enabled, color or depth (depending on the render target type) are cleared when starting a render pass that renders to the render target.
        /// </summary>
        Clear = 0x01,

        /// <summary>
        /// If enabled and the render target format supports stencil storage, the stencil part is cleared when the render pass that renders to the render target is started.
        /// </summary>
        ClearStencil = 0x02,

        /// <summary>
        /// If enabled, the render target is discarded after ending the render pass.
        /// </summary>
        /// <remarks>
        /// When this flag is set, the render target storage is freed after the render pass has finished. The main use of this is to have depth/stencil targets on a render 
        /// pass that are only required during this render pass. It is not valid to attempt accessing the render target before or after the render pass.
        /// </remarks>
        Volatile = 0x04,

        /// <summary>
        /// If enabled, the render target is initialized with storage/unordered access enabled.
        /// </summary>
        /// <remarks>
        /// This flag is set, the render target image is created with storage/unordered access enabled. This allows the render target to be transitioned into a read/write
        /// resource outside of the render pass. However, enabling this might be less efficient than creating a new texture and copying the render target into it on some
        /// hardware.
        /// 
        /// This flag must not be combined with depth/stencil formats.
        /// </remarks>
        /// <seealso cref="https://learn.microsoft.com/en-us/windows/win32/api/d3d12/ne-d3d12-d3d12_resource_flags" />
        AllowStorage = 0x08,

        /// <summary>
        /// If enabled, the image can be used simultaneously from multiple queues.
        /// </summary>
        /// <remarks>
        /// If this flag is specified, the render target image is created with support for multi-queue access. This allows multiple queues to read from the image 
        /// simultaneously, as long as writes are properly synchronized using fences and barriers. If this flag is not specified, the render target image can only be 
        /// accessed by the queue that first uses the render target (which must be the queue that executes the render target).
        /// 
        /// Note that it is currently not possible to transfer ownership between queues, so if multi-queue access is required, this flag must be specified when creating the
        /// render target.
        /// 
        /// This flag must not be combined with depth/stencil formats.
        /// </remarks>
        Shared = 0x10,

        /// <summary>
        /// If enabled and supported, the render target will transition into an optimized attachment layout instead of a general image layout.
        /// </summary>
        /// <remarks>
        /// In Vulkan render passes are more elaborate compared to DirectX, which does not have any concept similar to "attachments". In DirectX all attachments are regular
        /// images and later render passes use them as they would with any image in a shader. In Vulkan however, there is a special set of instructions to load data from 
        /// input attachments. If a render target is mapped to a input attachment and should use optimized layouts, this flag can be specified to enable it. Note, that it
        /// might require to provide different shaders based on which backend is used. The shader targets created by the engine will define a macro (`DXIL`/`SPIRV`) to
        /// support targeting different backends.
        /// 
        /// If attachments are unsupported, creating a render pass with a render target that has this flag enabled, a warning will be issued to remind you to pay attention
        /// to the differences in the backends.
        /// 
        /// This flag is ignored for present targets.
        /// </remarks>
        Attachment = 0x20
    };

    /// <summary>
    /// Describes the dimensions of a image resource, i.e. the dimensions that are required to access a texel or describe the image extent.
    /// </summary>
    /// <seealso cref="IImage" />
    enum class LITEFX_RENDERING_API ImageDimensions {
        /// <summary>
        /// Represents a 1D image.
        /// </summary>
        DIM_1 = 0x01,

        /// <summary>
        /// Represents a 2D image.
        /// </summary>
        DIM_2 = 0x02,

        /// <summary>
        /// Represents a 3D image.
        /// </summary>
        DIM_3 = 0x03,

        /// <summary>
        /// Represents a set of six 2D images that are used to build a cube map.
        /// </summary>
        CUBE = 0x04
    };

    /// <summary>
    /// Describes the number of samples with which a <see cref="IImage" /> is sampled.
    /// </summary>
    enum class LITEFX_RENDERING_API MultiSamplingLevel : UInt32 {
        /// <summary>
        /// The default number of samples. Multi-sampling will be de-activated, if this sampling level is used.
        /// </summary>
        x1 = 0x00000001,

        /// <summary>
        /// Use 2 samples per pixel.
        /// </summary>
        x2 = 0x00000002,

        /// <summary>
        /// Use 4 samples per pixel.
        /// </summary>
        x4 = 0x00000004,

        /// <summary>
        /// Use 8 samples per pixel.
        /// </summary>
        x8 = 0x00000008,

        /// <summary>
        /// Use 16 samples per pixel.
        /// </summary>
        x16 = 0x00000010,

        /// <summary>
        /// Use 32 samples per pixel.
        /// </summary>
        x32 = 0x00000020,

        /// <summary>
        /// Use 64 samples per pixel.
        /// </summary>
        x64 = 0x00000040
    };

    /// <summary>
    /// Describes the filter operation when accessing a pixel from a texture coordinate.
    /// </summary>
    /// <seealso cref="IImage" />
    enum class LITEFX_RENDERING_API FilterMode {
        /// <summary>
        /// Take the nearest texel with respect to the texture coordinate.
        /// </summary>
        Nearest = 0x00000001,

        /// <summary>
        /// Linearly interpolate between the two closest texels with respect to the texture coordinate.
        /// </summary>
        Linear = 0x00000002
    };

    /// <summary>
    /// Describes the filter operation between two mip-map levels.
    /// </summary>
    /// <seealso cref="IImage" />
    /// <seealso cref="FilterMode" />
    enum class LITEFX_RENDERING_API MipMapMode {
        /// <summary>
        /// Take the texel from the mip-map level that is closest to the actual depth.
        /// </summary>
        Nearest = 0x00000001,

        /// <summary>
        /// Linearly interpolate between the texels of the two neighboring mip-map levels.
        /// </summary>
        Linear = 0x00000002
    };

    /// <summary>
    /// Describes how to treat texture coordinates that are outside the domain `[0..1]`.
    /// </summary>
    enum class LITEFX_RENDERING_API BorderMode {
        /// <summary>
        /// Repeat the texture.
        /// </summary>
        Repeat = 0x00000001,

        /// <summary>
        /// Mirror the texture.
        /// </summary>
        RepeatMirrored = 0x00010001,

        /// <summary>
        /// Take the closest edge texel.
        /// </summary>
        ClampToEdge = 0x00000002,

        /// <summary>
        /// Take the closest edge texel from the opposite site.
        /// </summary>
        ClampToEdgeMirrored = 0x00010002,

        /// <summary>
        /// Return a pre-specified border color.
        /// </summary>
        ClampToBorder = 0x00000003,
    };

    /// <summary>
    /// Describes the operation used to compare depth or stencil values during depth/stencil tests.
    /// </summary>
    /// <seealso cref="DepthStencilState" />
    enum class LITEFX_RENDERING_API CompareOperation {
        /// <summary>
        /// The test always fails.
        /// </summary>
        Never = 0x00000000,

        /// <summary>
        /// The test succeeds, if the current value is less than the stencil ref or previous depth value.
        /// </summary>
        Less = 0x00000001,

        /// <summary>
        /// The test succeeds, if the current value is greater than the stencil ref or previous depth value.
        /// </summary>
        Greater = 0x0000002,

        /// <summary>
        /// The test succeeds, if the current value is equal to the stencil ref or previous depth value.
        /// </summary>
        Equal = 0x00000003,

        /// <summary>
        /// The test succeeds, if the current value is less or equal to the stencil ref or previous depth value.
        /// </summary>
        LessEqual = 0x00000004,

        /// <summary>
        /// The test succeeds, if the current value is greater or euql to the stencil ref or previous depth value.
        /// </summary>
        GreaterEqual = 0x00000005,

        /// <summary>
        /// The test succeeds, if the current value is not equal to the stencil ref or previous depth value.
        /// </summary>
        NotEqual = 0x00000006,

        /// <summary>
        /// The test always succeeds.
        /// </summary>
        Always = 0x00000007
    };

    /// <summary>
    /// An operation that is applied to the stencil buffer.
    /// </summary>
    /// <seealso cref="DepthStencilState" />
    enum class LITEFX_RENDERING_API StencilOperation {
        /// <summary>
        /// Keep the current stencil value.
        /// </summary>
        Keep = 0x00000000,
        
        /// <summary>
        /// Set the stencil value to `0`.
        /// </summary>
        Zero = 0x00000001,

        /// <summary>
        /// Replace the current stencil value with the stencil ref.
        /// </summary>
        Replace = 0x00000002,

        /// <summary>
        /// Increment the current stencil value.
        /// </summary>
        IncrementClamp = 0x00000003,

        /// <summary>
        /// Decrement the current stencil value.
        /// </summary>
        DecrementClamp = 0x00000004,

        /// <summary>
        /// Bitwise invert the current stencil value.
        /// </summary>
        Invert = 0x00000005,

        /// <summary>
        /// Increment the current stencil value and wrap it, if it goes out of bounds.
        /// </summary>
        IncrementWrap = 0x00000006,

        /// <summary>
        /// Decrement the current stencil value and wrap it, if it goes out of bounds.
        /// </summary>
        DecrementWrap = 0x00000007
    };

    /// <summary>
    /// Specifies a blend factor.
    /// </summary>
    /// <seealso cref="DepthStencilState" />
    enum class LITEFX_RENDERING_API BlendFactor {
        Zero = 0,
        One = 1,
        SourceColor = 2,
        OneMinusSourceColor = 3,
        DestinationColor = 4,
        OneMinusDestinationColor = 5,
        SourceAlpha = 6,
        OneMinusSourceAlpha = 7,
        DestinationAlpha = 8,
        OneMinusDestinationAlpha = 9,
        ConstantColor = 10,
        OneMinusConstantColor = 11,
        ConstantAlpha = 12,
        OneMinusConstantAlpha = 13,
        SourceAlphaSaturate = 14,
        Source1Color = 15,
        OneMinusSource1Color = 16,
        Source1Alpha = 17,
        OneMinusSource1Alpha = 18
    };

    /// <summary>
    /// Specifies a write mask for a color buffer.
    /// </summary>
    /// <seealso cref="RenderTargetType" />
    enum class LITEFX_RENDERING_API WriteMask {
        /// <summary>
        /// Write into the red channel.
        /// </summary>
        R = 0x01,

        /// <summary>
        /// Write into the green channel.
        /// </summary>
        G = 0x02,

        /// <summary>
        /// Write into the blue channel.
        /// </summary>
        B = 0x04,

        /// <summary>
        /// Write into the alpha channel.
        /// </summary>
        A = 0x08
    };

    /// <summary>
    /// Specifies a blend operation.
    /// </summary>
    /// <seealso cref="DepthStencilState" />
    enum class LITEFX_RENDERING_API BlendOperation {
        Add = 0x01,
        Subtract = 0x02,
        ReverseSubtract = 0x03,
        Minimum = 0x04,
        Maximum = 0x05
    };

    /// <summary>
    /// Defines pipeline stages as points where synchronization may occur.
    /// </summary>
    /// <seealso cref="IBarrier" />
    /// <seealso cref="ResourceAccess" />
    /// <seealso cref="ImageLayout" />
    enum class LITEFX_RENDERING_API PipelineStage {
        /// <summary>
        /// Represents no-blocking behavior.
        /// </summary>
        /// <remarks>
        /// Translates to `VK_PIPELINE_STAGE_NONE` in Vulkan 🌋 and `D3D12_BARRIER_SYNC_NONE` in DirectX 12 ❎.
        /// 
        /// This stage flag is special, as it cannot be combined with other stage flags.
        /// </remarks>
        None = 0x00000000,

        /// <summary>
        /// Waits for all previous commands to be finished, or blocks all following commands until the barrier is executed.
        /// </summary>
        /// <remarks>
        /// Translates to `VK_PIPELINE_STAGE_ALL_COMMANDS_BIT` in Vulkan 🌋 and `D3D12_BARRIER_SYNC_ALL` in DirectX 12 ❎.
        /// 
        /// This stage flag is special, as it cannot be combined with other stage flags.
        /// </remarks>
        All = 0x00000001,

        /// <summary>
        /// Waits for previous commands to finish all graphics stages, or blocks following commands until the graphics stages has finished.
        /// </summary>
        /// <remarks>
        /// Translates to `VK_PIPELINE_STAGE_ALL_GRAPHICS_BIT` in Vulkan 🌋 and `D3D12_BARRIER_SYNC_DRAW` in DirectX 12 ❎.
        /// 
        /// This stage flag is special, as it cannot be combined with other stage flags.
        /// </remarks>
        Draw = 0x00000002,

        /// <summary>
        /// Waits for previous commands to finish the input assembly stage, or blocks following commands until the input assembly stage has finished.
        /// </summary>
        /// <remarks>
        /// Translates to `VK_PIPELINE_STAGE_VERTEX_INPUT_BIT` in Vulkan 🌋 and `D3D12_BARRIER_SYNC_INDEX_INPUT` in DirectX 12 ❎.
        /// </remarks>
        InputAssembly = 0x00000004,

        /// <summary>
        /// Waits for previous commands to finish the vertex shader stage, or blocks following commands until the vertex shader stage has finished.
        /// </summary>
        /// <remarks>
        /// Translates to `VK_PIPELINE_STAGE_VERTEX_SHADER_BIT` in Vulkan 🌋 and `D3D12_BARRIER_SYNC_VERTEX_SHADING` in DirectX 12 ❎.
        /// </remarks>
        Vertex = 0x00000006,

        /// <summary>
        /// Waits for previous commands to finish the tessellation control/hull shader stage, or blocks following commands until the tessellation control/hull shader stage has finished.
        /// </summary>
        /// <remarks>
        /// Translates to `VK_PIPELINE_STAGE_TESSELLATION_CONTROL_SHADER_BIT` in Vulkan 🌋 and `D3D12_BARRIER_SYNC_VERTEX_SHADING` in DirectX 12 ❎.
        /// </remarks>
        TessellationControl = 0x00000008,

        /// <summary>
        /// Waits for previous commands to finish the tessellation evaluation/domain shader stage, or blocks following commands until the tessellation evaluation/domain shader stage has finished.
        /// </summary>
        /// <remarks>
        /// Translates to `VK_PIPELINE_STAGE_TESSELLATION_EVALUATION_SHADER_BIT` in Vulkan 🌋 and `D3D12_BARRIER_SYNC_VERTEX_SHADING` in DirectX 12 ❎.
        /// </remarks>
        TessellationEvaluation = 0x00000010,

        /// <summary>
        /// Waits for previous commands to finish the geometry shader stage, or blocks following commands until the geometry shader stage has finished.
        /// </summary>
        /// <remarks>
        /// Translates to `VK_PIPELINE_STAGE_GEOMETRY_SHADER_BIT` in Vulkan 🌋 and `D3D12_BARRIER_SYNC_VERTEX_SHADING` in DirectX 12 ❎.
        /// </remarks>
        Geometry = 0x00000020,

        /// <summary>
        /// Waits for previous commands to finish the fragment/pixel shader stage, or blocks following commands until the fragment/pixel shader stage has finished.
        /// </summary>
        /// <remarks>
        /// Translates to `VK_PIPELINE_STAGE_FRAGMENT_SHADER_BIT` in Vulkan 🌋 and `D3D12_BARRIER_SYNC_PIXEL_SHADING` in DirectX 12 ❎.
        /// </remarks>
        Fragment = 0x00000040,

        /// <summary>
        /// Waits for previous commands to finish the depth/stencil stage, or blocks following commands until the depth/stencil stage has finished.
        /// </summary>
        /// <remarks>
        /// Translates to `VK_PIPELINE_STAGE_FRAGMENT_SHADER_BIT` in Vulkan 🌋 and `D3D12_BARRIER_SYNC_DEPTH_STENCIL` in DirectX 12 ❎.
        /// </remarks>
        DepthStencil = 0x00000080,

        /// <summary>
        /// Waits for previous commands to finish the draw indirect stage, or blocks following commands until the draw indirect stage has finished.
        /// </summary>
        /// <remarks>
        /// Translates to `VK_PIPELINE_STAGE_DRAW_INDIRECT_BIT` in Vulkan 🌋 and `D3D12_BARRIER_SYNC_EXECUTE_INDIRECT` in DirectX 12 ❎.
        /// </remarks>
        Indirect = 0x00000100,

        /// <summary>
        /// Waits for previous commands to finish the output merger stage, or blocks following commands until the output merger stage has finished.
        /// </summary>
        /// <remarks>
        /// Translates to `VK_PIPELINE_STAGE_COLOR_ATTACHMENT_OUTPUT_BIT` in Vulkan 🌋 and `D3D12_BARRIER_SYNC_RENDER_TARGET` in DirectX 12 ❎.
        /// </remarks>
        RenderTarget = 0x00000200,

        /// <summary>
        /// Waits for previous commands to finish the compute shader stage, or blocks following commands until the compute shader stage has finished.
        /// </summary>
        /// <remarks>
        /// Translates to `VK_PIPELINE_STAGE_COMPUTE_SHADER_BIT` in Vulkan 🌋 and `D3D12_BARRIER_SYNC_COMPUTE_SHADING` in DirectX 12 ❎.
        /// 
        /// This stage flag is special, as it cannot be combined with other stage flags.
        /// </remarks>
        Compute = 0x00000400,

        /// <summary>
        /// Waits for previous commands to finish the transfer stage, or blocks following commands until the transfer stage has finished.
        /// </summary>
        /// <remarks>
        /// Translates to `VK_PIPELINE_STAGE_TRANSFER_BIT` in Vulkan 🌋 and `D3D12_BARRIER_SYNC_COPY` in DirectX 12 ❎.
        /// </remarks>
        Transfer = 0x00000800,

        /// <summary>
        /// Waits for previous commands to finish the multi-sampling resolution stage, or blocks following commands until the multi-sampling resolution stage has finished.
        /// </summary>
        /// <remarks>
        /// Translates to `VK_PIPELINE_STAGE_COLOR_ATTACHMENT_OUTPUT_BIT` in Vulkan 🌋 and `D3D12_BARRIER_SYNC_RESOLVE` in DirectX 12 ❎.
        /// </remarks>
        Resolve = 0x00001000
    };

    /// <summary>
    /// Defines how a <see cref="IBuffer" /> or <see cref="IImage" /> resource is accessed.
    /// </summary>
    /// <seealso cref="IBarrier" />
    /// <seealso cref="IImage" />
    /// <seealso cref="IBuffer" />
    /// <seealso cref="PipelineStage" />
    /// <seealso cref="ImageLayout" />
    enum class LITEFX_RENDERING_API ResourceAccess {
        /// <summary>
        /// Indicates that a resource is not accessed.
        /// </summary>
        /// <remarks>
        /// This access mode translates to `D3D12_BARRIER_ACCESS_NO_ACCESS` in the DirectX 12 ❎ backend and `VK_ACCESS_NONE` in the Vulkan 🌋 backend.
        /// 
        /// This access flag is special, as it cannot be combined with other access flags.
        /// </remarks>
        None = 0x7FFFFFFF,

        /// <summary>
        /// Indicates that a resource is accessed as a vertex buffer.
        /// </summary>
        /// <remarks>
        /// This access mode translates to `D3D12_BARRIER_ACCESS_VERTEX_BUFFER` in the DirectX 12 ❎ backend and `VK_ACCESS_VERTEX_ATTRIBUTE_READ_BIT` in the Vulkan 🌋 backend.
        /// </remarks>
        VertexBuffer = 0x00000001,

        /// <summary>
        /// Indicates that a resource is accessed as an index buffer.
        /// </summary>
        /// <remarks>
        /// This access mode translates to `D3D12_BARRIER_ACCESS_INDEX_BUFFER` in the DirectX 12 ❎ backend and `VK_ACCESS_INDEX_READ_BIT` in the Vulkan 🌋 backend.
        /// </remarks>
        IndexBuffer = 0x00000002,

        /// <summary>
        /// Indicates that a resource is accessed as an uniform/constant buffer.
        /// </summary>
        /// <remarks>
        /// This access mode translates to `D3D12_BARRIER_ACCESS_CONSTANT_BUFFER` in the DirectX 12 ❎ backend and `VK_ACCESS_UNIFORM_READ_BIT` in the Vulkan 🌋 backend.
        /// </remarks>
        UniformBuffer = 0x00000004,

        /// <summary>
        /// Indicates that a resource is accessed as a render target.
        /// </summary>
        /// <remarks>
        /// This access mode translates to `D3D12_BARRIER_ACCESS_RENDER_TARGET` in the DirectX 12 ❎ backend and `VK_ACCESS_COLOR_ATTACHMENT_READ_BIT | VK_ACCESS_COLOR_ATTACHMENT_WRITE_BIT` in the Vulkan 🌋 backend.
        /// </remarks>
        RenderTarget = 0x00000008,

        /// <summary>
        /// Indicates that a resource is accessed as to read depth/stencil values.
        /// </summary>
        /// <remarks>
        /// This access mode translates to `D3D12_BARRIER_ACCESS_DEPTH_STENCIL_READ` in the DirectX 12 ❎ backend and `VK_ACCESS_DEPTH_STENCIL_ATTACHMENT_READ_BIT` in the Vulkan 🌋 backend.
        /// </remarks>
        DepthStencilRead = 0x00000010,

        /// <summary>
        /// Indicates that a resource is accessed as to write depth/stencil values.
        /// </summary>
        /// <remarks>
        /// This access mode translates to `D3D12_BARRIER_ACCESS_DEPTH_STENCIL_WRITE` in the DirectX 12 ❎ backend and `VK_ACCESS_DEPTH_STENCIL_ATTACHMENT_WRITE_BIT` in the Vulkan 🌋 backend.
        /// </remarks>
        DepthStencilWrite = 0x00000020,

        /// <summary>
        /// Indicates that a resource is accessed as a read-only shader resource.
        /// </summary>
        /// <remarks>
        /// This access mode translates to `D3D12_BARRIER_ACCESS_SHADER_RESOURCE` in the DirectX 12 ❎ backend and `VK_ACCESS_SHADER_READ_BIT` in the Vulkan 🌋 backend.
        /// </remarks>
        ShaderRead = 0x00000040,

        /// <summary>
        /// Indicates that a resource is accessed as a read-write shader resource.
        /// </summary>
        /// <remarks>
        /// This access mode translates to `D3D12_BARRIER_ACCESS_UNORDERED_ACCESS` in the DirectX 12 ❎ backend and `VK_ACCESS_SHADER_READ_BIT | VK_ACCESS_SHADER_WRITE_BIT` in the Vulkan 🌋 backend.
        /// </remarks>
        ShaderReadWrite = 0x00000080,

        /// <summary>
        /// Indicates that a resource is accessed as to read indirect draw commands.
        /// </summary>
        /// <remarks>
        /// This access mode translates to `D3D12_BARRIER_ACCESS_INDIRECT_ARGUMENT` in the DirectX 12 ❎ backend and `VK_ACCESS_INDIRECT_COMMAND_READ_BIT` in the Vulkan 🌋 backend.
        /// </remarks>
        Indirect = 0x00000100,

        /// <summary>
        /// Indicates that a resource is accessed as to read during a transfer operation.
        /// </summary>
        /// <remarks>
        /// This access mode translates to `D3D12_BARRIER_ACCESS_COPY_SOURCE` in the DirectX 12 ❎ backend and `VK_ACCESS_TRANSFER_READ_BIT` in the Vulkan 🌋 backend.
        /// </remarks>
        TransferRead = 0x00000200,

        /// <summary>
        /// Indicates that a resource is accessed as to write during a transfer operation.
        /// </summary>
        /// <remarks>
        /// This access mode translates to `D3D12_BARRIER_ACCESS_COPY_DEST` in the DirectX 12 ❎ backend and `VK_ACCESS_TRANSFER_WRITE_BIT` in the Vulkan 🌋 backend.
        /// </remarks>
        TransferWrite = 0x00000400,

        /// <summary>
        /// Indicates that a resource is accessed as to read during a resolve operation.
        /// </summary>
        /// <remarks>
        /// This access mode translates to `D3D12_BARRIER_ACCESS_RESOLVE_SOURCE` in the DirectX 12 ❎ backend and `VK_ACCESS_MEMORY_READ_BIT` in the Vulkan 🌋 backend.
        /// </remarks>
        ResolveRead = 0x00000800,

        /// <summary>
        /// Indicates that a resource is accessed as to write during a resolve operation.
        /// </summary>
        /// <remarks>
        /// This access mode translates to `D3D12_BARRIER_ACCESS_RESOLVE_DEST` in the DirectX 12 ❎ backend and `VK_ACCESS_MEMORY_WRITE_BIT` in the Vulkan 🌋 backend.
        /// </remarks>
        ResolveWrite = 0x00001000,
        
        /// <summary>
        /// Indicates that a resource can be accessed in any way, compatible to the layout.
        /// </summary>
        /// <remarks>
        /// Note that you have to ensure that you do not access the resource in an incompatible way manually.
        /// 
        /// This access mode translates to `D3D12_BARRIER_ACCESS_COMMON` in the DirectX 12 ❎ backend and `VK_ACCESS_MEMORY_READ_BIT | VK_ACCESS_MEMORY_WRITE_BIT` in the Vulkan 🌋 backend.
        /// </remarks>
        Common = 0x00002000
    };

    /// <summary>
    /// Specifies the layout of an <see cref="IImage" /> resource.
    /// </summary>
    /// <seealso cref="IImage" />
    /// <seealso cref="IBarrier" />
    /// <seealso cref="ResourceAccess" />
    /// <seealso cref="PipelineStage" />
    enum class LITEFX_RENDERING_API ImageLayout {
        /// <summary>
        /// A common image layout that allows for all types of access (shader resource, transfer destination, transfer source).
        /// </summary>
        /// <remarks>
        /// This image layout translates to `D3D12_BARRIER_LAYOUT_COMMON` in the DirectX 12 ❎ backend and `VK_IMAGE_LAYOUT_GENERAL` in the Vulkan 🌋 backend.
        /// </remarks>
        Common = 0x00000001,

        /// <summary>
        /// Indicates that the image is used as a read-only storage or texel buffer.
        /// </summary>
        /// <remarks>
        /// This image layout translates to `D3D12_BARRIER_LAYOUT_SHADER_RESOURCE` in the DirectX 12 ❎ backend and `VK_IMAGE_LAYOUT_SHADER_READ_ONLY_OPTIMAL` in the Vulkan 🌋 backend.
        /// </remarks>
        ShaderResource = 0x00000002,

        /// <summary>
        /// Indicates that the image is used as a read-write storage or texel buffer.
        /// </summary>
        /// <remarks>
        /// This image layout translates to `D3D12_BARRIER_LAYOUT_UNORDERED_ACCESS` in the DirectX 12 ❎ backend and `VK_IMAGE_LAYOUT_GENERAL` in the Vulkan 🌋 backend.
        /// </remarks>
        ReadWrite = 0x00000003,

        /// <summary>
        /// Allows the image to be used as a source for transfer operations.
        /// </summary>
        /// <remarks>
        /// This image layout translates to `D3D12_BARRIER_LAYOUT_COPY_SOURCE` in the DirectX 12 ❎ backend and `VK_IMAGE_LAYOUT_TRANSFER_SRC_OPTIMAL` in the Vulkan 🌋 backend.
        /// </remarks>
        CopySource = 0x00000010,

        /// <summary>
        /// Allows the image to be used as a destination for transfer operations.
        /// </summary>
        /// <remarks>
        /// This image layout translates to `D3D12_BARRIER_LAYOUT_COPY_DEST` in the DirectX 12 ❎ backend and `VK_IMAGE_LAYOUT_TRANSFER_DST_OPTIMAL` in the Vulkan 🌋 backend.
        /// </remarks>
        CopyDestination = 0x00000011,

        /// <summary>
        /// Indicates that the image is used as a render target.
        /// </summary>
        /// <remarks>
        /// This image layout translates to `D3D12_BARRIER_LAYOUT_RENDER_TARGET` in the DirectX 12 ❎ backend and `VK_IMAGE_LAYOUT_COLOR_ATTACHMENT_OPTIMAL` in the Vulkan 🌋 backend.
        /// </remarks>
        RenderTarget = 0x00000020,

        /// <summary>
        /// Indicates that image is used as a read-only depth/stencil target.
        /// </summary>
        /// <remarks>
        /// This image layout translates to `D3D12_BARRIER_LAYOUT_DEPTH_STENCIL_READ` in the DirectX 12 ❎ backend and `VK_IMAGE_LAYOUT_DEPTH_STENCIL_READ_ONLY_OPTIMAL` in the Vulkan 🌋 backend.
        /// </remarks>
        DepthRead = 0x00000021,

        /// <summary>
        /// Indicates that the image is used as a write-only depth/stencil target.
        /// </summary>
        /// <remarks>
        /// This image layout translates to `D3D12_BARRIER_LAYOUT_DEPTH_STENCIL_WRITE` in the DirectX 12 ❎ backend and `VK_IMAGE_LAYOUT_DEPTH_STENCIL_ATTACHMENT_OPTIMAL` in the Vulkan 🌋 backend.
        /// </remarks>
        DepthWrite = 0x00000022,

        /// <summary>
        /// Indicates that the image is presented on a swap chain.
        /// </summary>
        /// <remarks>
        /// This image layout translates to `D3D12_BARRIER_LAYOUT_PRESENT` in the DirectX 12 ❎ backend and `VK_IMAGE_LAYOUT_PRESENT_SRC_KHR` in the Vulkan 🌋 backend.
        /// 
        /// Typically you do not want to manually transition a resource into this state. Render target transitions are automatically managed by <see cref="RenderPass" />es.
        /// </remarks>
        Present = 0x00000023,

        /// <summary>
        /// Indicates that the image is resolved from a multi-sampled image.
        /// </summary>
        /// <remarks>
        /// This image layout translates to `D3D12_BARRIER_LAYOUT_RESOLVE_SOURCE` in the DirectX 12 ❎ backend and `VK_IMAGE_LAYOUT_COLOR_ATTACHMENT_OPTIMAL` in the Vulkan 🌋 backend.
        /// </remarks>
        ResolveSource = 0x00000024,

        /// <summary>
        /// Indicates that the image is a render-target that a multi-sampled image is resolved into.
        /// </summary>
        /// <remarks>
        /// This image layout translates to `D3D12_BARRIER_LAYOUT_RESOLVE_DEST` in the DirectX 12 ❎ backend and `VK_IMAGE_LAYOUT_COLOR_ATTACHMENT_OPTIMAL` in the Vulkan 🌋 backend.
        /// </remarks>
        ResolveDestination = 0x00000025,

        /// <summary>
        /// The layout of the image is not known by the engine.
        /// </summary>
        /// <remarks>
        /// Indicates that an image's layout is not known, which typically happens after creating image resources. It is not valid to transition any resource into this state.
        /// 
        /// This image layout translates to `D3D12_BARRIER_LAYOUT_UNDEFINED` in the DirectX 12 ❎ backend and `VK_IMAGE_LAYOUT_UNDEFINED` in the Vulkan 🌋 backend.
        /// </remarks>
        Undefined = 0x7FFFFFFF
    };

#pragma endregion

#pragma region "Flags"

    LITEFX_DEFINE_FLAGS(QueueType);
    LITEFX_DEFINE_FLAGS(ShaderStage);
    LITEFX_DEFINE_FLAGS(PipelineStage);
    LITEFX_DEFINE_FLAGS(ResourceAccess);
    LITEFX_DEFINE_FLAGS(BufferFormat);
    LITEFX_DEFINE_FLAGS(WriteMask);
    LITEFX_DEFINE_FLAGS(RenderTargetFlags);

#pragma endregion

#pragma region "Helper Functions"

    /// <summary>
    /// Returns the number of channels for a buffer format.
    /// </summary>
    /// <seealso cref="BufferFormat" />
    constexpr inline UInt32 getBufferFormatChannels(BufferFormat format) {
        return static_cast<UInt32>(format) & 0x000000FF;
    }

    /// <summary>
    /// Returns the number of bytes used by a channel of a buffer format.
    /// </summary>
    /// <seealso cref="BufferFormat" />
    constexpr inline UInt32 getBufferFormatChannelSize(BufferFormat format) {
        return (static_cast<UInt32>(format) & 0xFF000000) >> 24;
    }

    /// <summary>
    /// Returns the underlying data type of a buffer format.
    /// </summary>
    /// <seealso cref="BufferFormat" />
    constexpr inline UInt32 getBufferFormatType(BufferFormat format) {
        return (static_cast<UInt32>(format) & 0x0000FF00) >> 8;
    }

    /// <summary>
    /// Returns the size of an element of a specified format.
    /// </summary>
    constexpr inline size_t LITEFX_RENDERING_API getSize(Format format);

    /// <summary>
    /// Returns <c>true</c>, if the format contains a depth channel.
    /// </summary>
    /// <seealso cref="DepthStencilState" />
    constexpr inline bool LITEFX_RENDERING_API hasDepth(Format format);

    /// <summary>
    /// Returns <c>true</c>, if the format contains a stencil channel.
    /// </summary>
    /// <seealso cref="DepthStencilState" />
    constexpr inline bool LITEFX_RENDERING_API hasStencil(Format format);

#pragma endregion

#pragma region "Data Types"

    /// <summary>
    /// An indirect batch used to execute an standard draw call.
    /// </summary>
    /// <seealso cref="IndirectDispatchBatch" />
    /// <seealso cref="IndirectIndexedBatch" />
    struct LITEFX_RENDERING_API IndirectBatch {
        /// <summary>
        /// The number of vertices of the mesh.
        /// </summary>
        /// <seealso cref="FirstVertex" />
        UInt32 VertexCount{ };

        /// <summary>
        /// The number of instances to draw of this mesh.
        /// </summary>
        /// <seealso cref="FirstInstance" />
        UInt32 InstanceCount{ };

        /// <summary>
        /// The index of the first vertex of the mesh in the vertex buffer.
        /// </summary>
        /// <seealso cref="VertexCount" />
        UInt32 FirstVertex{ };

        /// <summary>
        /// The index of the first index to draw. This value is added to each instance index before obtaining per-instance data from the vertex buffer.
        /// </summary>
        /// <seealso cref="InstanceCount" />
        UInt32 FirstInstance{ };
    };

    /// <summary>
    /// An indirect batch used to execute an indexed draw call.
    /// </summary>
    /// <seealso cref="IndirectDispatchBatch" />
    /// <seealso cref="IndirectBatch" />
    struct LITEFX_RENDERING_API IndirectIndexedBatch {
        /// <summary>
        /// The number of indices in the mesh index buffer.
        /// </summary>
        /// <seealso cref="FirstIndex" />
        UInt32 IndexCount{ };

        /// <summary>
        /// The number of instances to draw of this mesh.
        /// </summary>
        /// <seealso cref="FirstInstance" />
        UInt32 InstanceCount{ };

        /// <summary>
        /// The first index in the index buffer used to draw the mesh.
        /// </summary>
        /// <seealso cref="IndexCount" />
        UInt32 FirstIndex{ };

        /// <summary>
        /// An offset added to each index to obtain a vertex.
        /// </summary>
        Int32 VertexOffset{ };

        /// <summary>
        /// The index of the first index to draw. This value is added to each instance index before obtaining per-instance data from the vertex buffer.
        /// </summary>
        /// <seealso cref="InstanceCount" />
        UInt32 FirstInstance{ };
    };

    /// <summary>
    /// An indirect batch used to dispatch a compute shader kernel.
    /// </summary>
    /// <seealso cref="IndirectIndexedBatch" />
    /// <seealso cref="IndirectBatch" />
    struct LITEFX_RENDERING_API IndirectDispatchBatch {
        /// <summary>
        /// The number of threads into x-direction.
        /// </summary>
        UInt32 X{ 1 };

        /// <summary>
        /// The number of threads into y-direction.
        /// </summary>
        UInt32 Y{ 1 };

        /// <summary>
        /// The number of threads into z-direction.
        /// </summary>
        UInt32 Z{ 1 };
    };
#pragma endregion

    /// <summary>
    /// The interface for a state resource.
    /// </summary>
    class LITEFX_RENDERING_API IStateResource {
    public:
        virtual ~IStateResource() noexcept = default;

    public:
        /// <summary>
        /// Returns the name of the resource.
        /// </summary>
        /// <returns>The name of the resource.</returns>
        virtual const String& name() const noexcept = 0;
    };

    /// <summary>
    /// Base class for a resource that can be identified by a name string within a <see cref="DeviceState" />.
    /// </summary>
    class LITEFX_RENDERING_API StateResource : public virtual IStateResource {
        LITEFX_IMPLEMENTATION(StateResourceImpl);

    protected:
        StateResource() noexcept;

    public:
        /// <summary>
        /// Initializes a new state resource instance.
        /// </summary>
        /// <param name="name">The name of the resource.</param>
        explicit StateResource(StringView name);
        StateResource(StateResource&&) = delete;
        StateResource(const StateResource&) = delete;
        virtual ~StateResource() noexcept;

    protected:
        /// <inheritdoc />
        String& name() noexcept;

    public:
        /// <inheritdoc />
        const String& name() const noexcept override;
    };

    /// <summary>
    /// A class that can be used to manage the state of a <see cref="IGraphicsDevice" />.
    /// </summary>
    /// <remarks>
    /// The device state makes managing resources created by a device easier, since you do not have to worry about storage and release order. Note,
    /// however, that this is not free. Requesting a resource requires a lookup within a hash-map. Also device states are not specialized for the 
    /// concrete device, so you can only work with interfaces. This implies potentially inefficient upcasting of the state resource when its passed to 
    /// another object. You have to decide if or to which degree you want to rely on storing resources in a device state.
    /// </remarks>
    /// <seealso cref="StateResource" />
    /// <seealso cref="IGraphicsDevice" />
    class LITEFX_RENDERING_API DeviceState {
        LITEFX_IMPLEMENTATION(DeviceStateImpl);
        friend class IGraphicsDevice;

    public:
        /// <summary>
        /// Creates a new device state instance.
        /// </summary>
        explicit DeviceState() noexcept;
        DeviceState(DeviceState&&) = delete;
        DeviceState(const DeviceState&) = delete;
        virtual ~DeviceState() noexcept;

    public:
        /// <summary>
        /// Release all resources managed by the device state.
        /// </summary>
        void clear();

        /// <summary>
        /// Adds a new render pass to the device state and uses its name as identifier.
        /// </summary>
        /// <param name="renderPass">The render pass to add to the device state.</param>
        /// <exception cref="InvalidArgumentException">Thrown, if another render pass with the same identifier has already been added.</exception>
        void add(UniquePtr<IRenderPass>&& renderPass);

        /// <summary>
        /// Adds a new render pass to the device state.
        /// </summary>
        /// <param name="id">The identifier for the render pass.</param>
        /// <param name="renderPass">The render pass to add to the device state.</param>
        /// <exception cref="InvalidArgumentException">Thrown, if another render pass with the same <paramref name="id" /> has already been added.</exception>
        void add(const String& id, UniquePtr<IRenderPass>&& renderPass);

        /// <summary>
        /// Adds a new pipeline to the device state and uses its name as identifier.
        /// </summary>
        /// <param name="pipeline">The pipeline to add to the device state.</param>
        /// <exception cref="InvalidArgumentException">Thrown, if another pipeline with the same identifier has already been added.</exception>
        void add(UniquePtr<IPipeline>&& pipeline);

        /// <summary>
        /// Adds a new pipeline to the device state.
        /// </summary>
        /// <param name="id">The identifier for the pipeline.</param>
        /// <param name="pipeline">The pipeline to add to the device state.</param>
        /// <exception cref="InvalidArgumentException">Thrown, if another pipeline with the same <paramref name="id" /> has already been added.</exception>
        void add(const String& id, UniquePtr<IPipeline>&& pipeline);

        /// <summary>
        /// Adds a new buffer to the device state and uses its name as identifier.
        /// </summary>
        /// <param name="buffer">The buffer to add to the device state.</param>
        /// <exception cref="InvalidArgumentException">Thrown, if another buffer with the same identifier has already been added.</exception>
        void add(UniquePtr<IBuffer>&& buffer);

        /// <summary>
        /// Adds a new buffer to the device state.
        /// </summary>
        /// <param name="id">The identifier for the buffer.</param>
        /// <param name="buffer">The buffer to add to the device state.</param>
        /// <exception cref="InvalidArgumentException">Thrown, if another buffer with the same <paramref name="id" /> has already been added.</exception>
        void add(const String& id, UniquePtr<IBuffer>&& buffer);

        /// <summary>
        /// Adds a new vertex buffer to the device state and uses its name as identifier.
        /// </summary>
        /// <param name="vertexBuffer">The vertex buffer to add to the device state.</param>
        /// <exception cref="InvalidArgumentException">Thrown, if another vertex buffer with the same identifier has already been added.</exception>
        void add(UniquePtr<IVertexBuffer>&& vertexBuffer);

        /// <summary>
        /// Adds a new vertex buffer to the device state.
        /// </summary>
        /// <param name="id">The identifier for the vertex buffer.</param>
        /// <param name="vertexBuffer">The vertex buffer to add to the device state.</param>
        /// <exception cref="InvalidArgumentException">Thrown, if another vertex buffer with the same <paramref name="id" /> has already been added.</exception>
        void add(const String& id, UniquePtr<IVertexBuffer>&& vertexBuffer);

        /// <summary>
        /// Adds a new index buffer to the device state and uses its name as identifier.
        /// </summary>
        /// <param name="indexBuffer">The index buffer to add to the device state.</param>
        /// <exception cref="InvalidArgumentException">Thrown, if another index buffer with the same identifier has already been added.</exception>
        void add(UniquePtr<IIndexBuffer>&& indexBuffer);

        /// <summary>
        /// Adds a new index buffer to the device state.
        /// </summary>
        /// <param name="id">The identifier for the index buffer.</param>
        /// <param name="indexBuffer">The index buffer to add to the device state.</param>
        /// <exception cref="InvalidArgumentException">Thrown, if another index buffer with the same <paramref name="id" /> has already been added.</exception>
        void add(const String& id, UniquePtr<IIndexBuffer>&& indexBuffer);

        /// <summary>
        /// Adds a new image to the device state and uses its name as identifier.
        /// </summary>
        /// <param name="image">The image to add to the device state.</param>
        /// <exception cref="InvalidArgumentException">Thrown, if another image with the same identifier has already been added.</exception>
        void add(UniquePtr<IImage>&& image);

        /// <summary>
        /// Adds a new image to the device state.
        /// </summary>
        /// <param name="id">The identifier for the image.</param>
        /// <param name="image">The image to add to the device state.</param>
        /// <exception cref="InvalidArgumentException">Thrown, if another image with the same <paramref name="id" /> has already been added.</exception>
        void add(const String& id, UniquePtr<IImage>&& image);

        /// <summary>
        /// Adds a new sampler to the device state and uses its name as identifier.
        /// </summary>
        /// <param name="sampler">The sampler to add to the device state.</param>
        /// <exception cref="InvalidArgumentException">Thrown, if another sampler with the same identifier has already been added.</exception>
        void add(UniquePtr<ISampler>&& sampler);

        /// <summary>
        /// Adds a new sampler to the device state.
        /// </summary>
        /// <param name="id">The identifier for the sampler.</param>
        /// <param name="sampler">The sampler to add to the device state.</param>
        /// <exception cref="InvalidArgumentException">Thrown, if another sampler with the same <paramref name="id" /> has already been added.</exception>
        void add(const String& id, UniquePtr<ISampler>&& sampler);
        
        /// <summary>
        /// Adds a new descriptor set to the device state.
        /// </summary>
        /// <param name="id">The identifier for the descriptor set.</param>
        /// <param name="sampler">The descriptor set to add to the device state.</param>
        /// <exception cref="InvalidArgumentException">Thrown, if another descriptor set with the same <paramref name="id" /> has already been added.</exception>
        void add(const String& id, UniquePtr<IDescriptorSet>&& descriptorSet);

        /// <summary>
        /// Returns a render pass from the device state.
        /// </summary>
        /// <param name="id">The identifier associated with the render pass.</param>
        /// <returns>A reference of the render pass.</returns>
        /// <exception cref="InvalidArgumentExceptoin">Thrown, if no render pass has been added for the provided <paramref name="id" />.</exception>
        IRenderPass& renderPass(const String& id) const;

        /// <summary>
        /// Returns a pipeline from the device state.
        /// </summary>
        /// <param name="id">The identifier associated with the pipeline.</param>
        /// <returns>A reference of the pipeline.</returns>
        /// <exception cref="InvalidArgumentExceptoin">Thrown, if no pipeline has been added for the provided <paramref name="id" />.</exception>
        IPipeline& pipeline(const String& id) const;

        /// <summary>
        /// Returns a buffer from the device state.
        /// </summary>
        /// <param name="id">The identifier associated with the buffer.</param>
        /// <returns>A reference of the buffer.</returns>
        /// <exception cref="InvalidArgumentExceptoin">Thrown, if no buffer has been added for the provided <paramref name="id" />.</exception>
        IBuffer& buffer(const String& id) const;

        /// <summary>
        /// Returns a vertex buffer from the device state.
        /// </summary>
        /// <param name="id">The identifier associated with the vertex buffer.</param>
        /// <returns>A reference of the vertex buffer.</returns>
        /// <exception cref="InvalidArgumentExceptoin">Thrown, if no vertex buffer has been added for the provided <paramref name="id" />.</exception>
        IVertexBuffer& vertexBuffer(const String& id) const;

        /// <summary>
        /// Returns an index buffer from the device state.
        /// </summary>
        /// <param name="id">The identifier associated with the index buffer.</param>
        /// <returns>A reference of the index buffer.</returns>
        /// <exception cref="InvalidArgumentExceptoin">Thrown, if no index buffer has been added for the provided <paramref name="id" />.</exception>
        IIndexBuffer& indexBuffer(const String& id) const;

        /// <summary>
        /// Returns an image from the device state.
        /// </summary>
        /// <param name="id">The identifier associated with the image.</param>
        /// <returns>A reference of the image.</returns>
        /// <exception cref="InvalidArgumentExceptoin">Thrown, if no image has been added for the provided <paramref name="id" />.</exception>
        IImage& image(const String& id) const;

        /// <summary>
        /// Returns an sampler from the device state.
        /// </summary>
        /// <param name="id">The identifier associated with the sampler.</param>
        /// <returns>A reference of the sampler.</returns>
        /// <exception cref="InvalidArgumentExceptoin">Thrown, if no sampler has been added for the provided <paramref name="id" />.</exception>
        ISampler& sampler(const String& id) const;

        /// <summary>
        /// Returns an descriptor set from the device state.
        /// </summary>
        /// <param name="id">The identifier associated with the descriptor set.</param>
        /// <returns>A reference of the descriptor set.</returns>
        /// <exception cref="InvalidArgumentExceptoin">Thrown, if no descriptor set has been added for the provided <paramref name="id" />.</exception>
        IDescriptorSet& descriptorSet(const String& id) const;

        /// <summary>
        /// Releases a render pass.
        /// </summary>
        /// <remarks>
        /// Calling this method will destroy the render pass. Before calling it, the render pass must be requested using <see cref="renderPass" />. After 
        /// this method has been executed, all references (including the <paramref name="renderPass" /> parameter) will be invalid. If the render pass is
        /// not managed by the device state, this method will do nothing and return <c>false</c>.
        /// </remarks>
        /// <param name="renderPass">The render pass to release.</param>
        /// <returns><c>true</c>, if the render pass was properly released, <c>false</c> otherwise.</returns>
        bool release(const IRenderPass& renderPass);

        /// <summary>
        /// Releases a pipeline.
        /// </summary>
        /// <param name="pipeline">The pipeline to release.</param>
        /// <returns><c>true</c>, if the pipeline was properly released, <c>false</c> otherwise.</returns>
        bool release(const IPipeline& pipeline);

        /// <summary>
        /// Releases a buffer.
        /// </summary>
        /// <param name="buffer">The buffer to release.</param>
        /// <returns><c>true</c>, if the buffer was properly released, <c>false</c> otherwise.</returns>
        bool release(const IBuffer& buffer);

        /// <summary>
        /// Releases a vertex buffer.
        /// </summary>
        /// <param name="buffer">The vertex buffer to release.</param>
        /// <returns><c>true</c>, if the vertex buffer was properly released, <c>false</c> otherwise.</returns>
        bool release(const IVertexBuffer& buffer);

        /// <summary>
        /// Releases a index buffer.
        /// </summary>
        /// <param name="buffer">The index buffer to release.</param>
        /// <returns><c>true</c>, if the index buffer was properly released, <c>false</c> otherwise.</returns>
        bool release(const IIndexBuffer& buffer);

        /// <summary>
        /// Releases an image.
        /// </summary>
        /// <param name="image">The image to release.</param>
        /// <returns><c>true</c>, if the image was properly released, <c>false</c> otherwise.</returns>
        bool release(const IImage& image);

        /// <summary>
        /// Releases a sampler.
        /// </summary>
        /// <param name="sampler">The sampler to release.</param>
        /// <returns><c>true</c>, if the sampler was properly released, <c>false</c> otherwise.</returns>
        bool release(const ISampler& sampler);

        /// <summary>
        /// Releases a descriptor set.
        /// </summary>
        /// <param name="descriptorSet">The descriptor set to release.</param>
        /// <returns><c>true</c>, if the descriptor set was properly released, <c>false</c> otherwise.</returns>
        bool release(const IDescriptorSet& descriptorSet);
    };

    /// <summary>
    /// Represents a physical graphics adapter.
    /// </summary>
    /// <remarks>
    /// A graphics adapter can be seen as an actual physical device that can run graphics computations. Typically this resembles a GPU that is connected
    /// to the bus. However, it can also represent an emulated, virtual adapter, such as a software rasterizer.
    /// </remarks>
    class LITEFX_RENDERING_API IGraphicsAdapter {
    public:
        virtual ~IGraphicsAdapter() noexcept = default;

    public:
        /// <summary>
        /// Retrieves the name of the graphics adapter.
        /// </summary>
        /// <returns>The name of the graphics adapter.</returns>
        virtual String name() const noexcept = 0;

        /// <summary>
        /// Returns a unique identifier, that identifies the device in the system.
        /// </summary>
        /// <returns>A unique identifier, that identifies the device in the system.</returns>
        virtual UInt64 uniqueId() const noexcept = 0;

        /// <summary>
        /// Returns a unique identifier, that identifies the vendor of the graphics adapter.
        /// </summary>
        /// <returns>A unique identifier, that identifies the vendor of the graphics adapter.</returns>
        virtual UInt32 vendorId() const noexcept = 0;

        /// <summary>
        /// Returns a unique identifier, that identifies the product.
        /// </summary>
        /// <returns>A unique identifier, that identifies the product.</returns>
        virtual UInt32 deviceId() const noexcept = 0;

        /// <summary>
        /// Returns the type of the graphics adapter.
        /// </summary>
        /// <returns>The type of the graphics adapter.</returns>
        virtual GraphicsAdapterType type() const noexcept = 0;

        /// <summary>
        /// Returns the graphics driver version.
        /// </summary>
        /// <returns>The graphics driver version.</returns>
        virtual UInt32 driverVersion() const noexcept = 0;

        /// <summary>
        /// Returns the graphics API version.
        /// </summary>
        /// <returns>The graphics API version.</returns>
        virtual UInt32 apiVersion() const noexcept = 0;

        /// <summary>
        /// Returns the amount of dedicated graphics memory (in bytes), this adapter can use.
        /// </summary>
        /// <returns>The amount of dedicated graphics memory (in bytes), this adapter can use.</returns>
        virtual UInt64 dedicatedMemory() const noexcept = 0;
    };

    /// <summary>
    /// Represents a surface to render to.
    /// </summary>
    /// <remarks>
    /// A surface can be seen as a window or area on the screen, the renderer can draw to. Note that the interface does not make any constraints on the surface
    /// to allow for portability. A surface implementation may provide access to the actual handle to use. Surface instances are responsible for owning the handle.
    /// </remarks>
    class LITEFX_RENDERING_API ISurface {
    public:
        virtual ~ISurface() noexcept = default;
    };

    /// <summary>
    /// Represents a single shader module, i.e. a part of a <see cref="IShaderProgram" />.
    /// </summary>
    /// <remarks>
    /// A shader module corresponds to a single shader source file.
    /// </remarks>
    /// <seealso href="https://github.com/crud89/LiteFX/wiki/Shader-Development" />
    class LITEFX_RENDERING_API IShaderModule {
    public:
        virtual ~IShaderModule() noexcept = default;

    public:
        /// <summary>
        /// Returns the type of the shader module.
        /// </summary>
        /// <returns>The type of the shader module.</returns>
        virtual ShaderStage type() const noexcept = 0;

        /// <summary>
        /// Returns the file name of the shader module.
        /// </summary>
        /// <returns>The file name of the shader module.</returns>
        virtual const String& fileName() const noexcept = 0;

        /// <summary>
        /// Returns the name of the shader module entry point.
        /// </summary>
        /// <returns>The name of the shader module entry point.</returns>
        virtual const String& entryPoint() const noexcept = 0;
    };

    /// <summary>
    /// Represents a render target, i.e. an abstract view of the output of an <see cref="RenderPass" />.
    /// </summary>
    /// <remarks>
    /// A render target represents one output of a render pass, stored within an <see cref="IImage" />. It is contained by a <see cref="RenderPass" />, that contains 
    /// the <see cref="FrameBuffer" />, that stores the actual render target image resource.
    /// </remarks>
    /// <seealso cref="RenderTarget" />
    /// <seealso cref="RenderPass" />
    /// <seealso cref="FrameBuffer" />
    /// <seealso cref="IImage" />
    class LITEFX_RENDERING_API IRenderTarget {
    public:
        /// <summary>
        /// Describes the blend state of the render target.
        /// </summary>
        struct BlendState {
        public:
            /// <summary>
            /// Specifies, if the target should be blended (default: <c>false</c>).
            /// </summary>
            bool Enable{ false };

            /// <summary>
            /// The blend factor for the source color channels (default: <c>BlendFactor::One</c>).
            /// </summary>
            BlendFactor SourceColor{ BlendFactor::One };

            /// <summary>
            /// The blend factor for the destination color channels (default: <c>BlendFactor::Zero</c>).
            /// </summary>
            BlendFactor DestinationColor{ BlendFactor::Zero };

            /// <summary>
            /// The blend factor for the source alpha channel (default: <c>BlendFactor::One</c>).
            /// </summary>
            BlendFactor SourceAlpha{ BlendFactor::One };

            /// <summary>
            /// The blend factor for the destination alpha channels (default: <c>BlendFactor::Zero</c>).
            /// </summary>
            BlendFactor DestinationAlpha{ BlendFactor::Zero };

            /// <summary>
            /// The blend operation for the color channels (default: <c>BlendOperation::Add</c>).
            /// </summary>
            BlendOperation ColorOperation{ BlendOperation::Add };

            /// <summary>
            /// The blend operation for the alpha channel (default: <c>BlendOperation::Add</c>).
            /// </summary>
            BlendOperation AlphaOperation{ BlendOperation::Add };

            /// <summary>
            /// The channel write mask, determining which channels are written to (default: <c>WriteMask::R | WriteMask::G | WriteMask::B | WriteMask::A</c>).
            /// </summary>
            WriteMask WriteMask{ WriteMask::R | WriteMask::G | WriteMask::B | WriteMask::A };
        };

    public:
        virtual ~IRenderTarget() noexcept = default;

    public:
        /// <summary>
        /// Returns the name of the render target.
        /// </summary>
        /// <returns>The name of the render target.</returns>
        virtual const String& name() const noexcept = 0;

        /// <summary>
        /// Returns the location of the render target output attachment within the fragment shader.
        /// </summary>
        /// <remarks>
        /// The locations of all render targets of a frame buffer must be within a continuous domain, starting at <c>0</c>. A frame buffer validates the render target locations
        /// when it is initialized and will raise an exception, if a location is either not mapped or assigned multiple times.
        /// </remarks>
        /// <returns>The location of the render target output attachment within the fragment shader</returns>
        virtual UInt32 location() const noexcept = 0;

        /// <summary>
        /// Returns the type of the render target.
        /// </summary>
        /// <returns>The type of the render target.</returns>
        virtual RenderTargetType type() const noexcept = 0;

        /// <summary>
        /// Returns the flags that control the behavior of the render target.
        /// </summary>
        /// <returns>The flags that control the behavior of the render target.</returns>
        virtual RenderTargetFlags flags() const noexcept = 0;

        /// <summary>
        /// Returns the internal format of the render target.
        /// </summary>
        /// <returns>The internal format of the render target.</returns>
        virtual Format format() const noexcept = 0;

        /// <summary>
        /// Returns <c>true</c>, if the render target should be cleared, when the render pass is started. If the <see cref="format" /> is set to a depth format, this clears the
        /// depth buffer. Otherwise it clears the color buffer.
        /// </summary>
        /// <returns><c>true</c>, if the render target should be cleared, when the render pass is started</returns>
        /// <seealso cref="clearStencil" />
        /// <seealso cref="clearValues" />
        /// <seealso cref="flags" />
        /// <seealso cref="RenderTargetFlags" />
        virtual bool clearBuffer() const noexcept = 0;

        /// <summary>
        /// Returns <c>true</c>, if the render target stencil should be cleared, when the render pass is started. If the <see cref="format" /> is does not contain a stencil channel,
        /// this has no effect.
        /// </summary>
        /// <returns><c>true</c>, if the render target stencil should be cleared, when the render pass is started</returns>
        /// <seealso cref="clearStencil" />
        /// <seealso cref="clearValues" />
        /// <seealso cref="flags" />
        /// <seealso cref="RenderTargetFlags" />
        virtual bool clearStencil() const noexcept = 0;

        /// <summary>
        /// Returns the value, the render target is cleared with, if <see cref="clearBuffer" /> either or <see cref="clearStencil" /> is specified.
        /// </summary>
        /// <remarks>
        /// If the <see cref="format" /> is a color format and <see cref="clearBuffer" /> is specified, this contains the clear color. However, if the format is a depth/stencil 
        /// format, the R and G channels contain the depth and stencil value to clear the buffer with. Note that the stencil buffer is only cleared, if <see cref="clearStencil" />
        /// is specified and vice versa.
        /// </remarks>
        /// <returns>The value, the render target is cleared with, if <see cref="clearBuffer" /> either or <see cref="clearStencil" /> is specified.</returns>
        virtual const Vector4f& clearValues() const noexcept = 0;

        /// <summary>
        /// Returns <c>true</c>, if the target should not be made persistent for access after the render pass has finished.
        /// </summary>
        /// <remarks>
        /// A render target can be marked as volatile if it does not need to be accessed after the render pass has finished. This can be used to optimize away unnecessary GPU/CPU 
        /// memory round-trips. For example a depth buffer may only be used as an input for the lighting stage of a deferred renderer, but is not required after this. So instead
        /// of reading it from the GPU after the lighting pass has finished and then discarding it anyway, it can be marked as volatile in order to prevent it from being read from
        /// the GPU memory again in the first place.
        /// </remarks>
        /// <returns><c>true</c>, if the target should not be made persistent for access after the render pass has finished.</returns>
        /// <seealso cref="flags" />
        /// <seealso cref="RenderTargetFlags" />
        virtual bool isVolatile() const noexcept = 0;

        /// <summary>
        /// Returns <c>true</c>, if the render target image can be used for storage/unordered access.
        /// </summary>
        /// <returns><c>true</c>, if the render target image can be used for storage/unordered access.</returns>
        /// <seealso cref="flags" />
        /// <seealso cref="RenderTargetFlags" />
        virtual bool allowStorage() const noexcept = 0;

        /// <summary>
        /// Returns <c>true</c>, if the render target image can be accessed simultaneously from different queues.
        /// </summary>
        /// <returns><c>true</c>, if the render target image can be accessed simultaneously from different queues.</returns>
        /// <seealso cref="flags" />
        /// <seealso cref="RenderTargetFlags" />
        virtual bool multiQueueAccess() const noexcept = 0;

        /// <summary>
        /// Returns <c>true</c>, if the render target should transition into an optimized attachment layout, rather than a general image layout after executing the render pass.
        /// </summary>
        /// <returns><c>true</c>, if the render target should transition into an optimized attachment layout.</returns>
        /// <seealso cref="flags" />
        /// <seealso cref="RenderTargetFlags" />
        virtual bool attachment() const noexcept = 0;

        /// <summary>
        /// Returns the render targets blend state.
        /// </summary>
        /// <returns>The render targets blend state.</returns>
        virtual const BlendState& blendState() const noexcept = 0;
    };

    /// <summary>
    /// Implements a render target.
    /// </summary>
    /// <see cref="IRenderTarget" />
    class LITEFX_RENDERING_API RenderTarget : public IRenderTarget {
        LITEFX_IMPLEMENTATION(RenderTargetImpl);

    public:
        RenderTarget() noexcept;

        /// <summary>
        /// Initializes the render target.
        /// </summary>
        /// <param name="location">The location of the render target output attachment.</param>
        /// <param name="type">The type of the render target.</param>
        /// <param name="format">The format of the render target.</param>
        /// <param name="flags">The flags that control the behavior of the render target.</param>
        /// <param name="clearValues">The values with which the render target gets cleared.</param>
        /// <param name="blendState">The render target blend state.</param>
        explicit RenderTarget(UInt32 location, RenderTargetType type, Format format, RenderTargetFlags flags = RenderTargetFlags::None, const Vector4f& clearValues = { 0.f , 0.f, 0.f, 0.f }, const BlendState& blendState = {});

        /// <summary>
        /// Initializes the render target.
        /// </summary>
        /// <param name="name">The name of the render target.</param>
        /// <param name="location">The location of the render target output attachment.</param>
        /// <param name="type">The type of the render target.</param>
        /// <param name="format">The format of the render target.</param>
        /// <param name="flags">The flags that control the behavior of the render target.</param>
        /// <param name="clearValues">The values with which the render target gets cleared.</param>
        /// <param name="blendState">The render target blend state.</param>
        explicit RenderTarget(const String& name, UInt32 location, RenderTargetType type, Format format, RenderTargetFlags flags = RenderTargetFlags::None, const Vector4f& clearValues = { 0.f , 0.f, 0.f, 0.f }, const BlendState& blendState = {});
        RenderTarget(const RenderTarget&) noexcept;
        RenderTarget(RenderTarget&&) noexcept;
        virtual ~RenderTarget() noexcept;

    public:
        inline RenderTarget& operator=(const RenderTarget&) noexcept;
        inline RenderTarget& operator=(RenderTarget&&) noexcept;

    public:
        /// <inheritdoc />
        const String& name() const noexcept override;

        /// <inheritdoc />
        UInt32 location() const noexcept override;

        /// <inheritdoc />
        RenderTargetType type() const noexcept override;

        /// <inheritdoc />
        RenderTargetFlags flags() const noexcept override;

        /// <inheritdoc />
        Format format() const noexcept override;

        /// <inheritdoc />
        bool clearBuffer() const noexcept override;

        /// <inheritdoc />
        bool clearStencil() const noexcept override;

        /// <inheritdoc />
        const Vector4f& clearValues() const noexcept override;

        /// <inheritdoc />
        bool isVolatile() const noexcept override;

        /// <inheritdoc />
        bool allowStorage() const noexcept override;

        /// <inheritdoc />
        bool multiQueueAccess() const noexcept override;

        /// <inheritdoc />
        bool attachment() const noexcept override;

        /// <inheritdoc />
        const BlendState& blendState() const noexcept override;
    };

    /// <summary>
    /// Stores the depth/stencil state of a see <see cref="IRasterizer" />.
    /// </summary>
    class LITEFX_RENDERING_API DepthStencilState {
        LITEFX_IMPLEMENTATION(DepthStencilStateImpl);

    public:
        /// <summary>
        /// Describes the rasterizer depth state.
        /// </summary>
        struct DepthState {
        public:
            /// <summary>
            /// Specifies, if depth testing should be enabled (default: <c>true</c>).
            /// </summary>
            bool Enable{ true };

            /// <summary>
            /// Specifies, if depth should be written (default: <c>true</c>).
            /// </summary>
            bool Write{ true };

            /// <summary>
            /// The compare operation used to pass the depth test (default: <c>CompareOperation::Always</c>).
            /// </summary>
            CompareOperation Operation{ CompareOperation::Always };
        };

        /// <summary>
        /// Describes the rasterizer depth bias.
        /// </summary>
        /// <remarks>
        /// The depth bias can be used to alter the depth value function, i.e. how the values within the depth buffer are distributed. By default, the depth buffer
        /// uses an exponential function scale to increase precision for closer objects. The values provided with <see cref="depthBiasClamp" />, 
        /// <see cref="depthBiasConstantFactor" /> and <see cref="depthBiasSlopeFactor" /> are used to change the domain clamping, offset and steepness of the depth
        /// value distribution.
        /// </remarks>
        struct DepthBias {
        public:
            /// <summary>
            /// Specifies, if depth bias should be used (default: <c>false</c>).
            /// </summary>
            bool Enable{ false };

            /// <summary>
            /// Specifies the depth bias clamp (default: <c>0.0</c>).
            /// </summary>
            Float Clamp{ 0.f };

            /// <summary>
            /// Specifies the depth bias slope factor (default: <c>0.0</c>).
            /// </summary>
            Float SlopeFactor{ 0.f };

            /// <summary>
            /// Specifies the depth bias constant factor (default: <c>0.0</c>).
            /// </summary>
            Float ConstantFactor{ 0.f };
        };

        /// <summary>
        /// Describes a stencil test for either front or back faces.
        /// </summary>
        struct StencilTest {
        public:
            /// <summary>
            /// The operation to apply to the stencil buffer, if the stencil test fails (default: <c>StencilOperation::Keep</c>).
            /// </summary>
            StencilOperation StencilFailOp{ StencilOperation::Keep };

            /// <summary>
            /// The operation to apply to the stencil buffer, if the stencil test passes (default: <c>StencilOperation::Keep</c>).
            /// </summary>
            StencilOperation StencilPassOp{ StencilOperation::Replace };

            /// <summary>
            /// The operation to apply to the stencil buffer, if the depth test fails (default: <c>StencilOperation::Keep</c>).
            /// </summary>
            StencilOperation DepthFailOp{ StencilOperation::Keep };

            /// <summary>
            /// The operation use for stencil testing (default: <c>CompareOperation::Never</c>).
            /// </summary>
            CompareOperation Operation{ CompareOperation::Never };
        };

        /// <summary>
        /// Describes the rasterizer stencil state.
        /// </summary>
        struct StencilState {
        public:
            /// <summary>
            /// Specifies, if stencil state should be used (default: <c>false</c>).
            /// </summary>
            bool Enable{ false };

            /// <summary>
            /// Specifies the bits to write to the stencil state (default: <c>0xFF</c>).
            /// </summary>
            Byte WriteMask{ 0xFF };

            /// <summary>
            /// Specifies the bits to read from the stencil state (default: <c>0xFF</c>).
            /// </summary>
            Byte ReadMask{ 0xFF };

            /// <summary>
            /// Describes the stencil test for faces that point towards the camera.
            /// </summary>
            StencilTest FrontFace{};

            /// <summary>
            /// Describes the stencil test for faces that point away from the camera.
            /// </summary>
            StencilTest BackFace{};
        };

    public:
        /// <summary>
        /// Initializes a new rasterizer depth/stencil state.
        /// </summary>
        /// <param name="depthState">The depth state of the rasterizer.</param>
        /// <param name="depthBias">The depth bias configuration of the rasterizer.</param>
        /// <param name="stencilState">The stencil state of the rasterizer.</param>
        explicit DepthStencilState(const DepthState& depthState, const DepthBias& depthBias, const StencilState& stencilState) noexcept;

        /// <summary>
        /// Initializes a new rasterizer depth/stencil state.
        /// </summary>
        DepthStencilState() noexcept;

        /// <summary>
        /// Creates a copy of a depth/stencil state.
        /// </summary>
        DepthStencilState(const DepthStencilState&) noexcept;

        /// <summary>
        /// Moves a depth/stencil state.
        /// </summary>
        DepthStencilState(DepthStencilState&&) noexcept;

        /// <summary>
        /// Destroys a depth/stencil state.
        /// </summary>
        virtual ~DepthStencilState() noexcept;

        /// <summary>
        /// Copies a depth/stencil state.
        /// </summary>
        /// <returns>A reference to the current depth/stencil state instance.</returns>
        DepthStencilState& operator=(const DepthStencilState&) noexcept;

        /// <summary>
        /// Moves a depth/stencil state.
        /// </summary>
        /// <returns>A reference to the current depth/stencil state instance.</returns>
        DepthStencilState& operator=(DepthStencilState&&) noexcept;

    public:
        /// <summary>
        /// Returns the depth state.
        /// </summary>
        /// <returns>The depth state.</returns>
        virtual DepthState& depthState() const noexcept;

        /// <summary>
        /// Returns the depth bias.
        /// </summary>
        /// <returns>The depth bias.</returns>
        virtual DepthBias& depthBias() const noexcept;

        /// <summary>
        /// Returns the stencil state.
        /// </summary>
        /// <returns>The stencil state.</returns>
        virtual StencilState& stencilState() const noexcept;
    };

    /// <summary>
    /// Represents the rasterizer state of a <see cref="RenderPipeline" />.
    /// </summary>
    class LITEFX_RENDERING_API IRasterizer {
    public:
        virtual ~IRasterizer() noexcept = default;

    public:
        /// <summary>
        /// Returns the polygon mode of the rasterizer state.
        /// </summary>
        /// <returns>The polygon mode of the rasterizer state.</returns>
        virtual PolygonMode polygonMode() const noexcept = 0;

        /// <summary>
        /// Returns the cull mode of the rasterizer state.
        /// </summary>
        /// <returns>The cull mode of the rasterizer state.</returns>
        virtual CullMode cullMode() const noexcept = 0;

        /// <summary>
        /// Returns the cull mode of the rasterizer state.
        /// </summary>
        /// <returns>The cull mode of the rasterizer state.</returns>
        virtual CullOrder cullOrder() const noexcept = 0;

        /// <summary>
        /// Returns the line width of the rasterizer state.
        /// </summary>
        /// <remarks>
        /// Note that line width is not supported in DirectX and is only emulated under Vulkan. Instead of forcing this value, it is recommended to 
        /// use a custom shader for it.
        /// </remarks>
        /// <returns>The line width of the rasterizer state.</returns>
        virtual Float lineWidth() const noexcept = 0;

        /// <summary>
        /// Returns the depth/stencil state of the rasterizer.
        /// </summary>
        /// <returns>The depth/stencil state of the rasterizer.</returns>
        virtual const DepthStencilState& depthStencilState() const noexcept = 0;
    };

    /// <summary>
    /// Implements a <see cref="IRasterizer" />.
    /// </summary>
    class LITEFX_RENDERING_API Rasterizer : public IRasterizer {
        LITEFX_IMPLEMENTATION(RasterizerImpl);

    public:
        /// <summary>
        /// Initializes a new rasterizer instance.
        /// </summary>
        /// <param name="polygonMode">The polygon mode of the rasterizer state.</param>
        /// <param name="cullMode">The cull mode of the rasterizer state.</param>
        /// <param name="cullOrder">The cull order of the rasterizer state.</param>
        /// <param name="lineWidth">The line width of the rasterizer state.</param>
        /// <param name="depthStencilState">The rasterizer depth/stencil state.</param>
        explicit Rasterizer(PolygonMode polygonMode, CullMode cullMode, CullOrder cullOrder, Float lineWidth = 1.f, const DepthStencilState& depthStencilState = {}) noexcept;
        Rasterizer(Rasterizer&&) noexcept;
        Rasterizer(const Rasterizer&) noexcept;
        virtual ~Rasterizer() noexcept;

    public:
        /// <inheritdoc />
        PolygonMode polygonMode() const noexcept override;

        /// <inheritdoc />
        CullMode cullMode() const noexcept override;

        /// <inheritdoc />
        CullOrder cullOrder() const noexcept override;

        /// <inheritdoc />
        Float lineWidth() const noexcept override;

        /// <inheritdoc />
        const DepthStencilState& depthStencilState() const noexcept override;

    protected:
        virtual PolygonMode& polygonMode() noexcept;
        virtual CullMode& cullMode() noexcept;
        virtual CullOrder& cullOrder() noexcept;
        virtual Float& lineWidth() noexcept;
        virtual DepthStencilState& depthStencilState() noexcept;
    };

    /// <summary>
    /// Interface for a viewport.
    /// </summary>
    class LITEFX_RENDERING_API IViewport {
    public:
        virtual ~IViewport() noexcept = default;

    public:
        /// <summary>
        /// Gets the rectangle that defines the dimensions of the viewport.
        /// </summary>
        /// <returns>The rectangle that defines the dimensions of the viewport.</returns>
        virtual RectF getRectangle() const noexcept = 0;

        /// <summary>
        /// Sets the rectangle that defines the dimensions of the viewport.
        /// </summary>
        /// <param name="rectangle">The rectangle that defines the dimensions of the viewport.</param>
        virtual void setRectangle(const RectF& rectangle) noexcept = 0;

        /// <summary>
        /// Gets the minimum depth of the viewport.
        /// </summary>
        /// <returns>The minimum depth of the viewport.</returns>
        virtual float getMinDepth() const noexcept = 0;

        /// <summary>
        /// Sets the minimum depth of the viewport.
        /// </summary>
        /// <param name="depth">The minimum depth of the viewport.</param>
        virtual void setMinDepth(Float depth) const noexcept = 0;

        /// <summary>
        /// Gets the maximum depth of the viewport.
        /// </summary>
        /// <returns>The maximum depth of the viewport.</returns>
        virtual float getMaxDepth() const noexcept = 0;

        /// <summary>
        /// Sets the maximum depth of the viewport.
        /// </summary>
        /// <param name="depth">The maximum depth of the viewport.</param>
        virtual void setMaxDepth(Float depth) const noexcept = 0;
    };

    /// <summary>
    /// Implements a viewport.
    /// </summary>
    class LITEFX_RENDERING_API Viewport : public IViewport {
        LITEFX_IMPLEMENTATION(ViewportImpl);

    public:
        /// <summary>
        /// Initializes a new viewport.
        /// </summary>
        /// <param name="clientRect">The rectangle that defines the dimensions of the viewport.</param>
        /// <param name="minDepth">The minimum depth of the viewport.</param>
        /// <param name="maxDepth">The maximum depth of the viewport.</param>
        explicit Viewport(const RectF& clientRect = { }, Float minDepth = 0.f, Float maxDepth = 1.f);

        Viewport(Viewport&&) noexcept = delete;
        Viewport(const Viewport&) noexcept = delete;
        virtual ~Viewport() noexcept;

    public:
        /// <inheritdoc />
        RectF getRectangle() const noexcept override;

        /// <inheritdoc />
        void setRectangle(const RectF& rectangle) noexcept override;

        /// <inheritdoc />
        Float getMinDepth() const noexcept override;

        /// <inheritdoc />
        void setMinDepth(Float depth) const noexcept override;

        /// <inheritdoc />
        Float getMaxDepth() const noexcept override;

        /// <inheritdoc />
        void setMaxDepth(Float depth) const noexcept override;
    };

    /// <summary>
    /// The interface of a scissor.
    /// </summary>
    class LITEFX_RENDERING_API IScissor {
    public:
        virtual ~IScissor() noexcept = default;

    public:
        /// <summary>
        /// Gets the rectangle that defines the scissor region.
        /// </summary>
        /// <returns>The rectangle that defines the scissor region.</returns>
        virtual RectF getRectangle() const noexcept = 0;

        /// <summary>
        /// Sets the rectangle that defines the scissor region.
        /// </summary>
        /// <param name="rectangle">The rectangle that defines the scissor region.</rectangle>
        virtual void setRectangle(const RectF& rectangle) noexcept = 0;
    };

    /// <summary>
    /// Implements a scissor.
    /// </summary>
    class LITEFX_RENDERING_API Scissor : public IScissor {
        LITEFX_IMPLEMENTATION(ScissorImpl);

    public:
        /// <summary>
        /// Initializes a new scissor.
        /// </summary>
        /// <param name="scissorRect">The rectangle that defines the scissor region.</param>
        explicit Scissor(const RectF& scissorRect = { });

        Scissor(Scissor&&) noexcept = delete;
        Scissor(const Scissor&) noexcept = delete;
        virtual ~Scissor() noexcept;

    public:
        /// <inheritdoc />
        RectF getRectangle() const noexcept override;

        /// <inheritdoc />
        void setRectangle(const RectF& rectangle) noexcept override;
    };

    /// <summary>
    /// An event that is used to measure timestamps in a command queue.
    /// </summary>
    /// <remarks>
    /// Timing events are used to collect GPU time stamps asynchronously. A timing event can be inserted to a <see cref="ICommandBuffer" /> by 
    /// calling <see cref="ICommandBuffer::writeTimingEvent" />. This will cause the GPU to write the current time stamp when the command gets 
    /// executed. Since command order is not preserved within command buffers, this is not guaranteed to be accurate an accurate point of time
    /// for when a certain command in order has been executed. However, since a time stamp is always written at the bottom of the pipe, the 
    /// difference between two timestamps resembles the actual time the GPU was occupied with the commands between them.
    /// 
    /// Timing events are asynchronous. They are set for a certain back buffer of a <see cref="ISwapChain" />. Reading the time stamp requires
    /// the back buffer to be ready (i.e., the frame in flight needs to have executed). The earliest point where this is guaranteed is, if the
    /// swap chain swaps to the back buffer again. This means that the time stamps issued in one frame can only be read the next time the 
    /// frame's back buffer is used again.
    /// 
    /// Note that timing events are only supported on graphics and compute <see cref="ICommandQueue" />s.
    /// </remarks>
    /// <seeaslo cref="ISwapChain" />
    class LITEFX_RENDERING_API TimingEvent : public std::enable_shared_from_this<TimingEvent> {
        LITEFX_IMPLEMENTATION(TimingEventImpl);
        friend class ISwapChain;

    public:
        /// <summary>
        /// Returns a pointer with shared ownership to the current instance.
        /// </summary>
        /// <returns>A pointer with shared ownership to the current instance.</returns>
        inline std::shared_ptr<TimingEvent> getptr() {
            return shared_from_this();
        }

    private:
        explicit TimingEvent(const ISwapChain& swapChain, StringView name = "") noexcept;

    public:
        TimingEvent(TimingEvent&&) = delete;
        TimingEvent(const TimingEvent&) = delete;
        virtual ~TimingEvent() noexcept;

    public:
        /// <summary>
        /// Gets the name of the timing event.
        /// </summary>
        /// <returns>The name of the timing event.</returns>
        String name() const noexcept;

        /// <summary>
        /// Reads the current timestamp (as a tick count) of the event.
        /// </summary>
        /// <remarks>
        /// In order to convert the number of ticks to (milli-)seconds, this value needs to be divided by <see cref="IGraphicsDevice::ticksPerMillisecond" />. To improve precision,
        /// calculate the difference between two time stamps in ticks first and only then convert them to seconds.
        /// </remarks>
        /// <returns>The current time stamp of the event as a tick count.</returns>
        /// <seealso cref="ISwapChain::readTimingEvent" />
        UInt64 readTimestamp() const noexcept;

        /// <summary>
        /// Returns the query ID for the timing event.
        /// </summary>
        /// <returns>The query ID for the timing event.</returns>
        /// <seealso cref="ISwapChain::resolveQueryId" />
        UInt32 queryId() const;
    };

    /// <summary>
    /// Stores meta data about a buffer attribute, i.e. a member or field of a descriptor or buffer.
    /// </summary>
    class LITEFX_RENDERING_API BufferAttribute {
        LITEFX_IMPLEMENTATION(BufferAttributeImpl);

    public:
        /// <summary>
        /// Initializes an empty buffer attribute.
        /// </summary>
        BufferAttribute();

        /// <summary>
        /// Initializes a new buffer attribute.
        /// </summary>
        /// <param name="location">The location the buffer attribute is bound to.</param>
        /// <param name="offset">The offset of the attribute relative to the buffer.</param>
        /// <param name="format">The format of the buffer attribute.</param>
        /// <param name="semantic">The semantic of the buffer attribute.</param>
        /// <param name="semanticIndex">The semantic index of the buffer attribute.</param>
        BufferAttribute(UInt32 location, UInt32 offset, BufferFormat format, AttributeSemantic semantic, UInt32 semanticIndex = 0);
        BufferAttribute(BufferAttribute&&) noexcept;
        BufferAttribute(const BufferAttribute&);
        virtual ~BufferAttribute() noexcept;

    public:
        /// <summary>
        /// Returns the location of the buffer attribute.
        /// </summary>
        /// <remarks>
        /// Locations can only be specified in Vulkan and are implicitly generated based on semantics for DirectX. However, it is a good practice to provide them anyway.
        /// </remarks>
        /// <returns>The location of the buffer attribute.</returns>
        virtual UInt32 location() const noexcept;

        /// <summary>
        /// Returns the format of the buffer attribute.
        /// </summary>
        /// <returns>The format of the buffer attribute.</returns>
        virtual BufferFormat format() const noexcept;

        /// <summary>
        /// Returns the offset of the buffer attribute.
        /// </summary>
        /// <returns>The offset of the buffer attribute.</returns>
        virtual UInt32 offset() const noexcept;

        /// <summary>
        /// Returns the semantic of the buffer attribute.
        /// </summary>
        /// <remarks>
        /// Semantics are only used in DirectX and HLSL, however it is a good practice to provide them anyway.
        /// </remarks>
        /// <returns>The semantic of the buffer attribute.</returns>
        /// <seealso cref="semanticIndex" />
        virtual AttributeSemantic semantic() const noexcept;

        /// <summary>
        /// Returns the semantic index of the buffer attribute.
        /// </summary>
        /// <remarks>
        /// Semantics are only used in DirectX and HLSL, however it is a good practice to provide them anyway.
        /// </remarks>
        /// <returns>The semantic index of the buffer attribute.</returns>
        /// <seealso cref="semantic" />
        virtual UInt32 semanticIndex() const noexcept;
    };

    /// <summary>
    /// Describes a buffer layout.
    /// </summary>
    /// <seealso cref="IVertexBufferLayout" />
    /// <seealso cref="IIndexBufferLayout" />
    /// <seealso cref="IDescriptorLayout" />
    class LITEFX_RENDERING_API IBufferLayout {
    public:
        virtual ~IBufferLayout() noexcept = default;

    public:
        /// <summary>
        /// Returns the size of a single element within the buffer.
        /// </summary>
        /// <returns>The size of a single element within the buffer.</returns>
        virtual size_t elementSize() const noexcept = 0;

        /// <summary>
        /// Returns the binding point, the buffer will be bound to.
        /// </summary>
        /// <remarks>
        /// In GLSL, the binding point is identified by the <c>binding</c> keyword, whilst in HLSL the binding maps to a register.
        /// </remarks>
        /// <returns>The binding point, the buffer will be bound to.</returns>
        virtual UInt32 binding() const noexcept = 0;

        /// <summary>
        /// Returns the buffer type of the buffer.
        /// </summary>
        /// <returns>The buffer type of the buffer.</returns>
        virtual BufferType type() const noexcept = 0;
    };

    /// <summary>
    /// Describes a vertex buffer layout.
    /// </summary>
    /// <seealso cref="IVertexBuffer" />
    class LITEFX_RENDERING_API IVertexBufferLayout : public IBufferLayout {
    public:
        virtual ~IVertexBufferLayout() noexcept = default;

    public:
        /// <summary>
        /// Returns the vertex buffer attributes.
        /// </summary>
        /// <returns>The vertex buffer attributes.</returns>
        virtual Enumerable<const BufferAttribute*> attributes() const noexcept = 0;
    };

    /// <summary>
    /// Describes a index buffer layout.
    /// </summary>
    /// <seealso cref="IIndexBuffer" />
    class LITEFX_RENDERING_API IIndexBufferLayout : public IBufferLayout {
    public:
        virtual ~IIndexBufferLayout() noexcept = default;

    public:
        /// <summary>
        /// Returns the index type of the index buffer.
        /// </summary>
        /// <returns>The index type of the index buffer.</returns>
        virtual IndexType indexType() const noexcept = 0;
    };

    /// <summary>
    /// Describes a the layout of a single descriptor within a <see cref="DescriptorSet" />.
    /// </summary>
    /// <remarks>
    /// A common metaphor for a descriptor to think of it as a "pointer for the GPU". Basically, a descriptor points to a buffer in a shader. A descriptor 
    /// can have different types and sizes. The types a descriptor can have are described by the <see cref="DescriptorType" />.
    /// 
    /// If the descriptor is a sampler, it can either be a dynamic or static sampler. A dynamic sampler needs to be bound during runtime just like any other
    /// descriptor by calling <see cref="IDescriptorSet::update" />. A static sampler is defined alongside the descriptor layout and is automatically set
    /// when the pipeline that uses the descriptor layout gets bound. In this case, the descriptor must not be updated with another sampler. If a descriptor
    /// layout describes a static sampler, the <see cref="IDescriptorLayout::staticSampler" /> returns a pointer to the static sampler state.
    /// 
    /// Typically, a descriptor "points" to a singular buffer, i.e. a scalar. However, a descriptor can also resemble an array. In this case,
    /// <see cref="IDescriptorLayout::descriptors" /> returns the number of elements in the array. If it returns `-1` (or `0xFFFFFFFF`), the descriptor 
    /// array is called `unbounded`. In this case, the number of descriptors in the array can be specified when allocating the descriptor set. Unbounded
    /// descriptor arrays behave different to normal descriptor arrays in different ways. They are typically used for bindless descriptors. If a descriptor
    /// represents an unbounded array, it must be the only descriptor in this descriptor set. Furthermore, unbounded arrays are not cached by the descriptor
    /// set layout. Descriptors within unbounded arrays may be updated after binding them to a command buffer. However, this must be done with special care,
    /// to prevent descriptors that are in use to be overwritten. For more information on how to manage unbounded arrays, refer to 
    /// <see cref="IDescriptorSetLayout::allocate" />.
    /// </remarks>
    /// <seealso cref="DescriptorSetLayout" />
    class LITEFX_RENDERING_API IDescriptorLayout : public IBufferLayout {
    public:
        virtual ~IDescriptorLayout() noexcept = default;

    public:
        /// <summary>
        /// Returns the type of the descriptor.
        /// </summary>
        /// <returns>The type of the descriptor.</returns>
        virtual DescriptorType descriptorType() const noexcept = 0;

        /// <summary>
        /// Returns the number of descriptors in the descriptor array, or `-1` if the array is unbounded.
        /// </summary>
        /// <remarks>
        /// If the number of descriptors is `-1` (or `0xFFFFFFFF`), the descriptor array is unbounded. In that case, the size of the array must be specified,
        /// when allocating the descriptor set. This can be done by specifying the `descriptors` parameter when calling 
        /// <see cref="IDescriptorSetLayout::allocate" />.
        /// </remarks>
        /// <returns>The number of descriptors in the descriptor array, or `-1` if the array is unbounded.</returns>
        /// <seealso cref="IDescriptorLayout" />
        virtual UInt32 descriptors() const noexcept = 0;

        /// <summary>
        /// If the descriptor describes a static sampler, this method returns the state of the sampler. Otherwise, it returns <c>nullptr</c>.
        /// </summary>
        /// <remarks>
        /// Static samplers are called immutable samplers in Vulkan and describe sampler states, that are defined along the pipeline layout. While they do
        /// occupy a descriptor, they must not be bound explicitly. Instead, static samplers are automatically bound if the pipeline gets used. If a static
        /// sampler is set, the <see cref="descriptorType" /> must be set to <see cref="DescriptorType::Sampler" />.
        /// </remarks>
        /// <returns>The state of the static sampler, or <c>nullptr</c>, if the descriptor is not a static sampler.</returns>
        virtual const ISampler* staticSampler() const noexcept = 0;
    };

    /// <summary>
    /// Allows for data to be mapped into the object.
    /// </summary>
    class LITEFX_RENDERING_API IMappable {
    public:
        virtual ~IMappable() noexcept = default;

    public:
        /// <summary>
        /// Maps the memory at <paramref name="data" /> to the internal memory of this object.
        /// </summary>
        /// <param name="data">The address that marks the beginning of the data to map.</param>
        /// <param name="size">The number of bytes to map.</param>
        /// <param name="element">The array element to map the data to.</param>
        virtual void map(const void* const data, size_t size, UInt32 element = 0) = 0;

        /// <summary>
        /// Maps the memory blocks within <paramref name="data" /> to the internal memory of an array.
        /// </summary>
        /// <param name="data">The data blocks to map.</param>
        /// <param name="size">The size of each data block within <paramref name="data" />.</param>
        /// <param name="firsElement">The first element of the array to map.</param>
        virtual void map(Span<const void* const> data, size_t elementSize, UInt32 firstElement = 0) = 0;

        /// <summary>
        /// Maps the memory at <paramref name="data" /> to the internal memory of this object.
        /// </summary>
        /// <param name="data">The address that marks the beginning of the data to map.</param>
        /// <param name="size">The number of bytes to map.</param>
        /// <param name="element">The array element to map the data to.</param>
        /// <param name="write">If `true`, <paramref name="data" /> is copied into the internal memory. If `false` the internal memory is copied into <paramref name="data" />.</param>
        virtual void map(void* data, size_t size, UInt32 element = 0, bool write = true) = 0;

        /// <summary>
        /// Maps the memory blocks within <paramref name="data" /> to the internal memory of an array.
        /// </summary>
        /// <param name="data">The data blocks to map.</param>
        /// <param name="size">The size of each data block within <paramref name="data" />.</param>
        /// <param name="firsElement">The first element of the array to map.</param>
        /// <param name="write">If `true`, <paramref name="data" /> is copied into the internal memory. If `false` the internal memory is copied into <paramref name="data" />.</param>
        virtual void map(Span<void*> data, size_t elementSize, UInt32 firstElement = 0, bool write = true) = 0;
    };

    /// <summary>
    /// Describes a chunk of device memory.
    /// </summary>
    class LITEFX_RENDERING_API IDeviceMemory {
    public:
        virtual ~IDeviceMemory() noexcept = default;

    public:
        /// <summary>
        /// Gets the number of sub-resources inside the memory chunk.
        /// </summary>
        /// <remarks>
        /// For buffers, this equals the number of array elements. For images, this equals the product of layers, levels and planes. This number represents the number of states, that 
        /// can be obtained by calling the <see cref="state" /> method.
        /// </remarks>
        /// <returns>The number of array elements inside the memory chunk.</returns>
        /// <seealso cref="state" />
        virtual UInt32 elements() const noexcept = 0;

        /// <summary>
        /// Gets the size (in bytes) of the aligned memory chunk.
        /// </summary>
        /// <remarks>
        /// The size of the device memory block depends on different factors. The actual used memory of one element can be obtained by calling by the <see cref="elementSize" />. For 
        /// different reasons, though, elements may be required to be aligned to a certain size. The size of one aligned element is returned by <see cref="alignedElementSize" />.
        /// The size of the memory block, the elements get aligned to is returned by <see cref="elementAlignment" />.
        /// </remarks>
        /// <returns>The size (in bytes) of the memory chunk.</returns>
        /// <seealso cref="elements" />
        /// <seealso cref="elementSize" />
        /// <seealso cref="elementAlignment" />
        /// <seealso cref="alignedElementSize" />
        virtual size_t size() const noexcept = 0;

        /// <summary>
        /// Returns the size of a single element within the buffer. If there is only one element, this is equal to <see cref="size" />.
        /// </summary>
        /// <remarks>
        /// For images, this method will return a value that equals the result of <see cref="size" />.
        /// </remarks>
        /// <returns>The size of a single element within the buffer</returns>
        /// <seealso cref="elementAlignment" />
        /// <seealso cref="alignedElementSize" />
        virtual size_t elementSize() const noexcept = 0;

        /// <summary>
        /// Returns the alignment of a single element.
        /// </summary>
        /// <returns>The alignment of a single element.</returns>
        /// <seealso cref="elementSize" />
        /// <seealso cref="alignedElementSize" />
        virtual size_t elementAlignment() const noexcept = 0;

        /// <summary>
        /// Returns the actual size of the element in device memory.
        /// </summary>
        /// <remarks>
        /// For images, this method will return a value that equals the result of <see cref="size" />, aligned by <see cref="elementAlignment" />.
        /// </remarks>
        /// <returns>The actual size of the element in device memory.</returns>
        /// <seealso cref="elementAlignment" />
        /// <seealso cref="elementSize" />
        virtual size_t alignedElementSize() const noexcept = 0;

        /// <summary>
        /// Returns <c>true</c>, if the resource can be bound to a read/write descriptor.
        /// </summary>
        /// <remarks>
        /// If the resource is not writable, attempting to bind it to a writable descriptor will result in an exception.
        /// </remarks>
        /// <returns><c>true</c>, if the resource can be bound to a read/write descriptor.</returns>
        virtual bool writable() const noexcept = 0;
    };

    /// <summary>
    /// Base interface for buffer objects.
    /// </summary>
    class LITEFX_RENDERING_API IBuffer : public virtual IDeviceMemory, public virtual IMappable, public virtual IStateResource {
    public:
        virtual ~IBuffer() noexcept = default;

    public:
        /// <summary>
        /// Returns the type of the buffer.
        /// </summary>
        /// <returns>The type of the buffer.</returns>
        virtual BufferType type() const noexcept = 0;
    };

    /// <summary>
    /// Describes a generic image.
    /// </summary>
    class LITEFX_RENDERING_API IImage : public virtual IDeviceMemory, public virtual IStateResource {
    public:
        virtual ~IImage() noexcept = default;

    public:
        /// <summary>
        /// Returns the size (in bytes) of an image at a specified mip map level. If the image does not contain the provided mip map level, the method returns <c>0</c>.
        /// </summary>
        /// <remarks>
        /// Note that the size will only be returned for one layer. You have to multiply this value by the number of layers, if you want to receive the size of all layers
        /// of a certain mip-map level. This is especially important, if you use cube mapping, because this method will only return the size of one face.
        /// </remarks>
        /// <param name="level">The mip map level to return the size for.</param>
        /// <returns>The size (in bytes) of an image at a specified mip map level.</returns>
        virtual size_t size(UInt32 level) const noexcept = 0;

        /// <summary>
        /// Gets the extent of the image at a certain mip-map level.
        /// </summary>
        /// <remarks>
        /// Not all components of the extent are actually used. Check the <see cref="dimensions" /> to see, which components are required. The extent will be 0 for invalid 
        /// mip-map levels and 1 or more for valid mip map levels.
        /// </remarks>
        /// <returns>The extent of the image at a certain mip-map level.</returns>
        /// <seealso cref="dimensions" />
        virtual Size3d extent(UInt32 level = 0) const noexcept = 0;

        /// <summary>
        /// Gets the internal format of the image.
        /// </summary>
        /// <returns>The internal format of the image.</returns>
        virtual Format format() const noexcept = 0;

        /// <summary>
        /// Gets the images dimensionality.
        /// </summary>
        /// <remarks>
        /// The dimensions imply various things, most importantly, which components of the <see cref="extent" /> are used. Note that cube maps behave like 2D images when the 
        /// extent is used.
        /// </remarks>
        /// <returns>The images dimensionality.</returns>
        virtual ImageDimensions dimensions() const noexcept = 0;

        /// <summary>
        /// Gets the number of mip-map levels of the image.
        /// </summary>
        /// <returns>The number of mip-map levels of the image.</returns>
        virtual UInt32 levels() const noexcept = 0;

        /// <summary>
        /// Gets the number of layers (slices) of the image.
        /// </summary>
        /// <returns>The number of layers (slices) of the image.</returns>
        virtual UInt32 layers() const noexcept = 0;

        /// <summary>
        /// Returns the number of planes of the image resource.
        /// </summary>
        /// <remarks>
        /// The number of planes is dictated by the image format.
        /// </remarks>
        /// <returns>The number of planes of the image resource.</returns>
        /// <seealso cref="format" />
        virtual UInt32 planes() const noexcept = 0;

        /// <summary>
        /// Gets the number of samples of the texture.
        /// </summary>
        /// <returns>The number of samples of the texture.</returns>
        virtual MultiSamplingLevel samples() const noexcept = 0;

        /// <summary>
        /// Returns the current image layout.
        /// </summary>
        /// <param name="subresource">The sub-resource ID for which to return the layout.</param>
        /// <returns>The current image layout.</returns>
        /// <seealso cref="subresourceId" />
        virtual ImageLayout layout(UInt32 subresource = 0) const = 0;

        // TODO: getSampler() for combined samplers?

    public:
        /// <summary>
        /// Returns the sub-resource ID for a combination of mip-map <paramref name="level" />, array <paramref name="layer" /> and <paramref name="plane" />.
        /// </summary>
        /// <param name="level">The mip map level of the sub-resource.</param>
        /// <param name="layer">The array layer of the sub-resource.</param>
        /// <param name="plane">The plane of the sub-resource.</param>
        /// <returns>The sub-resource ID for the sub-resource.</returns>
        /// <seealso cref="resolveSubresource" />
        inline virtual UInt32 subresourceId(UInt32 level, UInt32 layer, UInt32 plane) const noexcept {
            return level + (layer * this->levels()) + (plane * this->levels() * this->layers());
        }

        /// <summary>
        /// Returns the <paramref name="plane" />, <paramref name="layer" /> and <paramref name="level" /> for the provided <paramref name="subresource" />.
        /// </summary>
        /// <param name="subresource">The sub-resource ID.</param>
        /// <param name="plane">The plane index of the sub-resource.</param>
        /// <param name="layer">The array layer of the sub-resource.</param>
        /// <param name="level">The mip-map level of the sub-resource.</param>
        /// <seealso cref="subresourceId" />
        inline virtual void resolveSubresource(UInt32 subresource, UInt32& plane, UInt32& layer, UInt32& level) const noexcept {
            const auto levels = this->levels();
            const UInt32 resourcesPerPlane = levels * this->layers();
            plane = subresource / resourcesPerPlane;
            layer = (subresource % resourcesPerPlane) / levels;
            level = subresource % levels;
        }
    };

    /// <summary>
    /// Describes a texture sampler.
    /// </summary>
    class LITEFX_RENDERING_API ISampler : public virtual IStateResource {
    public:
        virtual ~ISampler() noexcept = default;

    public:
        /// <summary>
        /// Gets the filtering mode that is used for minifying lookups.
        /// </summary>
        /// <returns>The filtering mode that is used for minifying lookups.</returns>
        virtual FilterMode getMinifyingFilter() const noexcept = 0;

        /// <summary>
        /// Gets the filtering mode that is used for magnifying lookups.
        /// </summary>
        /// <returns>The filtering mode that is used for magnifying lookups.</returns>
        virtual FilterMode getMagnifyingFilter() const noexcept = 0;

        /// <summary>
        /// Gets the addressing mode at the horizontal border.
        /// </summary>
        /// <returns>The addressing mode at the horizontal border.</returns>
        virtual BorderMode getBorderModeU() const noexcept = 0;

        /// <summary>
        /// Gets the addressing mode at the vertical border.
        /// </summary>
        /// <returns>The addressing mode at the vertical border.</returns>
        virtual BorderMode getBorderModeV() const noexcept = 0;

        /// <summary>
        /// Gets the addressing mode at the depth border.
        /// </summary>
        /// <returns>The addressing mode at the depth border.</returns>
        virtual BorderMode getBorderModeW() const noexcept = 0;

        /// <summary>
        /// Gets the anisotropy value used when sampling this texture.
        /// </summary>
        /// <remarks>
        /// Anisotropy will be disabled, if this value is set to <c>0.0</c>.
        /// </remarks>
        /// <returns>The anisotropy value used when sampling this texture.</returns>
        virtual Float getAnisotropy() const noexcept = 0;

        /// <summary>
        /// Gets the mip-map selection mode.
        /// </summary>
        /// <returns>The mip-map selection mode.</returns>
        virtual MipMapMode getMipMapMode() const noexcept = 0;

        /// <summary>
        /// Gets the mip-map level of detail bias.
        /// </summary>
        /// <returns>The mip-map level of detail bias.</returns>
        virtual Float getMipMapBias() const noexcept = 0;

        /// <summary>
        /// Gets the maximum texture level of detail.
        /// </summary>
        /// <returns>The maximum texture level of detail.</returns>
        virtual Float getMaxLOD() const noexcept = 0;

        /// <summary>
        /// Gets the minimum texture level of detail.
        /// </summary>
        /// <returns>The minimum texture level of detail.</returns>
        virtual Float getMinLOD() const noexcept = 0;
    };

    /// <summary>
    /// The interface for a barrier.
    /// </summary>
    /// <remarks>
    /// Barriers are used to synchronize the GPU with itself in a command buffer. They are basically used to control the GPU command flow and ensure that resources are in 
    /// he right state before using them. Generally speaking, there are two related types of barriers:
    /// 
    /// - **Execution barriers** are enforcing command order by telling the GPU to wait for certain pipeline stages or which stages to block until an operation has finished.
    /// - **Memory barriers** are used to transition resources between states and are a subset of execution barriers. Each memory barrier is always also an execution barrier,
    ///   but the opposite is not true.
    /// 
    /// An execution barrier is simply a barrier without any *resource transitions* happening. The only properties that are set for an execution barrier are two pipeline 
    /// stages defined by <see cref="IBarrier::syncBefore" /> and <see cref="IBarrier::syncAfter" />. The first value defines the pipeline stages, all *previous* commands in 
    /// a command buffer need to finish before execution is allowed to continue. Similarly, the second value defines the stage, all *subsequent* commands need to wait for, 
    /// before they are allowed to continue execution. For example, setting `syncBefore` to `Compute` and `syncAfter` to `Vertex` logically translates to: *All subsequent 
    /// commands that want to pass the vertex stage need to wait there before all previous commands passed the compute stage*. To synchronize reads in previous commands with
    /// writes in subsequent commands, this is sufficient. However, in order to do the opposite, this is not enough. Instead resource memory needs to be *transitioned* by
    /// specifying the desired <see cref="ResourceAccess" />, alongside the <see cref="ImageLayout" /> for images (note that buffers always share a *common* layout that can
    /// not be changed). This is done using memory barriers. There are two types of memory barriers used for state transitions:
    /// 
    /// - **Global barriers** apply to all resource memory.
    /// - **Image and buffer barriers** apply to individual images or buffers or a sub-resource of those.
    /// 
    /// Any `IBarrier` can contain an arbitrary mix of one or more global and/or image/buffer barriers. A global barrier is inserted by calling <see cref="IBarrier::wait" />.
    /// This method accepts two parameters: a `before` and an `after` access mode. Those parameters specify the <see cref="ResourceAccess" /> for the previous and subsequent 
    /// commands. This makes it possible to describe scenarios like *wait for certain writes to finish before continuing with certain reads*. Note that a resource can be
    /// accessed in different ways at the same time (for example as copy source and shader resource) and specifying an access state will only wait for the specified subset. 
    /// As a rule of thumb, you should always specify as little access as possible in order to leave most room for optimization.
    /// 
    /// Image and buffer barriers additionally describe which (sub-)resources to apply the barrier to. For buffers this only applies to individual elements in a buffer array.
    /// However, due to [driver restrictions](https://microsoft.github.io/DirectX-Specs/d3d/D3D12EnhancedBarriers.html#buffer-barriers), buffers are always transitioned as a
    /// whole. This is different from image resources, which have addressable sub-resources (mip levels, planes and array elements). For images, it is possible to transition 
    /// individual sub-resources into different <see cref="ImageLayout" />s to indicate when and how a texture is used. An image in a certain layout poses restrictions on how
    /// it can be accessed. For example, a `ReadWrite` image written by a compute shader must be transitioned into a proper layout to be read by a graphics shader. To 
    /// facilitate such a transition, a barrier is required. Image barriers can be inserted by calling one of the overloads of <see cref="IBarrier::transition" /> that accepts
    /// an <see cref="IImage" /> parameter.
    /// </remarks>
    /// <seealso cref="PipelineStage" />
    /// <seealso cref="IBuffer" />
    /// <seealso cref="ResourceAccess" />
    /// <seealso cref="IImage" />
    /// <seealso cref="ImageLayout" />
    /// <seealso cref="ICommandBuffer" />
    class LITEFX_RENDERING_API IBarrier {
    public:
        virtual ~IBarrier() noexcept = default;

    public:
        /// <summary>
        /// Returns the stage that all previous commands need to reach before continuing execution.
        /// </summary>
        /// <returns>The stage that all previous commands need to reach before continuing execution.</returns>
        constexpr inline virtual PipelineStage syncBefore() const noexcept = 0;
        
        /// <summary>
        /// Returns the stage all subsequent commands need to wait for before continuing execution.
        /// </summary>
        /// <returns>The stage all subsequent commands need to wait for before continuing execution.</returns>
        constexpr inline virtual PipelineStage syncAfter() const noexcept = 0;

        /// <summary>
        /// Inserts a global barrier that waits for previous commands to finish accesses described by <paramref name="accessBefore" /> before subsequent commands can continue
        /// with accesses described by <paramref name="accessAfter" />.
        /// </summary>
        /// <param name="accessBefore">The access types previous commands have to finish.</param>
        /// <param name="accessAfter">The access types that subsequent commands continue with.</param>
        constexpr inline virtual void wait(ResourceAccess accessBefore, ResourceAccess accessAfter) noexcept = 0;

        /// <summary>
        /// Inserts a buffer barrier that blocks access to <paramref name="buffer"/> of types contained in <paramref name="accessAfter" /> for subsequent commands until 
        /// previous commands have finished accesses contained in <paramref name="accessBefore" />.
        /// </summary>
        /// <param name="buffer">The buffer resource to transition.</param>
        /// <param name="accessBefore">The access types previous commands have to finish.</param>
        /// <param name="accessAfter">The access types that subsequent commands continue with.</param>
        constexpr inline void transition(IBuffer& buffer, ResourceAccess accessBefore, ResourceAccess accessAfter) {
            this->doTransition(buffer, accessBefore, accessAfter);
        };

        /// <summary>
        /// Inserts a buffer barrier that blocks access to a <paramref name="buffer"/>s <paramref name="element" /> of types contained in <paramref name="accessAfter" /> for 
        /// subsequent commands until previous commands have finished accesses contained in <paramref name="accessBefore" />.
        /// </summary>
        /// <remarks>
        /// Due to [driver restrictions](https://microsoft.github.io/DirectX-Specs/d3d/D3D12EnhancedBarriers.html#buffer-barriers), this is overload is currently redundant, 
        /// but might be available in the future. Currently, calling this method ignores the <paramref name="element" /> parameter and transitions the whole buffer.
        /// </remarks>
        /// <param name="buffer">The buffer resource to transition.</param>
        /// <param name="element">The element of the resource to transition.</param>
        /// <param name="accessBefore">The access types previous commands have to finish.</param>
        /// <param name="accessAfter">The access types that subsequent commands continue with.</param>
        constexpr inline void transition(IBuffer& buffer, UInt32 element, ResourceAccess accessBefore, ResourceAccess accessAfter) {
            this->doTransition(buffer, element, accessBefore, accessAfter);
        }

        /// <summary>
        /// Inserts an image barrier that blocks access to all sub-resources of <paramref name="image"/> of the types contained in <paramref name="accessAfter" /> for 
        /// subsequent commands until previous commands have finished accesses contained in <paramref name="accessBefore" /> and transitions all sub-resources into
        /// <paramref name="layout" />.
        /// </summary>
        /// <param name="image">The image resource to transition.</param>
        /// <param name="accessBefore">The access types previous commands have to finish.</param>
        /// <param name="accessAfter">The access types that subsequent commands continue with.</param>
        /// <param name="layout">The image layout to transition into.</param>
        constexpr inline void transition(IImage& image, ResourceAccess accessBefore, ResourceAccess accessAfter, ImageLayout layout) {
            this->doTransition(image, accessBefore, accessAfter, layout);
        }

        /// <summary>
        /// Inserts an image barrier that blocks access to a sub-resource range of <paramref name="image"/> of the types contained in <paramref name="accessAfter" /> for 
        /// subsequent commands until previous commands have finished accesses contained in <paramref name="accessBefore" /> and transitions the sub-resource into
        /// <paramref name="layout" />.
        /// </summary>
        /// <param name="image">The image resource to transition.</param>
        /// <param name="level">The base mip-map level of the sub-resource range.</param>
        /// <param name="levels">The number of mip-map levels of the sub-resource range.</param>
        /// <param name="layer">The base array layer of the sub-resource range.</param>
        /// <param name="layers">The number of array layer of the sub-resource range.</param>
        /// <param name="plane">The plane of the sub-resource.</param>
        /// <param name="accessBefore">The access types previous commands have to finish.</param>
        /// <param name="accessAfter">The access types that subsequent commands continue with.</param>
        /// <param name="layout">The image layout to transition into.</param>
        constexpr inline void transition(IImage& image, UInt32 level, UInt32 levels, UInt32 layer, UInt32 layers, UInt32 plane, ResourceAccess accessBefore, ResourceAccess accessAfter, ImageLayout layout) {
            this->doTransition(image, level, levels, layer, layers, plane, accessBefore, accessAfter, layout);
        }

        /// <summary>
        /// Inserts an image barrier that blocks access to all sub-resources of <paramref name="image"/> of the types contained in <paramref name="accessAfter" /> for 
        /// subsequent commands until previous commands have finished accesses contained in <paramref name="accessBefore" /> and transitions all sub-resources into
        /// <paramref name="layout" />.
        /// </summary>
        /// <remarks>
        /// This overload let's you explicitly specify the <paramref name="fromLayout" />. This is required, if you use any external transition mechanism that causes the engine
        /// to lose track of the image layout. If you are not running into issues with the other overloads, you probably do not want to call this method.
        /// </remarks>
        /// <param name="image">The image resource to transition.</param>
        /// <param name="accessBefore">The access types previous commands have to finish.</param>
        /// <param name="accessAfter">The access types that subsequent commands continue with.</param>
        /// <param name="fromLayout">The image layout to transition from.</param>
        /// <param name="toLayout">The image layout to transition into.</param>
        constexpr inline void transition(IImage& image, ResourceAccess accessBefore, ResourceAccess accessAfter, ImageLayout fromLayout, ImageLayout toLayout) {
            this->doTransition(image, accessBefore, accessAfter, fromLayout, toLayout);
        }

        /// <summary>
        /// Inserts an image barrier that blocks access to a sub-resource range of <paramref name="image"/> of the types contained in <paramref name="accessAfter" /> for 
        /// subsequent commands until previous commands have finished accesses contained in <paramref name="accessBefore" /> and transitions the sub-resource into
        /// <paramref name="layout" />.
        /// </summary>
        /// <remarks>
        /// This overload let's you explicitly specify the <paramref name="fromLayout" />. This is required, if you use any external transition mechanism that causes the engine
        /// to lose track of the image layout. If you are not running into issues with the other overloads, you probably do not want to call this method.
        /// </remarks>
        /// <param name="image">The image resource to transition.</param>
        /// <param name="level">The base mip-map level of the sub-resource range.</param>
        /// <param name="levels">The number of mip-map levels of the sub-resource range.</param>
        /// <param name="layer">The base array layer of the sub-resource range.</param>
        /// <param name="layers">The number of array layer of the sub-resource range.</param>
        /// <param name="plane">The plane of the sub-resource.</param>
        /// <param name="accessBefore">The access types previous commands have to finish.</param>
        /// <param name="accessAfter">The access types that subsequent commands continue with.</param>
        /// <param name="fromLayout">The image layout to transition from.</param>
        /// <param name="toLayout">The image layout to transition into.</param>
        constexpr inline void transition(IImage& image, UInt32 level, UInt32 levels, UInt32 layer, UInt32 layers, UInt32 plane, ResourceAccess accessBefore, ResourceAccess accessAfter, ImageLayout fromLayout, ImageLayout toLayout) {
            this->doTransition(image, level, levels, layer, layers, plane, accessBefore, accessAfter, fromLayout, toLayout);
        }

    private:
        constexpr inline virtual void doTransition(IBuffer& buffer, ResourceAccess accessBefore, ResourceAccess accessAfter) = 0;
        constexpr inline virtual void doTransition(IBuffer& buffer, UInt32 element, ResourceAccess accessBefore, ResourceAccess accessAfter) = 0;
        constexpr inline virtual void doTransition(IImage& image, ResourceAccess accessBefore, ResourceAccess accessAfter, ImageLayout layout) = 0;
        constexpr inline virtual void doTransition(IImage& image, ResourceAccess accessBefore, ResourceAccess accessAfter, ImageLayout fromLayout, ImageLayout toLayout) = 0;
        constexpr inline virtual void doTransition(IImage& image, UInt32 level, UInt32 levels, UInt32 layer, UInt32 layers, UInt32 plane, ResourceAccess accessBefore, ResourceAccess accessAfter, ImageLayout layout) = 0;
        constexpr inline virtual void doTransition(IImage& image, UInt32 level, UInt32 levels, UInt32 layer, UInt32 layers, UInt32 plane, ResourceAccess accessBefore, ResourceAccess accessAfter, ImageLayout fromLayout, ImageLayout toLayout) = 0;
    };

    /// <summary>
    /// The interface for a descriptor set.
    /// </summary>
    class LITEFX_RENDERING_API IDescriptorSet {
    public:
        virtual ~IDescriptorSet() noexcept = default;

    public:
        /// <summary>
        /// Updates a constant buffer within the current descriptor set.
        /// </summary>
        /// <param name="binding">The buffer binding point.</param>
        /// <param name="buffer">The constant buffer to write to the descriptor set.</param>
        /// <param name="bufferElement">The index of the first element in the buffer to bind to the descriptor set.</param>
        /// <param name="elements">The number of elements from the buffer to bind to the descriptor set. A value of `0` binds all available elements, starting at <paramref name="bufferElement" />.</param>
        /// <param name="firstDescriptor">The index of the first descriptor in the descriptor array to update.</param>
        void update(UInt32 binding, const IBuffer& buffer, UInt32 bufferElement = 0, UInt32 elements = 0, UInt32 firstDescriptor = 0) const {
            this->doUpdate(binding, buffer, bufferElement, elements, firstDescriptor);
        }

        /// <summary>
        /// Updates a texture within the current descriptor set.
        /// </summary>
        /// <remarks>
        /// The exact representation of the level and layer parameters depends on the dimension of the provided texture, as well as the type of the descriptor identified by the 
        /// <paramref name="binding" /> parameter.
        /// 
        /// If the texture itself is not an array (i.e. the number of layers equals `1`), the parameters <paramref name="firstLayer" /> and <paramref name="layers" /> are ignored.
        /// 
        /// The descriptor type dictates, how mip-maps can be provided. If the descriptor type identifies a *writable texture*, the <paramref name="firstLevel" /> parameter specifies 
        /// the mip-map level to write to (or read from). Multiple levels are not allowed in this case, so the <paramref name="levels" /> parameter is ignored. Instead, you have to 
        /// bind them to separate descriptors. Furthermore, the <paramref name="firstLayer" /> and <paramref name="layers" /> parameter can be used to specify the number of depth
        /// or W-slices of a writable 3D texture or the side(s) of a cube map.
        /// </remarks>
        /// <param name="binding">The texture binding point.</param>
        /// <param name="texture">The texture to write to the descriptor set.</param>
        /// <param name="descriptor">The index of the descriptor in the descriptor array to bind the texture to.</param>
        /// <param name="firstLevel">The index of the first mip-map level to bind.</param>
        /// <param name="levels">The number of mip-map levels to bind. A value of `0` binds all available levels, starting at <paramref name="firstLevel" />.</param>
        /// <param name="firstLayer">The index of the first layer to bind.</param>
        /// <param name="layers">The number of layers to bind. A value of `0` binds all available layers, starting at <paramref name="firstLayer" />.</param>
        void update(UInt32 binding, const IImage& texture, UInt32 descriptor = 0, UInt32 firstLevel = 0, UInt32 levels = 0, UInt32 firstLayer = 0, UInt32 layers = 0) const {
            this->doUpdate(binding, texture, descriptor, firstLevel, levels, firstLayer, layers);
        }

        /// <summary>
        /// Updates a sampler within the current descriptor set.
        /// </summary>
        /// <param name="binding">The sampler binding point.</param>
        /// <param name="sampler">The sampler to write to the descriptor set.</param>
        /// <param name="descriptor">The index of the descriptor in the descriptor array to bind the sampler to.</param>
        void update(UInt32 binding, const ISampler& sampler, UInt32 descriptor = 0) const {
            this->doUpdate(binding, sampler, descriptor);
        }

        /// <summary>
        /// Attaches an image as an input attachment to a descriptor bound at <paramref cref="binding" />.
        /// </summary>
        /// <param name="binding">The input attachment binding point.</param>
        /// <param name="image">The image to bind to the input attachment descriptor.</param>
        void attach(UInt32 binding, const IImage& image) const {
            this->doAttach(binding, image);
        }

    private:
        virtual void doUpdate(UInt32 binding, const IBuffer& buffer, UInt32 bufferElement, UInt32 elements, UInt32 firstDescriptor) const = 0;
        virtual void doUpdate(UInt32 binding, const IImage& texture, UInt32 descriptor, UInt32 firstLevel, UInt32 levels, UInt32 firstLayer, UInt32 layers) const = 0;
        virtual void doUpdate(UInt32 binding, const ISampler& sampler, UInt32 descriptor) const = 0;
        virtual void doAttach(UInt32 binding, const IImage& image) const = 0;
    };

    /// <summary>
    /// Describes a resource binding to a descriptor or descriptor set.
    /// </summary>
    /// <seealso cref="IDescriptorSet" />
    /// <seealso cref="IDescriptorSetLayout" />
    struct LITEFX_RENDERING_API DescriptorBinding {
    public:
        using resource_container = Variant<std::monostate, Ref<IBuffer>, Ref<IImage>, Ref<ISampler>>;
        
    public:
        /// <summary>
        /// The binding point to bind the resource at. If not provided (i.e., `std::nullopt`), the index within the collection of `DescriptorBindings` is used.
        /// </summary>
        Optional<UInt32> binding = std::nullopt;

        /// <summary>
        /// The resource to bind or `std::monostate` if no resource should be bound.
        /// </summary>
        /// <remarks>
        /// Note that not providing any resource does not perform any binding, in which case a resource needs to be manually bound to the descriptor set later 
        /// (<see cref="IDescriptorSet::update" />). This is useful in situations where you frequently update the resource bound to a descriptor set or where you do no have
        /// access to the resource at the time the descriptor set is allocated.
        /// </remarks>
        /// <seealso cref="IBuffer" />
        /// <seealso cref="IImage" />
        /// <seealso cref="ISampler" />
        resource_container resource = {};

        /// <summary>
        /// The index of the descriptor in a descriptor array at which binding the resource arrays starts.
        /// </summary>
        /// <remarks>
        /// If the resource contains an array, the individual elements (*layers* for images) will be be bound, starting at this descriptor. The first element/layer to be
        /// bound is identified by <see cref="firstElement" />. The number of elements/layers to be bound is stored in <see cref="elements" />.
        /// </remarks>
        /// <seealso cref="firstElement" />
        /// <seealso cref="elements" />
        UInt32 firstDescriptor = 0;

        /// <summary>
        /// The index of the first array element or image layer to bind, starting at <see cref="firstDescriptor" />.
        /// </summary>
        /// <remarks>
        /// This property is ignored, if the resource is a <see cref="ISampler" />.
        /// </remarks>
        /// <seealso cref="firstDescriptor" />
        UInt32 firstElement = 0;

        /// <summary>
        /// The number of array elements or image layers to bind, starting at <see cref="firstDescriptor" />.
        /// </summary>
        /// <remarks>
        /// This property is ignored, if the resource is a <see cref="ISampler" />.
        /// </remarks>
        /// <seealso cref="firstDescriptor" />
        UInt32 elements = 0;

        /// <summary>
        /// If the resource is an image, this describes the first level to be bound.
        /// </summary>
        /// <remarks>
        /// This property is ignored, if the resource is a <see cref="ISampler" /> or <see cref="IBuffer" />.
        /// </remarks>
        UInt32 firstLevel = 0;

        /// <summary>
        /// If the resource is an image, this describes the number of levels to be bound.
        /// </summary>
        /// <remarks>
        /// This property is ignored, if the resource is a <see cref="ISampler" /> or <see cref="IBuffer" />.
        /// </remarks>
        UInt32 levels = 0;
    };

    /// <summary>
    /// The interface for a descriptor set layout.
    /// </summary>
    class LITEFX_RENDERING_API IDescriptorSetLayout {
    public:
        virtual ~IDescriptorSetLayout() noexcept = default;

    public:
        /// <summary>
        /// Returns the layouts of the descriptors within the descriptor set.
        /// </summary>
        /// <returns>The layouts of the descriptors within the descriptor set.</returns>
        inline Enumerable<const IDescriptorLayout*> descriptors() const noexcept {
            return this->getDescriptors();
        }

        /// <summary>
        /// Returns the descriptor layout for the descriptor bound to the binding point provided with <paramref name="binding" />.
        /// </summary>
        /// <param name="binding">The binding point of the requested descriptor layout.</param>
        /// <returns>The descriptor layout for the descriptor bound to the binding point provided with <paramref name="binding" />.</returns>
        virtual const IDescriptorLayout& descriptor(UInt32 binding) const = 0;

        /// <summary>
        /// Returns the space index of the descriptor set.
        /// </summary>
        /// <remarks>
        /// The descriptor set space maps to the space index in HLSL and the set index in GLSL.
        /// </remarks>
        /// <returns>The space index of the descriptor set.</returns>
        virtual UInt32 space() const noexcept = 0;

        /// <summary>
        /// Returns the shader stages, the descriptor set is used in.
        /// </summary>
        /// <returns>The shader stages, the descriptor set is used in.</returns>
        virtual ShaderStage shaderStages() const noexcept = 0;

        /// <summary>
        /// Returns the number of uniform/constant buffer descriptors within the descriptor set.
        /// </summary>
        /// <returns>The number of uniform/constant buffer descriptors.</returns>
        virtual UInt32 uniforms() const noexcept = 0;

        /// <summary>
        /// Returns the number of structured and byte address buffer descriptors within the descriptor set.
        /// </summary>
        /// <returns>The number of structured and byte address buffer descriptors.</returns>
        virtual UInt32 storages() const noexcept = 0;

        /// <summary>
        /// Returns the number of image (i.e. texture) descriptors within the descriptor set.
        /// </summary>
        /// <returns>The number of image (i.e. texture) descriptors.</returns>
        virtual UInt32 images() const noexcept = 0;

        /// <summary>
        /// Returns the number of texel buffer descriptors within the descriptor set.
        /// </summary>
        /// <returns>The number of texel buffer descriptors.</returns>
        virtual UInt32 buffers() const noexcept = 0;

        /// <summary>
        /// Returns the number of dynamic sampler descriptors within the descriptor set.
        /// </summary>
        /// <returns>The number of dynamic sampler descriptors.</returns>
        /// <seealso cref="staticSamplers" />
        virtual UInt32 samplers() const noexcept = 0;

        /// <summary>
        /// Returns the number of static or immutable sampler descriptors within the descriptor set.
        /// </summary>
        /// <returns>The number of static or immutable sampler descriptors.</returns>
        /// <seealso cref="samplers" />
        virtual UInt32 staticSamplers() const noexcept = 0;

        /// <summary>
        /// Returns the number of input attachment descriptors within the descriptor set.
        /// </summary>
        /// <returns>The number of input attachment descriptors.</returns>
        virtual UInt32 inputAttachments() const noexcept = 0;

    public:
        /// <summary>
        /// Allocates a new descriptor set or returns an instance of an unused descriptor set.
        /// </summary>
        /// <param name="bindings">Optional default bindings for descriptors in the descriptor set.</param>
        /// <remarks>
        /// Allocating a new descriptor set may be an expensive operation. To improve performance, and prevent fragmentation, the descriptor set layout keeps track of
        /// created descriptor sets. It does this by never releasing them. Instead, when a <see cref="DescriptorSet" /> instance gets destroyed, it should call 
        /// <see cref="free" /> in order to mark itself (i.e. its handle) as not being used any longer.
        /// 
        /// Before allocating a new descriptor set from a pool (which may even result in the creation of a new pool, if the existing pools are full), the layout tries 
        /// to hand out descriptor sets that marked as unused. Descriptor sets are only deleted, if the whole layout instance and therefore the descriptor pools are 
        /// deleted.
        /// 
        /// The above does not apply to unbounded descriptor arrays. A unbounded descriptor array is one, for which <see cref="IDescriptorLayout::descriptors" /> 
        /// returns `-1` (or `0xFFFFFFFF`). They must be allocated by specifying the <paramref name="descriptors" /> parameter. This parameter defines the number of
        /// descriptors to allocate in the array. 
        /// 
        /// Note that descriptor sets, that contain an unbounded descriptor array must only contain one single descriptor (the one that identifies this array). Such 
        /// descriptor sets are never cached. Instead, they are released when calling <see cref="free" />. It is a good practice to cache such descriptor sets as 
        /// global descriptor tables once and never release them. They provide more flexibility than regular descriptor arrays, since they may be updated, even after
        /// they have been bound to a command buffer or from different threads. However, you must ensure yourself not to overwrite any descriptors that are currently
        /// in use. Because unbounded arrays are not cached, freeing and re-allocating such descriptor sets may leave the descriptor heap fragmented, which might cause
        /// the allocation to fail, if the heap is full.
        /// </remarks>
        /// <returns>The instance of the descriptor set.</returns>
        /// <seealso cref="IDescriptorLayout" />
        inline UniquePtr<IDescriptorSet> allocate(const Enumerable<DescriptorBinding>& bindings = { }) const {
            return this->allocate(0, bindings);
        }

        /// <summary>
        /// Allocates a new descriptor set or returns an instance of an unused descriptor set.
        /// </summary>
        /// <param name="descriptors">The number of descriptors to allocate in an unbounded descriptor array. Ignored, if the descriptor set does not contain an unbounded array.</param>
        /// <param name="bindings">Optional default bindings for descriptors in the descriptor set.</param>
        /// <returns>The instance of the descriptor set.</returns>
        /// <seealso cref="IDescriptorLayout" />
        inline UniquePtr<IDescriptorSet> allocate(UInt32 descriptors, const Enumerable<DescriptorBinding>& bindings = { }) const {
            return this->getDescriptorSet(descriptors, bindings);
        }

        /// <summary>
        /// Allocates an array of descriptor sets.
        /// </summary>
        /// <param name="descriptorSets">The number of descriptor sets to allocate.</param>
        /// <param name="bindings">Optional default bindings for descriptors in each descriptor set.</param>
        /// <returns>The array of descriptor set instances.</returns>
        /// <seealso cref="allocate" />
        inline Enumerable<UniquePtr<IDescriptorSet>> allocateMultiple(UInt32 descriptorSets, const Enumerable<Enumerable<DescriptorBinding>>& bindings = { }) const {
            return this->allocateMultiple(descriptorSets, 0, bindings);
        }

        /// <summary>
        /// Allocates an array of descriptor sets.
        /// </summary>
        /// <param name="descriptorSets">The number of descriptor sets to allocate.</param>
        /// <param name="bindingFactory">A factory function that is called for each descriptor set in order to provide the default bindings.</param>
        /// <returns>The array of descriptor set instances.</returns>
        /// <seealso cref="allocate" />
        inline Enumerable<UniquePtr<IDescriptorSet>> allocateMultiple(UInt32 descriptorSets, std::function<Enumerable<DescriptorBinding>(UInt32)> bindingFactory) const {
            return this->allocateMultiple(descriptorSets, 0, bindingFactory);
        }

        /// <summary>
        /// Allocates an array of descriptor sets.
        /// </summary>
        /// <param name="descriptorSets">The number of descriptor sets to allocate.</param>
        /// <param name="descriptors">The number of descriptors to allocate in an unbounded descriptor array. Ignored, if the descriptor set does not contain an unbounded array.</param>
        /// <param name="bindings">Optional default bindings for descriptors in each descriptor set.</param>
        /// <returns>The array of descriptor set instances.</returns>
        /// <seealso cref="allocate" />
        inline Enumerable<UniquePtr<IDescriptorSet>> allocateMultiple(UInt32 descriptorSets, UInt32 descriptors, const Enumerable<Enumerable<DescriptorBinding>>& bindings = { }) const {
            return this->getDescriptorSets(descriptorSets, descriptors, bindings);
        }

        /// <summary>
        /// Allocates an array of descriptor sets.
        /// </summary>
        /// <param name="descriptorSets">The number of descriptor sets to allocate.</param>
        /// <param name="descriptors">The number of descriptors to allocate in an unbounded descriptor array. Ignored, if the descriptor set does not contain an unbounded array.</param>
        /// <param name="bindingFactory">A factory function that is called for each descriptor set in order to provide the default bindings.</param>
        /// <returns>The array of descriptor set instances.</returns>
        /// <seealso cref="allocate" />
        inline Enumerable<UniquePtr<IDescriptorSet>> allocateMultiple(UInt32 descriptorSets, UInt32 descriptors, std::function<Enumerable<DescriptorBinding>(UInt32)> bindingFactory) const {
            return this->getDescriptorSets(descriptorSets, descriptors, bindingFactory);
        }

        /// <summary>
        /// Marks a descriptor set as unused, so that it can be handed out again instead of allocating a new one.
        /// </summary>
        /// <seealso cref="allocate" />
        inline void free(const IDescriptorSet& descriptorSet) const noexcept {
            this->releaseDescriptorSet(descriptorSet);
        }

    private:
        virtual Enumerable<const IDescriptorLayout*> getDescriptors() const noexcept = 0;
        virtual UniquePtr<IDescriptorSet> getDescriptorSet(UInt32 descriptors, const Enumerable<DescriptorBinding>& bindings = { }) const = 0;
        virtual Enumerable<UniquePtr<IDescriptorSet>> getDescriptorSets(UInt32 descriptorSets, UInt32 descriptors, const Enumerable<Enumerable<DescriptorBinding>>& bindings = { }) const = 0;
        virtual Enumerable<UniquePtr<IDescriptorSet>> getDescriptorSets(UInt32 descriptorSets, UInt32 descriptors, std::function<Enumerable<DescriptorBinding>(UInt32)> bindingFactory) const = 0;
        virtual void releaseDescriptorSet(const IDescriptorSet& descriptorSet) const noexcept = 0;
    };

    /// <summary>
    /// Describes a range within a <see cref="IPushConstantsLayout" />.
    /// </summary>
    class LITEFX_RENDERING_API IPushConstantsRange {
    public:
        virtual ~IPushConstantsRange() noexcept = default;

    public:
        /// <summary>
        /// Returns the shader space the push constants can be accessed from.
        /// </summary>
        /// <returns>The shader space the push constants can be accessed from.</returns>
        virtual UInt32 space() const noexcept = 0;

        /// <summary>
        /// Returns the binding point or register, the push constants are made available at.
        /// </summary>
        /// <returns>The binding point or register, the push constants are made available at.</returns>
        virtual UInt32 binding() const noexcept = 0;

        /// <summary>
        /// Returns the offset from the push constants backing memory block, the range starts at.
        /// </summary>
        /// <returns>The offset from the push constants backing memory block, the range starts at.</returns>
        /// <seealso cref="size" />
        virtual UInt32 offset() const noexcept = 0;

        /// <summary>
        /// Returns the size (in bytes) of the range.
        /// </summary>
        /// <returns>The size (in bytes) of the range.</returns>
        /// <seealso cref="offset" />
        virtual UInt32 size() const noexcept = 0;

        /// <summary>
        /// Returns the shader stage(s), the range is accessible from.
        /// </summary>
        /// <returns>The shader stage(s), the range is accessible from.</returns>
        virtual ShaderStage stage() const noexcept = 0;
    };

    /// <summary>
    /// The interface for a push constants layout.
    /// </summary>
    class LITEFX_RENDERING_API IPushConstantsLayout {
    public:
        virtual ~IPushConstantsLayout() noexcept = default;

    public:
        /// <summary>
        /// Returns the size (in bytes) of the push constants backing memory.
        /// </summary>
        /// <returns>The size (in bytes) of the push constants backing memory.</returns>
        virtual UInt32 size() const noexcept = 0;

        /// <summary>
        /// Returns the push constant range associated with the shader stage provided in <paramref name="stage" />.
        /// </summary>
        /// <param name="stage">The shader stage to request the associated push constant range for. Specifying multiple stages is not supported and will raise an exception.</param>
        /// <returns>The push constant range associated with the provided shader stage.</returns>
        /// <exception cref="ArgumentOutOfRangeException">Thrown, if no range is mapped to the provided shader stage.</exception>
        /// <exception cref="InvalidArgumentException">Thrown, if <paramref name="stage" /> contains multiple shader stages.</exception>
        /// <seealso cref="ranges" />
        virtual const IPushConstantsRange& range(ShaderStage stage) const = 0;

        /// <summary>
        /// Returns all push constant ranges.
        /// </summary>
        /// <returns>All push constant ranges.</returns>
        /// <seealso cref="range" />
        inline Enumerable<const IPushConstantsRange*> ranges() const noexcept {
            return this->getRanges();
        }

    private:
        virtual Enumerable<const IPushConstantsRange*> getRanges() const noexcept = 0;
    };

    /// <summary>
    /// The interface for a shader program.
    /// </summary>
    /// <seealso href="https://github.com/crud89/LiteFX/wiki/Shader-Development" />
    class LITEFX_RENDERING_API IShaderProgram {
    public:
        virtual ~IShaderProgram() noexcept = default;

    public:
        /// <summary>
        /// Returns the modules, the shader program is build from.
        /// </summary>
        /// <returns>The modules, the shader program is build from.</returns>
        inline Enumerable<const IShaderModule*> modules() const noexcept {
            return this->getModules();
        }

        /// <summary>
        /// Uses shader reflection to extract the pipeline layout of a shader. May not be available in all backends.
        /// </summary>
        /// <remarks>
        /// Note that shader reflection may not yield different results than you would expect, especially when using DirectX 12. For more information on how to use shader
        /// reflection and how to write portable shaders, refer to the [shader development guide](https://github.com/crud89/LiteFX/wiki/Shader-Development) in the wiki.
        /// 
        /// In particular, shader reflection is not able to restore:
        /// 
        /// <list type="bullet">
        /// <item>
        /// <description>
        /// Input attachments in DirectX. Instead, input attachments are treated as <c>DescriptorType::Texture</c>. This is usually not a problem, since DirectX does not
        /// have a concept of render pass outputs/inputs anyway. However, keep this in mind, if you want to filter descriptors based on their type, for example.
        /// </description>
        /// <description>
        /// Immutable sampler states in Vulkan. Those are only restored in DirectX, if an explicit root signature has been provided. For this reason, it is best not to use
        /// them, if you want to use shader reflection.
        /// </description>
        /// </item>
        /// </list>
        /// </remarks>
        /// <returns>The pipeline layout extracted from shader reflection.</returns>
        /// <seealso href="https://github.com/crud89/LiteFX/wiki/Shader-Development" />
        inline SharedPtr<IPipelineLayout> reflectPipelineLayout() const {
            return this->parsePipelineLayout();
        };

    private:
        virtual Enumerable<const IShaderModule*> getModules() const noexcept = 0;
        virtual SharedPtr<IPipelineLayout> parsePipelineLayout() const = 0;
    };

    /// <summary>
    /// The interface for a pipeline layout.
    /// </summary>
    class LITEFX_RENDERING_API IPipelineLayout {
    public:
        virtual ~IPipelineLayout() noexcept = default;

    public:
        /// <summary>
        /// Returns the descriptor set layout for the descriptor set that is bound to the space provided by <paramref name="space" />.
        /// </summary>
        /// <param name="space">The space to request the descriptor set layout for.</param>
        /// <returns>The descriptor set layout for the descriptor set that is bound to the space provided by <paramref name="space" />.</returns>
        virtual const IDescriptorSetLayout& descriptorSet(UInt32 space) const = 0;

        /// <summary>
        /// Returns all descriptor set layouts, the pipeline has been initialized with.
        /// </summary>
        /// <returns>All descriptor set layouts, the pipeline has been initialized with.</returns>
        inline Enumerable<const IDescriptorSetLayout*> descriptorSets() const noexcept {
            return this->getDescriptorSets();
        }

        /// <summary>
        /// Returns the push constants layout, or <c>nullptr</c>, if the pipeline does not use any push constants.
        /// </summary>
        /// <returns>The push constants layout, or <c>nullptr</c>, if the pipeline does not use any push constants.</returns>
        virtual const IPushConstantsLayout* pushConstants() const noexcept = 0;

    private:
        virtual Enumerable<const IDescriptorSetLayout*> getDescriptorSets() const noexcept = 0;
    };

    /// <summary>
    /// The interface for a vertex buffer.
    /// </summary>
    class LITEFX_RENDERING_API IVertexBuffer : public virtual IBuffer {
    public:
        virtual ~IVertexBuffer() noexcept = default;

    public:
        /// <summary>
        /// Gets the layout of the vertex buffer.
        /// </summary>
        /// <returns>The layout of the vertex buffer.</returns>
        virtual const IVertexBufferLayout& layout() const noexcept = 0;
    };

    /// <summary>
    /// The interface for an index buffer.
    /// </summary>
    class LITEFX_RENDERING_API IIndexBuffer : public virtual IBuffer {
    public:
        virtual ~IIndexBuffer() noexcept = default;

    public:
        /// <summary>
        /// Gets the layout of the index buffer.
        /// </summary>
        /// <returns>The layout of the index buffer.</returns>
        virtual const IIndexBufferLayout& layout() const noexcept = 0;
    };

    /// <summary>
    /// The interface for an input assembler state.
    /// </summary>
    class LITEFX_RENDERING_API IInputAssembler {
    public:
        virtual ~IInputAssembler() noexcept = default;

    public:
        /// <summary>
        /// Returns all vertex buffer layouts of the input assembly.
        /// </summary>
        /// <returns>All vertex buffer layouts of the input assembly.</returns>
        inline Enumerable<const IVertexBufferLayout*> vertexBufferLayouts() const noexcept {
            return this->getVertexBufferLayouts();
        }

        /// <summary>
        /// Returns a pointer the vertex buffer layout for binding provided with <paramref name="binding" />.
        /// </summary>
        /// <param name="binding">The binding point of the vertex buffer layout.</param>
        /// <returns>The vertex buffer layout for binding provided with <paramref name="binding" />.</returns>
        /// <exception cref="ArgumentOutOfRangeException">Thrown, if no vertex buffer layout is bound to <paramref name="binding" />.</exception>
        virtual const IVertexBufferLayout* vertexBufferLayout(UInt32 binding) const = 0;

        /// <summary>
        /// Returns a pointer to the index buffer layout, or `nullptr` if the input assembler does not handle indices.
        /// </summary>
        /// <returns>The index buffer layout, or `nullptr` if the input assembler does not handle indices.</returns>
        virtual const IIndexBufferLayout* indexBufferLayout() const noexcept = 0;

        /// <summary>
        /// Returns the primitive topology.
        /// </summary>
        /// <returns>The primitive topology.</returns>
        virtual PrimitiveTopology topology() const noexcept = 0;

    private:
        virtual Enumerable<const IVertexBufferLayout*> getVertexBufferLayouts() const noexcept = 0;
    };

    /// <summary>
    /// The interface for a pipeline.
    /// </summary>
    class LITEFX_RENDERING_API IPipeline : public virtual IStateResource {
    public:
        virtual ~IPipeline() noexcept = default;

    public:
        /// <summary>
        /// Returns the shader program used by the pipeline.
        /// </summary>
        /// <returns>The shader program used by the pipeline.</returns>
        inline SharedPtr<const IShaderProgram> program() const noexcept {
            return this->getProgram();
        }

        /// <summary>
        /// Returns the layout of the render pipeline.
        /// </summary>
        /// <returns>The layout of the render pipeline.</returns>
        inline SharedPtr<const IPipelineLayout> layout() const noexcept {
            return this->getLayout();
        }

    private:
        virtual SharedPtr<const IShaderProgram> getProgram() const noexcept = 0;
        virtual SharedPtr<const IPipelineLayout> getLayout() const noexcept = 0;
    };

    /// <summary>
    /// The interface for a command buffer.
    /// </summary>
    class LITEFX_RENDERING_API ICommandBuffer {
    public:
        friend class ICommandQueue;

    public:
        virtual ~ICommandBuffer() noexcept = default;

    public:
        /// <summary>
        /// Sets the command buffer into recording state, so that it can receive command that should be submitted to the parent <see cref="CommandQueue" />.
        /// </summary>
        /// <remarks>
        /// Note that you have to wait for a command buffer to be executed on the parent <see cref="CommandQueue" /> before you can begin recording on it again.
        /// </remarks>
        /// <exception cref="RuntimeException">Thrown, if the command buffer is already recording.</exception>
        /// <seealso cref="end" />
        virtual void begin() const = 0;

        /// <summary>
        /// Ends recording commands on the command buffer.
        /// </summary>
        /// <remarks>
        /// It is valid to call this method multiple times. If a command buffer is already closed, nothing will happen.
        /// </remarks>
        /// <seealso cref="begin" />
        virtual void end() const = 0;

        /// <summary>
        /// Returns `true`, if the command buffer is a secondary command buffer, or `false` otherwise.
        /// </summary>
        /// <returns>`true`, if the command buffer is a secondary command buffer, or `false` otherwise.</returns>
        virtual bool isSecondary() const noexcept = 0;

    public:
        /// <summary>
        /// Executes the transitions that have been added to <paramref name="barrier" />.
        /// </summary>
        /// <remarks>
        /// Calling this method will also update the resource states of each resource within the barrier. However, the actual state of the resource does not change until the barrier
        /// is executed on the command queue. Keep this in mind when inserting multiple barriers from different threads or in different command buffers, which may not be executed in 
        /// order. You might have to manually synchronize barrier execution.
        /// </remarks>
        /// <param name="barrier">The barrier containing the transitions to perform.</param>
        inline void barrier(const IBarrier& barrier) const noexcept {
            this->cmdBarrier(barrier);
        }

        /// <summary>
        /// Uses the image at level *0* to generate mip-maps for the remaining levels.
        /// </summary>
        /// <remarks>
        /// It is strongly advised, not to generate mip maps at runtime. Instead, prefer using a format that supports pre-computed mip maps. If you have to, prefer computing
        /// mip maps in a pre-process.
        /// 
        /// Note that not all texture formats and sizes are supported for mip map generation and the result might not be satisfactory. For example, it is not possible to compute 
        /// proper mip maps for pre-compressed formats. Textures should have power of two sizes in order to not appear under-sampled.
        /// 
        /// Note that generating mip maps might require the texture to be writable. You can transfer the texture into a non-writable resource afterwards to improve performance.
        /// </remarks>
        /// <param name="commandBuffer">The command buffer used to issue the transition and transfer operations.</param>
        inline void generateMipMaps(IImage& image) noexcept {
            this->cmdGenerateMipMaps(image);
        }

        /// <summary>
        /// Performs a buffer-to-buffer transfer from <paramref name="source" /> to <paramref name="target" />.
        /// </summary>
        /// <remarks>
        /// Note that you have to manually ensure that <paramref name="source" /> and <paramref name="target" /> are in the proper state for transfer operations. You might have to
        /// use a <see cref="IBarrier" /> before starting the transfer.
        /// </remarks>
        /// <param name="source">The source buffer to transfer data from.</param>
        /// <param name="target">The target buffer to transfer data to.</param>
        /// <param name="sourceElement">The index of the first element in the source buffer to copy.</param>
        /// <param name="targetElement">The index of the first element in the target buffer to copy to.</param>
        /// <param name="elements">The number of elements to copy from the source buffer into the target buffer.</param>
        /// <exception cref="ArgumentOutOfRangeException">Thrown, if the number of either the source buffer or the target buffer has not enough elements for the specified <paramref name="elements" /> parameter.</exception>
        /// <seealso cref="IBarrier" />
        inline void transfer(IBuffer& source, IBuffer& target, UInt32 sourceElement = 0, UInt32 targetElement = 0, UInt32 elements = 1) const {
            this->cmdTransfer(source, target, sourceElement, targetElement, elements);
        }
        
        /// <summary>
        /// Performs a buffer-to-buffer transfer from <paramref name="source" /> to <paramref name="target" />.
        /// </summary>
        /// <remarks>
        /// This method takes shared ownership over <paramref name="source" />, which means that a reference is hold until the parent command queue finished using the command buffer. At this point,
        /// the command queue calls <see cref="releaseSharedState" /> to release all shared references. Note that this is a relaxed constraint. It is only guaranteed, that the queue calls this
        /// method at some point after the command buffer has been executed.
        /// 
        /// Sharing ownership is helpful in situations where you only have a temporary buffer that you do not want to manually keep track of. For example, it makes sense to create a temporary staging
        /// buffer and delete it, if the remote resource has been initialized. In such a case, the command buffer can take ownership over the resource to release it after it has been executed.
        /// 
        /// Note that you have to manually ensure that <paramref name="source" /> and <paramref name="target" /> are in the proper state for transfer operations. You might have to
        /// use a <see cref="IBarrier" /> before starting the transfer.
        /// </remarks>
        /// <param name="source">The source buffer to transfer data from.</param>
        /// <param name="target">The target buffer to transfer data to.</param>
        /// <param name="sourceElement">The index of the first element in the source buffer to copy.</param>
        /// <param name="targetElement">The index of the first element in the target buffer to copy to.</param>
        /// <param name="elements">The number of elements to copy from the source buffer into the target buffer.</param>
        /// <exception cref="ArgumentOutOfRangeException">Thrown, if the number of either the source buffer or the target buffer has not enough elements for the specified <paramref name="elements" /> parameter.</exception>
        inline void transfer(SharedPtr<IBuffer> source, IBuffer& target, UInt32 sourceElement = 0, UInt32 targetElement = 0, UInt32 elements = 1) const {
            this->cmdTransfer(source, target, sourceElement, targetElement, elements);
        }

        /// <summary>
        /// Performs a buffer-to-image transfer from <paramref name="source" /> to <paramref name="target" />.
        /// </summary>
        /// <remarks>
        /// The <paramref name="subresource" /> parameter describes the index of the first sub-resource to copy. Each element gets copied into the subsequent sub-resource, where 
        /// resources are counted in the following order:
        /// 
        /// <list type="bullet">
        ///     <item>
        ///         <term>Level</term>
        ///         <description>Contains the mip-map levels.</description>
        ///     </item>
        ///     <item>
        ///         <term>Layer</term>
        ///         <description>Contains the array slices.</description>
        ///     </item>
        ///     <item>
        ///         <term>Plane</term>
        ///         <description>Contains planes for multi-planar formats.</description>
        ///     </item>
        /// </list>
        /// 
        /// E.g., if 6 elements should be copied to an image with 3 mip-map levels and 3 layers, the elements 0-2 contain the mip-map levels of the first layer, while elements 3-5 
        /// contain the three mip-map levels of the second layer. The third layer would not receive any data in this example. If the image format has multiple planes, this procedure 
        /// would be repeated for each plane, however one buffer element only maps to one sub-resource.
        /// 
        /// Note that you have to manually ensure that <paramref name="source" /> and <paramref name="target" /> are in the proper state for transfer operations. You might have to
        /// use a <see cref="IBarrier" /> before starting the transfer.
        /// </remarks>
        /// <param name="source">The source buffer to transfer data from.</param>
        /// <param name="target">The target image to transfer data to.</param>
        /// <param name="sourceElement">The index of the first element in the source buffer to copy.</param>
        /// <param name="firstSubresource">The index of the first sub-resource of the target image to receive data.</param>
        /// <param name="elements">The number of elements to copy from the source buffer into the target image sub-resources.</param>
        /// <exception cref="ArgumentOutOfRangeException">Thrown, if the number of either the source buffer or the target buffer has not enough elements for the specified <paramref name="elements" /> parameter.</exception>
        inline void transfer(IBuffer& source, IImage& target, UInt32 sourceElement = 0, UInt32 firstSubresource = 0, UInt32 elements = 1) const {
            this->cmdTransfer(source, target, sourceElement, firstSubresource, elements);
        }

        /// <summary>
        /// Performs a buffer-to-image transfer from <paramref name="source" /> to <paramref name="target" />.
        /// </summary>
        /// <remarks>
        /// The <paramref name="subresource" /> parameter describes the index of the first sub-resource to copy. Each element gets copied into the subsequent sub-resource, where 
        /// resources are counted in the following order:
        /// 
        /// <list type="bullet">
        ///     <item>
        ///         <term>Level</term>
        ///         <description>Contains the mip-map levels.</description>
        ///     </item>
        ///     <item>
        ///         <term>Layer</term>
        ///         <description>Contains the array slices.</description>
        ///     </item>
        ///     <item>
        ///         <term>Plane</term>
        ///         <description>Contains planes for multi-planar formats.</description>
        ///     </item>
        /// </list>
        /// 
        /// E.g., if 6 elements should be copied to an image with 3 mip-map levels and 3 layers, the elements 0-2 contain the mip-map levels of the first layer, while elements 3-5 
        /// contain the three mip-map levels of the second layer. The third layer would not receive any data in this example. If the image format has multiple planes, this procedure 
        /// would be repeated for each plane, however one buffer element only maps to one sub-resource.
        /// 
        /// This method takes shared ownership over <paramref name="source" />, which means that a reference is hold until the parent command queue finished using the command buffer. At this point,
        /// the command queue calls <see cref="releaseSharedState" /> to release all shared references. Note that this is a relaxed constraint. It is only guaranteed, that the queue calls this
        /// method at some point after the command buffer has been executed.
        /// 
        /// Sharing ownership is helpful in situations where you only have a temporary buffer that you do not want to manually keep track of. For example, it makes sense to create a temporary staging
        /// buffer and delete it, if the remote resource has been initialized. In such a case, the command buffer can take ownership over the resource to release it after it has been executed.
        /// 
        /// Note that you have to manually ensure that <paramref name="source" /> and <paramref name="target" /> are in the proper state for transfer operations. You might have to
        /// use a <see cref="IBarrier" /> before starting the transfer.
        /// </remarks>
        /// <param name="source">The source buffer to transfer data from.</param>
        /// <param name="target">The target image to transfer data to.</param>
        /// <param name="sourceElement">The index of the first element in the source buffer to copy.</param>
        /// <param name="firstSubresource">The index of the first sub-resource of the target image to receive data.</param>
        /// <param name="elements">The number of elements to copy from the source buffer into the target image sub-resources.</param>
        /// <exception cref="ArgumentOutOfRangeException">Thrown, if the number of either the source buffer or the target buffer has not enough elements for the specified <paramref name="elements" /> parameter.</exception>
        inline void transfer(SharedPtr<IBuffer> source, IImage& target, UInt32 sourceElement = 0, UInt32 firstSubresource = 0, UInt32 elements = 1) const {
            this->cmdTransfer(source, target, sourceElement, firstSubresource, elements);
        }

        /// <summary>
        /// Performs an image-to-image transfer from <paramref name="source" /> to <paramref name="target" />.
        /// </summary>
        /// <remarks>
        /// Note that you have to manually ensure that <paramref name="source" /> and <paramref name="target" /> are in the proper state for transfer operations. You might have to
        /// use a <see cref="IBarrier" /> before starting the transfer.
        /// </remarks>
        /// <param name="source">The source image to transfer data from.</param>
        /// <param name="target">The target image to transfer data to.</param>
        /// <param name="sourceSubresource">The index of the first sub-resource to copy from the source image.</param>
        /// <param name="targetSubresource">The image of the first sub-resource in the target image to receive data.</param>
        /// <param name="subresources">The number of sub-resources to copy between the images.</param>
        /// <exception cref="ArgumentOutOfRangeException">Thrown, if the number of either the source buffer or the target buffer has not enough elements for the specified <paramref name="elements" /> parameter.</exception>
        inline void transfer(IImage& source, IImage& target, UInt32 sourceSubresource = 0, UInt32 targetSubresource = 0, UInt32 subresources = 1) const {
            this->cmdTransfer(source, target, sourceSubresource, targetSubresource, subresources);
        }

        /// <summary>
        /// Performs an image-to-image transfer from <paramref name="source" /> to <paramref name="target" />.
        /// </summary>
        /// <remarks>
        /// This method takes shared ownership over <paramref name="source" />, which means that a reference is hold until the parent command queue finished using the command buffer. At this point,
        /// the command queue calls <see cref="releaseSharedState" /> to release all shared references. Note that this is a relaxed constraint. It is only guaranteed, that the queue calls this
        /// method at some point after the command buffer has been executed.
        /// 
        /// Sharing ownership is helpful in situations where you only have a temporary buffer that you do not want to manually keep track of. For example, it makes sense to create a temporary staging
        /// buffer and delete it, if the remote resource has been initialized. In such a case, the command buffer can take ownership over the resource to release it after it has been executed.
        /// 
        /// Note that you have to manually ensure that <paramref name="source" /> and <paramref name="target" /> are in the proper state for transfer operations. You might have to
        /// use a <see cref="IBarrier" /> before starting the transfer.
        /// </remarks>
        /// <param name="source">The source image to transfer data from.</param>
        /// <param name="target">The target image to transfer data to.</param>
        /// <param name="sourceSubresource">The index of the first sub-resource to copy from the source image.</param>
        /// <param name="targetSubresource">The image of the first sub-resource in the target image to receive data.</param>
        /// <param name="subresources">The number of sub-resources to copy between the images.</param>
        /// <exception cref="ArgumentOutOfRangeException">Thrown, if the number of either the source buffer or the target buffer has not enough elements for the specified <paramref name="elements" /> parameter.</exception>
        inline void transfer(SharedPtr<IImage> source, IImage& target, UInt32 sourceSubresource = 0, UInt32 targetSubresource = 0, UInt32 subresources = 1) const {
            this->cmdTransfer(source, target, sourceSubresource, targetSubresource, subresources);
        }

        /// <summary>
        /// Performs an image-to-buffer transfer from <paramref name="source" /> to <paramref name="target" />.
        /// </summary>
        /// <remarks>
        /// The <paramref name="firstSubresource" /> parameter describes the index of the first sub-resource to copy. Each element gets copied into the subsequent sub-resource, where 
        /// resources are counted in the following order:
        /// 
        /// <list type="bullet">
        ///     <item>
        ///         <term>Level</term>
        ///         <description>Contains the mip-map levels.</description>
        ///     </item>
        ///     <item>
        ///         <term>Layer</term>
        ///         <description>Contains the array slices.</description>
        ///     </item>
        ///     <item>
        ///         <term>Plane</term>
        ///         <description>Contains planes for multi-planar formats.</description>
        ///     </item>
        /// </list>
        /// 
        /// E.g., if 6 elements should be copied to an image with 3 mip-map levels and 3 layers, the elements 0-2 contain the mip-map levels of the first layer, while elements 3-5 
        /// contain the three mip-map levels of the second layer. The third layer would not receive any data in this example. If the image format has multiple planes, this procedure 
        /// would be repeated for each plane, however one buffer element only maps to one sub-resource.
        /// 
        /// Note that you have to manually ensure that <paramref name="source" /> and <paramref name="target" /> are in the proper state for transfer operations. You might have to
        /// use a <see cref="IBarrier" /> before starting the transfer.
        /// </remarks>
        /// <param name="source">The source image to transfer data from.</param>
        /// <param name="target">The target buffer to transfer data to.</param>
        /// <param name="firstSubresource">The index of the first sub-resource to copy from the source image.</param>
        /// <param name="targetElement">The index of the first target element to receive data.</param>
        /// <param name="subresources">The number of sub-resources to copy.</param>
        /// <exception cref="ArgumentOutOfRangeException">Thrown, if the number of either the source buffer or the target buffer has not enough elements for the specified <paramref name="elements" /> parameter.</exception>
        inline void transfer(IImage& source, IBuffer& target, UInt32 firstSubresource = 0, UInt32 targetElement = 0, UInt32 subresources = 1) const {
            this->cmdTransfer(source, target, firstSubresource, targetElement, subresources);
        }

        /// <summary>
        /// Performs an image-to-buffer transfer from <paramref name="source" /> to <paramref name="target" />.
        /// </summary>
        /// <remarks>
        /// The <paramref name="firstSubresource" /> parameter describes the index of the first sub-resource to copy. Each element gets copied into the subsequent sub-resource, where 
        /// resources are counted in the following order:
        /// 
        /// <list type="bullet">
        ///     <item>
        ///         <term>Level</term>
        ///         <description>Contains the mip-map levels.</description>
        ///     </item>
        ///     <item>
        ///         <term>Layer</term>
        ///         <description>Contains the array slices.</description>
        ///     </item>
        ///     <item>
        ///         <term>Plane</term>
        ///         <description>Contains planes for multi-planar formats.</description>
        ///     </item>
        /// </list>
        /// 
        /// E.g., if 6 elements should be copied to an image with 3 mip-map levels and 3 layers, the elements 0-2 contain the mip-map levels of the first layer, while elements 3-5 
        /// contain the three mip-map levels of the second layer. The third layer would not receive any data in this example. If the image format has multiple planes, this procedure 
        /// would be repeated for each plane, however one buffer element only maps to one sub-resource.
        /// 
        /// This method takes shared ownership over <paramref name="source" />, which means that a reference is hold until the parent command queue finished using the command buffer. At this point,
        /// the command queue calls <see cref="releaseSharedState" /> to release all shared references. Note that this is a relaxed constraint. It is only guaranteed, that the queue calls this
        /// method at some point after the command buffer has been executed.
        /// 
        /// Sharing ownership is helpful in situations where you only have a temporary buffer that you do not want to manually keep track of. For example, it makes sense to create a temporary staging
        /// buffer and delete it, if the remote resource has been initialized. In such a case, the command buffer can take ownership over the resource to release it after it has been executed.
        /// 
        /// Note that you have to manually ensure that <paramref name="source" /> and <paramref name="target" /> are in the proper state for transfer operations. You might have to
        /// use a <see cref="IBarrier" /> before starting the transfer.
        /// </remarks>
        /// <param name="source">The source image to transfer data from.</param>
        /// <param name="target">The target buffer to transfer data to.</param>
        /// <param name="firstSubresource">The index of the first sub-resource to copy from the source image.</param>
        /// <param name="targetElement">The index of the first target element to receive data.</param>
        /// <param name="subresources">The number of sub-resources to copy.</param>
        /// <exception cref="ArgumentOutOfRangeException">Thrown, if the number of either the source buffer or the target buffer has not enough elements for the specified <paramref name="elements" /> parameter.</exception>
        inline void transfer(SharedPtr<IImage> source, IBuffer& target, UInt32 firstSubresource = 0, UInt32 targetElement = 0, UInt32 subresources = 1) const {
            this->cmdTransfer(source, target, firstSubresource, targetElement, subresources);
        }

        /// <summary>
        /// Sets the active pipeline state.
        /// </summary>
        inline void use(const IPipeline& pipeline) const noexcept {
            this->cmdUse(pipeline);
        }

        /// <summary>
        /// Binds the provided descriptor to the last pipeline that was used by the command buffer.
        /// </summary>
        /// <param name="descriptorSet">The descriptor set to bind.</param>
        /// <exception cref="RuntimeException">Thrown, if no pipeline has been used before attempting to bind the descriptor set.</exception>
        /// <seealso cref="use" />
        void bind(const IDescriptorSet& descriptorSet) const {
            this->cmdBind(descriptorSet);
        }

        /// <summary>
        /// Binds the provided descriptor set to the provided pipeline.
        /// </summary>
        /// <param name="descriptorSet">The descriptor set to bind.</param>
        /// <param name="pipeline">The pipeline to bind the descriptor set to.</param>
        inline void bind(const IDescriptorSet& descriptorSet, const IPipeline& pipeline) const noexcept {
            this->cmdBind(descriptorSet, pipeline);
        }

        /// <summary>
        /// Binds a vertex buffer to the pipeline.
        /// </summary>
        /// <remarks>
        /// After binding the vertex buffer, the next call to <see cref="draw" /> or <see cref="drawIndexed" /> will read from it, until another vertex buffer is bound. 
        /// </remarks>
        /// <param name="buffer">The vertex buffer to bind to the pipeline.</param>
        /// <seealso cref="VertexBuffer" />
        /// <seealso cref="draw" />
        /// <seealso cref="drawIndexed" />
        inline void bind(const IVertexBuffer& buffer) const noexcept {
            this->cmdBind(buffer);
        }

        /// <summary>
        /// Binds a index buffer to the pipeline.
        /// </summary>
        /// <remarks>
        /// After binding the index buffer, the next call to <see cref="drawIndexed" /> will read from it, until another index buffer is bound. 
        /// </remarks>
        /// <param name="buffer">The index buffer to bind to the pipeline.</param>
        /// <seealso cref="IndexBuffer" />
        /// <seealso cref="drawIndexed" />
        inline void bind(const IIndexBuffer& buffer) const noexcept {
            this->cmdBind(buffer);
        }

        /// <summary>
        /// Executes a compute shader.
        /// </summary>
<<<<<<< HEAD
        /// <param name="threadCount">The number of thread groups per axis.</param>
        /// <seealso cref="dispatchIndirect" />
        virtual void dispatch(const Vector3u& threadCount) const noexcept = 0;

        /// <summary>
        /// Executes a set of indirect dispatches.
=======
        /// <param name="threadCount">The number of threads per dimension.</param>
        virtual void dispatch(const Vector3u& threadCount) const noexcept = 0;

        /// <summary>
        /// Executes a compute shader.
        /// </summary>
        /// <param name="x">The number of threads along the x dimension.</param>
        /// <param name="y">The number of threads along the y dimension.</param>
        /// <param name="z">The number of threads along the z dimension.</param>
        inline void dispatch(UInt32 x, UInt32 y, UInt32 z) const noexcept {
            this->dispatch({ x,y, z });
        }
        
#ifdef LITEFX_BUILD_MESH_SHADER_SUPPORT
        /// <summary>
        /// Executes a mesh shader pipeline.
        /// </summary>
        /// <param name="threadCount">The number of threads per dimension.</param>
        virtual void dispatchMesh(const Vector3u& threadCount) const noexcept = 0;

        /// <summary>
        /// Executes a mesh shader pipeline.
        /// </summary>
        /// <param name="x">The number of threads along the x dimension.</param>
        /// <param name="y">The number of threads along the y dimension.</param>
        /// <param name="z">The number of threads along the z dimension.</param>
        inline void dispatchMesh(UInt32 x, UInt32 y, UInt32 z) const noexcept {
            this->dispatchMesh({ x, y, z });
        }
#endif

        /// <summary>
        /// Draws a number of vertices from the currently bound vertex buffer.
>>>>>>> ebaedbe5
        /// </summary>
        /// <param name="batchBuffer">The buffer that contains the batches.</param>
        /// <param name="batchCount">The number of batches in the buffer to execute.</param>
        /// <param name="offset">The offset (in bytes) to the first batch in the <paramref name="batchBuffer" />.</param>
        /// <seealso cref="dispatch" />
        inline void dispatchIndirect(const IBuffer& batchBuffer, UInt32 batchCount, UInt64 offset = 0) const noexcept {
            this->cmdDispatchIndirect(batchBuffer, batchCount, offset);
        }

        /// <summary>
        /// Executes a set of indirect dispatches.
        /// </summary>
        /// <param name="batchBuffer">The buffer that contains the batches.</param>
        /// <param name="countBuffer">The buffer that contains the number of batches to execute.</param>
        /// <param name="offset">The offset (in bytes) to the first batch in the <paramref name="batchBuffer" />.</param>
        /// <param name="countOffset">The offset (in bytes) to the number of batches in the <paramref name="countBuffer" />.</param>
        /// <seealso cref="dispatch" />
        inline void dispatchIndirect(const IBuffer& batchBuffer, const IBuffer& countBuffer, UInt64 offset = 0, UInt64 countOffset = 0) const noexcept {
            this->cmdDispatchIndirect(batchBuffer, countBuffer, offset, countOffset);
        }

        /// <summary>
        /// Draws a number of vertices from the currently bound vertex buffer.
        /// </summary>
        /// <param name="vertices">The number of vertices to draw.</param>
        /// <param name="instances">The number of instances to draw.</param>
        /// <param name="firstVertex">The index of the first vertex to start drawing from.</param>
        /// <param name="firstInstance">The index of the first instance to draw.</param>
        /// <seealso cref="drawIndirect" />
        virtual void draw(UInt32 vertices, UInt32 instances = 1, UInt32 firstVertex = 0, UInt32 firstInstance = 0) const noexcept = 0;

        /// <summary>
        /// Draws all vertices from the vertex buffer provided in <paramref name="vertexBuffer" />.
        /// </summary>
        /// <remarks>
        /// This helper method binds the vertex buffer and issues a draw command for all vertices.
        /// </remarks>
        /// <param name="vertexBuffer">The vertex buffer to draw from.</param>
        /// <param name="instances">The number of instances to draw.</param>
        /// <param name="firstVertex">The index of the first vertex to start drawing from.</param>
        /// <param name="firstInstance">The index of the first instance to draw.</param>
        inline void draw(const IVertexBuffer& vertexBuffer, UInt32 instances = 1, UInt32 firstVertex = 0, UInt32 firstInstance = 0) const {
            this->cmdDraw(vertexBuffer, instances, firstVertex, firstInstance);
        }

        /// <summary>
        /// Executes a set of indirect non-indexed draw calls.
        /// </summary>
        /// <param name="batchBuffer">The buffer that contains the batches.</param>
        /// <param name="batchCount">The number of batches in the buffer to execute.</param>
        /// <param name="offset">The offset (in bytes) to the first batch in the <paramref name="batchBuffer" />.</param>
        /// <seealso cref="draw" />
        inline void drawIndirect(const IBuffer& batchBuffer, UInt32 batchCount, UInt64 offset = 0) const noexcept {
            this->cmdDrawIndirect(batchBuffer, batchCount, offset);
        }

        /// <summary>
        /// Executes a set of indirect non-indexed draw calls.
        /// </summary>
        /// <param name="batchBuffer">The buffer that contains the batches.</param>
        /// <param name="countBuffer">The buffer that contains the number of batches to execute.</param>
        /// <param name="offset">The offset (in bytes) to the first batch in the <paramref name="batchBuffer" />.</param>
        /// <param name="countOffset">The offset (in bytes) to the number of batches in the <paramref name="countBuffer" />.</param>
        /// <seealso cref="draw" />
        inline void drawIndirect(const IBuffer& batchBuffer, const IBuffer& countBuffer, UInt64 offset = 0, UInt64 countOffset = 0) const noexcept {
            this->cmdDrawIndirect(batchBuffer, countBuffer, offset, countOffset);
        }

        /// <summary>
        /// Draws the currently bound vertex buffer with a set of indices from the currently bound index buffer.
        /// </summary>
        /// <param name="indices">The number of indices to draw.</param>
        /// <param name="instances">The number of instances to draw.</param>
        /// <param name="firstIndex">The index of the first element of the index buffer to start drawing from.</param>
        /// <param name="vertexOffset">The offset added to each index to find the corresponding vertex.</param>
        /// <param name="firstInstance">The index of the first instance to draw.</param>
        /// <seealso cref="drawIndexedIndirect" />
        virtual void drawIndexed(UInt32 indices, UInt32 instances = 1, UInt32 firstIndex = 0, Int32 vertexOffset = 0, UInt32 firstInstance = 0) const noexcept = 0;

        /// <summary>
        /// Draws the currently bound vertex buffer using the index buffer provided in <paramref name="indexBuffer" />.
        /// </summary>
        /// <remarks>
        /// This helper method binds the index buffer and issues a draw command for all indices.
        /// </remarks>
        /// <param name="indexBuffer">The index buffer to draw with.</param>
        /// <param name="instances">The number of instances to draw.</param>
        /// <param name="firstIndex">The index of the first element of the index buffer to start drawing from.</param>
        /// <param name="vertexOffset">The offset added to each index to find the corresponding vertex.</param>
        /// <param name="firstInstance">The index of the first instance to draw.</param>
        inline void drawIndexed(const IIndexBuffer& indexBuffer, UInt32 instances = 1, UInt32 firstIndex = 0, Int32 vertexOffset = 0, UInt32 firstInstance = 0) const {
            this->cmdDrawIndexed(indexBuffer, instances, firstIndex, vertexOffset, firstInstance);
        }

        /// <summary>
        /// Draws the vertex buffer provided by <paramref name="vertexBuffer" /> using the index buffer, provided by <paramref name="indexBuffer" />.
        /// </summary>
        /// <remarks>
        /// This helper method binds the provided vertex and index buffers and issues a draw command for all indices.
        /// </remarks>
        /// <param name="vertexBuffer">The vertex buffer to draw from.</param>
        /// <param name="indexBuffer">The index buffer to draw with.</param>
        /// <param name="instances">The number of instances to draw.</param>
        /// <param name="firstIndex">The index of the first element of the index buffer to start drawing from.</param>
        /// <param name="vertexOffset">The offset added to each index to find the corresponding vertex.</param>
        /// <param name="firstInstance">The index of the first instance to draw.</param>
        inline void drawIndexed(const IVertexBuffer& vertexBuffer, const IIndexBuffer& indexBuffer, UInt32 instances = 1, UInt32 firstIndex = 0, Int32 vertexOffset = 0, UInt32 firstInstance = 0) const {
            this->cmdDrawIndexed(vertexBuffer, indexBuffer, instances, firstIndex, vertexOffset, firstInstance);
        }

        /// <summary>
        /// Executes a set of indirect indexed draw calls.
        /// </summary>
        /// <param name="batchBuffer">The buffer that contains the batches.</param>
        /// <param name="batchCount">The number of batches in the buffer to execute.</param>
        /// <param name="offset">The offset (in bytes) to the first batch in the <paramref name="batchBuffer" />.</param>
        /// <seealso cref="drawIndexed" />
        inline void drawIndexedIndirect(const IBuffer& batchBuffer, UInt32 batchCount, UInt64 offset = 0) const noexcept {
            this->cmdDrawIndexedIndirect(batchBuffer, batchCount, offset);
        }

        /// <summary>
        /// Executes a set of indirect indexed draw calls.
        /// </summary>
        /// <param name="batchBuffer">The buffer that contains the batches.</param>
        /// <param name="countBuffer">The buffer that contains the number of batches to execute.</param>
        /// <param name="offset">The offset (in bytes) to the first batch in the <paramref name="batchBuffer" />.</param>
        /// <param name="countOffset">The offset (in bytes) to the number of batches in the <paramref name="countBuffer" />.</param>
        /// <seealso cref="drawIndexed" />
        inline void drawIndexedIndirect(const IBuffer& batchBuffer, const IBuffer& countBuffer, UInt64 offset = 0, UInt64 countOffset = 0) const noexcept {
            this->cmdDrawIndexedIndirect(batchBuffer, countBuffer, offset, countOffset);
        }

        /// <summary>
        /// Pushes a block of memory into the push constants backing memory.
        /// </summary>
        /// <param name="layout">The layout of the push constants to update.</param>
        /// <param name="memory">A pointer to the source memory.</param>
        inline void pushConstants(const IPushConstantsLayout& layout, const void* const memory) const noexcept {
            this->cmdPushConstants(layout, memory);
        }

        /// <summary>
        /// Sets the viewports used for the subsequent draw calls.
        /// </summary>
        /// <param name="viewports">The viewports used for the subsequent draw calls.</param>
        virtual void setViewports(Span<const IViewport*> viewports) const noexcept = 0;

        /// <summary>
        /// Sets the viewport used for the subsequent draw calls.
        /// </summary>
        /// <param name="viewport">The viewport used for the subsequent draw calls.</param>
        virtual void setViewports(const IViewport* viewport) const noexcept = 0;

        /// <summary>
        /// Sets the scissor rectangles used for the subsequent draw calls.
        /// </summary>
        /// <param name="scissors">The scissor rectangles used for the subsequent draw calls.</param>
        virtual void setScissors(Span<const IScissor*> scissors) const noexcept = 0;

        /// <summary>
        /// Sets the scissor rectangle used for the subsequent draw calls.
        /// </summary>
        /// <param name="scissors">The scissor rectangle used for the subsequent draw calls.</param>
        virtual void setScissors(const IScissor* scissor) const noexcept = 0;

        /// <summary>
        /// Sets the blend factors for the subsequent draw calls.
        /// </summary>
        /// <remarks>
        /// Blend factors are set for all render targets that use the blend modes <c>BlendFactor::ConstantColor</c>, <c>BlendFactor::OneMinusConstantColor</c>, <c>BlendFactor::ConstantAlpha</c> or 
        /// <c>BlendFactor::OneMinusConstantAlpha</c>.
        /// </remarks>
        /// <param name="blendFactors">The blend factors for the subsequent draw calls.</param>
        virtual void setBlendFactors(const Vector4f& blendFactors) const noexcept = 0;

        /// <summary>
        /// Sets the stencil reference for the subsequent draw calls.
        /// </summary>
        /// <param name="stencilRef">The stencil reference for the subsequent draw calls.</param>
        virtual void setStencilRef(UInt32 stencilRef) const noexcept = 0;

        /// <summary>
        /// Submits the command buffer to parent command
        /// </summary>
        /// <exception cref="RuntimeException">Thrown, if the command buffer is a secondary command buffer.</exception>
        virtual UInt64 submit() const = 0;

        /// <summary>
        /// Writes the current GPU time stamp value for the timing event.
        /// </summary>
        /// <param name="timingEvent">The timing event for which the time stamp is written.</param>
        virtual void writeTimingEvent(SharedPtr<const TimingEvent> timingEvent) const = 0;

        /// <summary>
        /// Executes a secondary command buffer/bundle.
        /// </summary>
        /// <param name="commandBuffer">The secondary command buffer/bundle to execute.</param>
        inline void execute(SharedPtr<const ICommandBuffer> commandBuffer) const {
            this->cmdExecute(commandBuffer);
        }

        /// <summary>
        /// Executes a series of secondary command buffers/bundles.
        /// </summary>
        /// <param name="commandBuffers">The command buffers to execute.</param>
        inline void execute(Enumerable<SharedPtr<const ICommandBuffer>> commandBuffers) const {
            this->cmdExecute(commandBuffers);
        }

    private:
        virtual void cmdBarrier(const IBarrier& barrier) const noexcept = 0;
        virtual void cmdGenerateMipMaps(IImage& image) noexcept = 0;
        virtual void cmdTransfer(IBuffer& source, IBuffer& target, UInt32 sourceElement, UInt32 targetElement, UInt32 elements) const = 0;
        virtual void cmdTransfer(IBuffer& source, IImage& target, UInt32 sourceElement, UInt32 firstSubresource, UInt32 elements) const = 0;
        virtual void cmdTransfer(IImage& source, IImage& target, UInt32 sourceSubresource, UInt32 targetSubresource, UInt32 subresources) const = 0;
        virtual void cmdTransfer(IImage& source, IBuffer& target, UInt32 firstSubresource, UInt32 targetElement, UInt32 subresources) const = 0;
        virtual void cmdTransfer(SharedPtr<IBuffer> source, IBuffer& target, UInt32 sourceElement, UInt32 targetElement, UInt32 elements) const = 0;
        virtual void cmdTransfer(SharedPtr<IBuffer> source, IImage& target, UInt32 sourceElement, UInt32 firstSubresource, UInt32 elements) const = 0;
        virtual void cmdTransfer(SharedPtr<IImage> source, IImage& target, UInt32 sourceSubresource, UInt32 targetSubresource, UInt32 subresources) const = 0;
        virtual void cmdTransfer(SharedPtr<IImage> source, IBuffer& target, UInt32 firstSubresource, UInt32 targetElement, UInt32 subresources) const = 0;
        virtual void cmdUse(const IPipeline& pipeline) const noexcept = 0;
        virtual void cmdBind(const IDescriptorSet& descriptorSet) const = 0;
        virtual void cmdBind(const IDescriptorSet& descriptorSet, const IPipeline& pipeline) const noexcept = 0;
        virtual void cmdBind(const IVertexBuffer& buffer) const noexcept = 0;
        virtual void cmdBind(const IIndexBuffer& buffer) const noexcept = 0;
        virtual void cmdPushConstants(const IPushConstantsLayout& layout, const void* const memory) const noexcept = 0;
        virtual void cmdDispatchIndirect(const IBuffer& batchBuffer, UInt32 batchCount, UInt64 offset) const noexcept = 0;
        virtual void cmdDispatchIndirect(const IBuffer& batchBuffer, const IBuffer& countBuffer, UInt64 offset, UInt64 countOffset) const noexcept = 0;
        virtual void cmdDraw(const IVertexBuffer& vertexBuffer, UInt32 instances, UInt32 firstVertex, UInt32 firstInstance) const = 0;
        virtual void cmdDrawIndirect(const IBuffer& batchBuffer, UInt32 batchCount, UInt64 offset) const noexcept = 0;
        virtual void cmdDrawIndirect(const IBuffer& batchBuffer, const IBuffer& countBuffer, UInt64 offset, UInt64 countOffset) const noexcept = 0;
        virtual void cmdDrawIndexed(const IIndexBuffer& indexBuffer, UInt32 instances, UInt32 firstIndex, Int32 vertexOffset, UInt32 firstInstance) const = 0;
        virtual void cmdDrawIndexed(const IVertexBuffer& vertexBuffer, const IIndexBuffer& indexBuffer, UInt32 instances, UInt32 firstIndex, Int32 vertexOffset, UInt32 firstInstance) const = 0;
        virtual void cmdDrawIndexedIndirect(const IBuffer& batchBuffer, UInt32 batchCount, UInt64 offset) const noexcept = 0;
        virtual void cmdDrawIndexedIndirect(const IBuffer& batchBuffer, const IBuffer& countBuffer, UInt64 offset, UInt64 countOffset) const noexcept = 0;
        virtual void cmdExecute(SharedPtr<const ICommandBuffer> commandBuffer) const = 0;
        virtual void cmdExecute(Enumerable<SharedPtr<const ICommandBuffer>> commandBuffer) const = 0;

        /// <summary>
        /// Called by the parent command queue to signal that the command buffer should release it's shared state.
        /// </summary>
        virtual void releaseSharedState() const = 0;
    };

    /// <summary>
    /// The interface for a render pipeline.
    /// </summary>
    class LITEFX_RENDERING_API IRenderPipeline : public virtual IPipeline {
    public:
        virtual ~IRenderPipeline() noexcept = default;

    public:
        /// <summary>
        /// Returns the input assembler state used by the render pipeline.
        /// </summary>
        /// <returns>The input assembler state used by the render pipeline.</returns>
        inline SharedPtr<IInputAssembler> inputAssembler() const noexcept {
            return this->getInputAssembler();
        }

        /// <summary>
        /// Returns the rasterizer state used by the render pipeline.
        /// </summary>
        /// <returns>The rasterizer state used by the render pipeline.</returns>
        inline SharedPtr<IRasterizer> rasterizer() const noexcept {
            return this->getRasterizer();
        }

        /// <summary>
        /// Returns <c>true</c>, if the pipeline uses <i>Alpha-to-Coverage</i> multi-sampling.
        /// </summary>
        /// <remarks>
        /// Alpha-to-Coverage is a multi-sampling technique used for partially transparent sprites or textures (such as foliage) to prevent visible flickering 
        /// along edges. If enabled, the alpha-channel of the first (non-depth/stencil) render target is used to generate a temporary coverage mask that is combined
        /// with the fragment coverage mask using a logical <b>AND</b>.
        /// </remarks>
        /// <returns><c>true</c>, if the pipeline uses <i>Alpha-to-Coverage</i> multi-sampling.</returns>
        /// <seealso href="https://bgolus.medium.com/anti-aliased-alpha-test-the-esoteric-alpha-to-coverage-8b177335ae4f" />
        /// <seealso href="https://en.wikipedia.org/wiki/Alpha_to_coverage" />
        /// <seealso href="https://www.khronos.org/registry/vulkan/specs/1.2-extensions/html/vkspec.html#fragops-covg" />
        /// <seealso href="https://docs.microsoft.com/en-us/windows/win32/direct3d11/d3d10-graphics-programming-guide-blend-state#alpha-to-coverage" />
        virtual bool alphaToCoverage() const noexcept = 0;

    private:
        virtual SharedPtr<IInputAssembler> getInputAssembler() const noexcept = 0;
        virtual SharedPtr<IRasterizer> getRasterizer() const noexcept = 0;
    };

    /// <summary>
    /// The interface for a compute pipeline.
    /// </summary>
    class LITEFX_RENDERING_API IComputePipeline : public virtual IPipeline {
    public:
        virtual ~IComputePipeline() noexcept = default;
    };

    /// <summary>
    /// The interface for a frame buffer.
    /// </summary>
    class LITEFX_RENDERING_API IFrameBuffer {
    public:
        virtual ~IFrameBuffer() noexcept = default;

    public:
        /// <summary>
        /// Returns the value of the fence that indicates the last submission drawing into the frame buffer.
        /// </summary>
        /// <remarks>
        /// The frame buffer must only be re-used if this fence has been passed in the command queue that executes the parent render pass.
        /// </remarks>
        /// <returns>The value of the last submission targeting the frame buffer.</returns>
        virtual UInt64 lastFence() const noexcept = 0;

        /// <summary>
        /// Returns the index of the buffer within the <see cref="RenderPass" />.
        /// </summary>
        /// <remarks>
        /// A render pass stores multiple frame buffers, each with their own index. Calling <see cref="RenderPass::frameBuffer" /> with this index on the frame buffers render
        /// pass returns the current frame buffer instance (i.e. the same instance, as the one, the index has been requested from).
        /// </remarks>
        /// <returns>the index of the buffer within the <see cref="RenderPass" />.</returns>
        virtual UInt32 bufferIndex() const noexcept = 0;

        /// <summary>
        /// Returns the current size of the frame buffer.
        /// </summary>
        /// <returns>The current size of the frame buffer.</returns>
        /// <seealso cref="height" />
        /// <seealso cref="width" />
        /// <seealso cref="resize" />
        virtual const Size2d& size() const noexcept = 0;

        /// <summary>
        /// Returns the current width of the frame buffer.
        /// </summary>
        /// <returns>The current width of the frame buffer.</returns>
        /// <seealso cref="height" />
        /// <seealso cref="size" />
        /// <seealso cref="resize" />
        virtual size_t getWidth() const noexcept = 0;

        /// <summary>
        /// Returns the current height of the frame buffer.
        /// </summary>
        /// <returns>The current height of the frame buffer.</returns
        /// <seealso cref="width" />
        /// <seealso cref="size" />
        /// <seealso cref="resize" />
        virtual size_t getHeight() const noexcept = 0;

        /// <summary>
        /// Returns all command buffers, the frame buffer stores.
        /// </summary>
        /// <returns>All command buffers, the frame buffer stores.</returns>
        /// <seealso cref="commandBuffer" />
        inline Enumerable<SharedPtr<const ICommandBuffer>> commandBuffers() const noexcept {
            return this->getCommandBuffers();
        }

        /// <summary>
        /// Returns a command buffer that records draw commands for the frame buffer.
        /// </summary>
        /// <param name="index">The index of the command buffer.</param>
        /// <returns>A command buffer that records draw commands for the frame buffer</returns>
        /// <exception cref="ArgumentOutOfRangeException">Thrown, if the frame buffer does not store a command buffer at <paramref name="index" />.</exception>
        /// <seealso cref="commandBuffers" />
        inline SharedPtr<const ICommandBuffer> commandBuffer(UInt32 index) const {
            return this->getCommandBuffer(index);
        }

        /// <summary>
        /// Returns the images that store the output attachments for the render targets of the <see cref="RenderPass" />.
        /// </summary>
        /// <returns>The images that store the output attachments for the render targets of the <see cref="RenderPass" />.</returns>
        inline Enumerable<IImage*> images() const noexcept {
            return this->getImages();
        }

        /// <summary>
        /// Returns the image that stores the output attachment for the render target mapped the location passed with <paramref name="location" />.
        /// </summary>
        /// <returns>The image that stores the output attachment for the render target mapped the location passed with <paramref name="location" />.</returns>
        virtual IImage& image(UInt32 location) const = 0;

    public:
        /// <summary>
        /// Causes the frame buffer to be invalidated and recreated with a new size.
        /// </summary>
        /// <remarks>
        /// A frame buffer resize causes all render target resources (i.e. images) to be re-created. This is done by the implementation itself, except for present targets, which require
        /// a view of an image created on a <see cref="ISwapChain" />. If the frame buffer has a present target, it calls <see cref="ISwapChain::images" /> on the parent devices' swap 
        /// chain. Note that there should only be one render pass, that contains present targets, otherwise the images are written by different render passes, which may result in 
        /// undefined behavior.
        /// </remarks>
        /// <param name="renderArea">The new dimensions of the frame buffer.</param>
        virtual void resize(const Size2d& renderArea) = 0;

    private:
        virtual SharedPtr<const ICommandBuffer> getCommandBuffer(UInt32 index) const noexcept = 0;
        virtual Enumerable<SharedPtr<const ICommandBuffer>> getCommandBuffers() const noexcept = 0;
        virtual Enumerable<IImage*> getImages() const noexcept = 0;
    };

    /// <summary>
    /// Interface for an input attachment mapping source.
    /// </summary>
    /// <remarks>
    /// This interface is implemented by a <see cref="RenderPass" /> to return the frame buffer for a given back buffer. It is called by a <see cref="FrameBuffer" /> 
    /// during initialization or re-creation, in order to resolve input attachment dependencies.
    /// </remarks>
    class IInputAttachmentMappingSource {
    public:
        virtual ~IInputAttachmentMappingSource() noexcept = default;

    public:
        /// <summary>
        /// Returns the frame buffer with the index provided in <paramref name="buffer" />.
        /// </summary>
        /// <param name="buffer">The index of a frame buffer within the source.</param>
        /// <returns>The frame buffer with the index provided in <paramref name="buffer" />.</returns>
        /// <exception cref="ArgumentOutOfRangeException">Thrown, if the <paramref name="buffer" /> does not map to a frame buffer within the source.</exception>
        virtual const IFrameBuffer& frameBuffer(UInt32 buffer) const = 0;
    };

    /// <summary>
    /// The interface for a render pass.
    /// </summary>
    class LITEFX_RENDERING_API IRenderPass : public virtual IInputAttachmentMappingSource, public virtual IStateResource {
    public:
        /// <summary>
        /// Event arguments that are published to subscribers when a render pass is beginning.
        /// </summary>
        /// <seealso cref="IRenderPass::beginning" />
        struct BeginRenderPassEventArgs : public EventArgs {
        private:
            UInt32 m_backBuffer;

        public:
            BeginRenderPassEventArgs(UInt32 backBuffer) : 
                EventArgs(), m_backBuffer(backBuffer) { }
            BeginRenderPassEventArgs(const BeginRenderPassEventArgs&) = default;
            BeginRenderPassEventArgs(BeginRenderPassEventArgs&&) = default;
            virtual ~BeginRenderPassEventArgs() noexcept = default;

        public:
            BeginRenderPassEventArgs& operator=(const BeginRenderPassEventArgs&) = default;
            BeginRenderPassEventArgs& operator=(BeginRenderPassEventArgs&&) = default;

        public:
            /// <summary>
            /// Gets the index of the next back-buffer used in the render pass.
            /// </summary>
            /// <returns>The index of the next back-buffer used in the render pass.</returns>
            inline UInt32 backBuffer() const noexcept {
                return m_backBuffer;
            }
        };

    public:
        virtual ~IRenderPass() noexcept = default;

    public:
        /// <summary>
        /// Returns the current frame buffer from of the render pass.
        /// </summary>
        /// <remarks>
        /// The frame buffer can only be obtained, if the render pass has been started by calling <see cref="begin" />. If the render pass has ended or not yet started, the
        /// method will instead raise an exception.
        /// </remarks>
        /// <param name="buffer">The index of the frame buffer.</param>
        /// <returns>A back buffer used by the render pass.</returns>
        virtual const IFrameBuffer& activeFrameBuffer() const = 0;

        /// <summary>
        /// Returns the command queue, the render pass is executing on.
        /// </summary>
        /// <returns>A reference of the command queue, the render pass is executing on.</returns>
        inline const ICommandQueue& commandQueue() const noexcept {
            // NOTE: This should be a covariant, though?!
            return this->getCommandQueue();
        }

        /// <summary>
        /// Returns a list of all frame buffers.
        /// </summary>
        /// <returns>A list of all frame buffers. </returns>
        inline Enumerable<const IFrameBuffer*> frameBuffers() const noexcept {
            return this->getFrameBuffers();
        }

        /// <summary>
        /// Returns an array of all render pipelines, owned by the render pass.
        /// </summary>
        /// <returns>An array of all render pipelines, owned by the render pass.</returns>
        /// <seealso cref="IRenderPipeline" />
        inline Enumerable<const IRenderPipeline*> pipelines() const noexcept {
            return this->getPipelines();
        }

        /// <summary>
        /// Returns the render target mapped to the location provided by <paramref name="location" />.
        /// </summary>
        /// <param name="location">The location to return the render target for.</param>
        /// <returns>The render target mapped to the location provided by <paramref name="location" />.</returns>
        virtual const RenderTarget& renderTarget(UInt32 location) const = 0;

        /// <summary>
        /// Returns the list of render targets, the render pass renders into.
        /// </summary>
        /// <remarks>
        /// Note that the actual render target image resources are stored within the individual <see cref="FrameBuffer" />s of the render pass.
        /// </remarks>
        /// <returns>A list of render targets, the render pass renders into.</returns>
        /// <seealso cref="FrameBuffer" />
        /// <seealso cref="frameBuffer" />
        virtual Span<const RenderTarget> renderTargets() const noexcept = 0;

        /// <summary>
        /// Returns <c>true</c>, if one of the render targets is used for presentation on a swap chain.
        /// </summary>
        /// <returns><c>true</c>, if one of the render targets is used for presentation on a swap chain.</returns>
        /// <seealso cref="renderTargets" />
        virtual bool hasPresentTarget() const noexcept = 0;

        /// <summary>
        /// Returns the input attachment the render pass is consuming.
        /// </summary>
        /// <returns>An array of input attachment mappings, that are mapped to the render pass.</returns>
        //virtual Span<const IInputAttachmentMapping> inputAttachments() const noexcept = 0;

        /// <summary>
        /// Returns the number of samples, the render targets are sampled with.
        /// </summary>
        /// <returns>The number of samples, the render targets are sampled with.</returns>
        virtual MultiSamplingLevel multiSamplingLevel() const noexcept = 0;

    public:
        /// <summary>
        /// Invoked, when the render pass is beginning.
        /// </summary>
        /// <seealso cref="begin" />
        mutable Event<BeginRenderPassEventArgs> beginning;

        /// <summary>
        /// Invoked, when the render pass is ending.
        /// </summary>
        /// <seealso cref="end" />
        mutable Event<EventArgs> ending;

        /// <summary>
        /// Begins the render pass.
        /// </summary>
        /// <param name="buffer">The back buffer to use. Typically this is the same as the value returned from <see cref="ISwapChain::swapBackBuffer" />.</param>
        virtual void begin(UInt32 buffer) = 0;

        /// <summary>
        /// Ends the render pass.
        /// </summary>
        /// <remarks>
        /// If the frame buffer has a present render target, this causes the render pass to synchronize with the swap chain and issue a present command.
        /// </remarks>
        /// <param name="buffer">The back buffer to use. Typically this is the same as the value returned from <see cref="ISwapChain::swapBackBuffer" />.</param>
        /// <returns>The value of the fence that indicates the end of the render pass.</returns>
        virtual UInt64 end() const = 0;

        /// <summary>
        /// Resets the frame buffers of the render pass.
        /// </summary>
        /// <param name="renderArea">The size of the render area, the frame buffers will be resized to.</param>
        virtual void resizeFrameBuffers(const Size2d& renderArea) = 0;

        /// <summary>
        /// Changes the multi sampling level of the render pass.
        /// </summary>
        /// <remarks>
        /// The method causes the frame buffers to be re-created. It checks, if the <paramref name="samples" /> are supported by the device for each render target 
        /// format. If not, an exception will be thrown. To prevent this, call <see cref=IGraphicsDevice::maximumMultiSamplingLevel" /> for each render target format on 
        /// your own, in order to request the maximum number of samples supported.
        /// </remarks>
        /// <param name="samples">The number of samples per edge pixel.</param>
        /// <exception cref="InvalidArgumentException">Thrown, if one or more of the render targets have a format, that does not support the provided multi-sampling level.</exception>
        virtual void changeMultiSamplingLevel(MultiSamplingLevel samples) = 0;

        /// <summary>
        /// Resolves the input attachments mapped to the render pass and updates them on the descriptor set provided with <see cref="descriptorSet" />.
        /// </summary>
        /// <param name="descriptorSet">The descriptor set to update the input attachments on.</param>
        inline void updateAttachments(const IDescriptorSet& descriptorSet) const {
            this->setAttachments(descriptorSet);
        }

    private:
        virtual Enumerable<const IFrameBuffer*> getFrameBuffers() const noexcept = 0;
        virtual Enumerable<const IRenderPipeline*> getPipelines() const noexcept = 0;
        virtual void setAttachments(const IDescriptorSet& descriptorSet) const = 0;
        virtual const ICommandQueue& getCommandQueue() const noexcept = 0;
    };

    /// <summary>
    /// Interface for a swap chain.
    /// </summary>
    class LITEFX_RENDERING_API ISwapChain {
    public:
        /// <summary>
        /// Event arguments for a <see cref="ISwapChain::reseted" /> event.
        /// </summary>
        struct SwapChainResetEventArgs : public EventArgs {
        private:
            Format m_surfaceFormat;
            const Size2d& m_renderArea;
            UInt32 m_buffers;

        public:
            SwapChainResetEventArgs(Format surfaceFormat, const Size2d& renderArea, UInt32 buffers) :
                EventArgs(), m_surfaceFormat(surfaceFormat), m_renderArea(renderArea), m_buffers(buffers) { }
            SwapChainResetEventArgs(const SwapChainResetEventArgs&) = default;
            SwapChainResetEventArgs(SwapChainResetEventArgs&&) = default;
            virtual ~SwapChainResetEventArgs() noexcept = default;

        public:
            SwapChainResetEventArgs& operator=(const SwapChainResetEventArgs&) = default;
            SwapChainResetEventArgs& operator=(SwapChainResetEventArgs&&) = default;

        public:
            /// <summary>
            /// Gets the new surface format of the swap chain back-buffers.
            /// </summary>
            /// <returns>The new surface format of the swap chain back-buffers.</returns>
            inline Format surfaceFormat() const noexcept {
                return m_surfaceFormat;
            }

            /// <summary>
            /// Gets the new render area of the swap chain back-buffers.
            /// </summary>
            /// <returns>The size of the new render area of the swap chain back-buffers.</returns>
            inline const Size2d& renderArea() const noexcept {
                return m_renderArea;
            }

            /// <summary>
            /// Gets the number of back-buffers in the swap chain.
            /// </summary>
            /// <returns>The number of back-buffers in the swap chain.</returns>
            inline UInt32 buffers() const noexcept {
                return m_buffers;
            }
        };

    public:
        virtual ~ISwapChain() noexcept = default;

    public:
        /// <summary>
        /// Creates a new instance of a <see cref="TimingEvent" />.
        /// </summary>
        /// <remarks>
        /// Note that registering a new timing event does invalidate previously registered events, i.e. they do not return meaningful time stamps for
        /// the next frame. Timing events should only be registered during application startup, before the first frame is rendered.
        /// </remarks>
        /// <param name="name">The name of the timing event.</param>
        /// <returns>A pointer with shared ownership to the newly created timing event instance.</returns>
        [[nodiscard]] inline std::shared_ptr<TimingEvent> registerTimingEvent(StringView name = "") noexcept {
            auto timingEvent = SharedPtr<TimingEvent>(new TimingEvent(*this, name));
            this->addTimingEvent(timingEvent);
            return timingEvent;
        }

        /// <summary>
        /// Returns all registered timing events.
        /// </summary>
        /// <returns>An array, containing all registered timing events.</returns>
        virtual Enumerable<SharedPtr<TimingEvent>> timingEvents() const noexcept = 0;

        /// <summary>
        /// Returns the timing event registered for <paramref name="queryId" />.
        /// </summary>
        /// <param name="queryId">The query ID of the timing event.</param>
        /// <returns>The timing event registered for <paramref name="queryId" />.</returns>
        virtual SharedPtr<TimingEvent> timingEvent(UInt32 queryId) const = 0;

        /// <summary>
        /// Reads the current time stamp value (in ticks) of a timing event.
        /// </summary>
        /// <remarks>
        /// In order to convert the number of ticks to (milli-)seconds, this value needs to be divided by <see cref="IGraphicsDevice::ticksPerMillisecond" />. To improve precision,
        /// calculate the difference between two time stamps in ticks first and only then convert them to seconds.
        /// </remarks>
        /// <param name="timingEvent">The timing event to read the current value for.</param>
        /// <returns>The current time stamp value of the timing event in ticks.</returns>
        /// <seealso cref="TimingEvent::readTimestamp" />
        virtual UInt64 readTimingEvent(SharedPtr<const TimingEvent> timingEvent) const = 0;

        /// <summary>
        /// Returns the query ID for the timing event.
        /// </summary>
        /// <param name="timingEvent">The timing event to return the query ID for.</param>
        /// <returns>The query ID for the <paramref name="timingEvent" />.</returns>
        /// <seealso cref="TimingEvent::queryId" />
        virtual UInt32 resolveQueryId(SharedPtr<const TimingEvent> timingEvent) const = 0;

    public:
        /// <summary>
        /// Returns the swap chain image format.
        /// </summary>
        /// <returns>The swap chain image format.</returns>
        virtual Format surfaceFormat() const noexcept = 0;

        /// <summary>
        /// Returns the number of images in the swap chain.
        /// </summary>
        /// <returns>The number of images in the swap chain.</returns>
        virtual UInt32 buffers() const noexcept = 0;

        /// <summary>
        /// Returns the size of the render area.
        /// </summary>
        /// <returns>The size of the render area.</returns>
        virtual const Size2d& renderArea() const noexcept = 0;

        /// <summary>
        /// Returns the swap chain present image for <paramref name="backBuffer" />.
        /// </summary>
        /// <param name="backBuffer">The index of the back buffer for which to return the swap chain present image.</param>
        /// <returns>A pointer to the back buffers swap chain present image.</returns>
        virtual IImage* image(UInt32 backBuffer) const = 0;

        /// <summary>
        /// Returns an array of the swap chain present images.
        /// </summary>
        /// <returns>Returns an array of the swap chain present images.</returns>
        inline Enumerable<IImage*> images() const noexcept {
            return this->getImages();
        };

        /// <summary>
        /// Queues a present that gets executed after <paramref name="frameBuffer" /> signals its readiness.
        /// </summary>
        /// <param name="frameBuffer">The frame buffer for which the present should wait.</param>
        virtual void present(const IFrameBuffer& frameBuffer) const = 0;

        /// <summary>
        /// Queues a present that gets executed after <paramref name="fence" /> has been signalled on the default graphics queue.
        /// </summary>
        /// <remarks>
        /// You can use this overload in situations where you do not have an <see cref="IRenderPass" /> or <see cref="IFrameBuffer" /> to render into before presenting. Instead, you typically
        /// copy into the swap chain back buffer images directly (<see cref="image" />). This copy is done in a command buffer that must be submitted to the default graphics queue. The swap
        /// chain can then wait for the copy to finish before presenting it. Example scenarios where this is useful are, where you want to write to the back buffer from a compute shader, that
        /// does not have an equivalent to render passes.
        /// </remarks>
        /// <param name="fence">The fence to pass on the default graphics queue after which the present is executed.</param>
        virtual void present(UInt64 fence) const = 0;

    public:
        /// <summary>
        /// Invoked, when the swap chain has swapped the back buffers.
        /// </summary>
        /// <seealso cref="swapBackBuffer" />
        mutable Event<EventArgs> swapped;

        /// <summary>
        /// Invoked, after the swap chain has been reseted.
        /// </summary>
        /// <seealso cref="reset" />
       mutable Event<SwapChainResetEventArgs> reseted;

        /// <summary>
        /// Returns an array of supported formats, that can be drawn to the surface.
        /// </summary>
        /// <returns>An array of supported formats, that can be drawn to the surface.</returns>
        /// <see cref="surface" />
        /// <seealso cref="ISurface" />
        virtual Enumerable<Format> getSurfaceFormats() const noexcept = 0;

        /// <summary>
        /// Causes the swap chain to be re-created. All frame and command buffers will be invalidated and rebuilt.
        /// </summary>
        /// <remarks>
        /// There is no guarantee, that the swap chain images will end up in the exact format, as specified by <paramref name="surfaceFormat" />. If the format itself is not
        /// supported, a compatible format may be looked up. If the lookup fails, the method may raise an exception.
        /// 
        /// Similarly, it is not guaranteed, that the number of images returned by <see cref="images" /> matches the number specified in <paramref name="buffers" />. A swap chain may 
        /// require a minimum number of images or may constraint a maximum number of images. In both cases, <paramref name="buffers" /> will be clamped.
        /// </remarks>
        /// <param name="surfaceFormat">The swap chain image format.</param>
        /// <param name="renderArea">The dimensions of the frame buffers.</param>
        /// <param name="buffers">The number of buffers in the swap chain.</param>
        /// <seealso cref="multiSamplingLevel" />
        virtual void reset(Format surfaceFormat, const Size2d& renderArea, UInt32 buffers) = 0;

        /// <summary>
        /// Swaps the front buffer with the next back buffer in order.
        /// </summary>
        /// <returns>A reference of the front buffer after the buffer swap.</returns>
        [[nodiscard]] virtual UInt32 swapBackBuffer() const = 0;

    private:
        virtual Enumerable<IImage*> getImages() const noexcept = 0;
        virtual void addTimingEvent(SharedPtr<TimingEvent> timingEvent) = 0;
    };

    /// <summary>
    /// The interface for a command queue.
    /// </summary>
    class LITEFX_RENDERING_API ICommandQueue {
    public:
        /// <summary>
        /// Event arguments for a <see cref="ICommandQueue::submitting" /> event.
        /// </summary>
        struct QueueSubmittingEventArgs : public EventArgs {
        private:
            const Enumerable<SharedPtr<const ICommandBuffer>> m_commandBuffers;

        public:
            QueueSubmittingEventArgs(const Enumerable<SharedPtr<const ICommandBuffer>>& commandBuffers) :
                EventArgs(), m_commandBuffers(commandBuffers) { }
            QueueSubmittingEventArgs(const QueueSubmittingEventArgs&) = default;
            QueueSubmittingEventArgs(QueueSubmittingEventArgs&&) = default;
            virtual ~QueueSubmittingEventArgs() noexcept = default;

        public:
            QueueSubmittingEventArgs& operator=(const QueueSubmittingEventArgs&) = default;
            QueueSubmittingEventArgs& operator=(QueueSubmittingEventArgs&&) = default;

        public:
            /// <summary>
            /// Gets the command buffers that are about to be submitted to the queue.
            /// </summary>
            /// <returns>An array containing the command buffers that are about to be submitted to the queue.</returns>
            inline const Enumerable<SharedPtr<const ICommandBuffer>>& commandBuffers() const noexcept {
                return m_commandBuffers;
            }
        };

        /// <summary>
        /// Event arguments for a <see cref="ICommandQueue::submitted" /> event.
        /// </summary>
        struct QueueSubmittedEventArgs : public EventArgs {
        private:
            UInt64 m_fence;

        public:
            QueueSubmittedEventArgs(UInt64 fence) :
                EventArgs(), m_fence(fence) { }
            QueueSubmittedEventArgs(const QueueSubmittedEventArgs&) = default;
            QueueSubmittedEventArgs(QueueSubmittedEventArgs&&) = default;
            virtual ~QueueSubmittedEventArgs() noexcept = default;

        public:
            QueueSubmittedEventArgs& operator=(const QueueSubmittedEventArgs&) = default;
            QueueSubmittedEventArgs& operator=(QueueSubmittedEventArgs&&) = default;

        public:
            /// <summary>
            /// Gets the fence that is triggered, if the command buffers have been executed.
            /// </summary>
            /// <returns>The fence that is triggered, if the command buffers have been executed.</returns>
            inline UInt64 fence() const noexcept {
                return m_fence;
            }
        };

    public:
        virtual ~ICommandQueue() noexcept = default;

    public:
        /// <summary>
        /// Returns the priority of the queue.
        /// </summary>
        /// <returns>The priority of the queue.</returns>
        virtual QueuePriority priority() const noexcept = 0;

        /// <summary>
        /// Returns the type of the queue.
        /// </summary>
        /// <returns>The type of the queue.</returns>
        virtual QueueType type() const noexcept = 0;

    public:
        /// <summary>
        /// Starts a new debug region.
        /// </summary>
        /// <remarks>
        /// This method is a debug helper, that is not required to be implemented. In the built-in backends, it will no-op by default in non-debug builds.
        /// </remarks>
        /// <param name="label">The name of the debug region.</param>
        /// <param name="color">The color of the debug region.</param>
        virtual void beginDebugRegion(const String& label, const Vectors::ByteVector3& color = { 128_b, 128_b, 128_b }) const noexcept { };
        
        /// <summary>
        /// Ends the current debug region.
        /// </summary>
        /// <remarks>
        /// This is a debug helper, that is not required to be implemented. In the built-in backends, it will no-op by default in non-debug builds.
        /// </remarks>
        virtual void endDebugRegion() const noexcept { };

        /// <summary>
        /// Inserts a debug marker.
        /// </summary>
        /// <remarks>
        /// This method is a debug helper, that is not required to be implemented. In the built-in backends, it will no-op by default in non-debug builds.
        /// </remarks>
        /// <param name="label">The name of the debug marker.</param>
        /// <param name="color">The color of the debug marker.</param>
        virtual void setDebugMarker(const String& label, const Vectors::ByteVector3& color = { 128_b, 128_b, 128_b }) const noexcept { };

    public:
        /// <summary>
        /// Invoked, when one or more command buffers are submitted to the queue.
        /// </summary>
        mutable Event<QueueSubmittingEventArgs> submitting;

        /// <summary>
        /// Invoked, after one or more command buffers have been submitted to the queue.
        /// </summary>
        mutable Event<QueueSubmittedEventArgs> submitted;

        /// <summary>
        /// Creates a command buffer that can be used to allocate commands on the queue.
        /// </summary>
        /// <remarks>
        /// Specifying <paramref name="secondary" /> allows to create secondary command buffers (aka. bundles). Those are intended to be used as efficient pre-recorded command buffers
        /// that are re-used multiple times. Using such a command buffer allows drivers to pre-apply optimizations, which causes a one-time cost during setup, but reduces cost when re-
        /// applying the command buffer multiple times. Ideally they are used as small chunks of re-occurring workloads.
        /// 
        /// A secondary command buffer must not be submitted to a queue, but rather to a primary command buffer by calling <see cref="ICommandBuffer::execute" />.
        /// </remarks>
        /// <param name="beginRecording">If set to <c>true</c>, the command buffer will be initialized in recording state and can receive commands straight away.</param>
        /// <param name="secondary">If set to `true`, the method will create a secondary command buffer/bundle.</param>
        /// <returns>The instance of the command buffer.</returns>
        inline SharedPtr<ICommandBuffer> createCommandBuffer(bool beginRecording = false, bool secondary = false) const {
            return this->getCommandBuffer(beginRecording, secondary);
        }

        /// <summary>
        /// Submits a single command buffer with shared ownership and inserts a fence to wait for it.
        /// </summary>
        /// <remarks>
        /// By calling this method, the queue takes shared ownership over the <paramref name="commandBuffer" /> until the fence is passed. The reference will be released
        /// during a <see cref="waitFor" />, if the awaited fence is inserted after the associated one.
        /// 
        /// Note that submitting a command buffer that is currently recording will implicitly close the command buffer.
        /// </remarks>
        /// <param name="commandBuffer">The command buffer to submit to the command queue.</param>
        /// <returns>The value of the fence, inserted after the command buffer.</returns>
        /// <seealso cref="waitFor" />
        inline UInt64 submit(SharedPtr<const ICommandBuffer> commandBuffer) const {
            return this->submitCommandBuffer(commandBuffer);
        }

        /// <summary>
        /// Submits a single command buffer with shared ownership and inserts a fence to wait for it.
        /// </summary>
        /// <remarks>
        /// By calling this method, the queue takes shared ownership over the <paramref name="commandBuffer" /> until the fence is passed. The reference will be released
        /// during a <see cref="waitFor" />, if the awaited fence is inserted after the associated one.
        /// 
        /// Note that submitting a command buffer that is currently recording will implicitly close the command buffer.
        /// </remarks>
        /// <param name="commandBuffer">The command buffer to submit to the command queue.</param>
        /// <returns>The value of the fence, inserted after the command buffer.</returns>
        /// <seealso cref="waitFor" />
        inline UInt64 submit(SharedPtr<ICommandBuffer> commandBuffer) const {
            return this->submitCommandBuffer(commandBuffer);
        }

        /// <summary>
        /// Submits a set of command buffers with shared ownership and inserts a fence to wait for them.
        /// </summary>
        /// <remarks>
        /// By calling this method, the queue takes shared ownership over the <paramref name="commandBuffers" /> until the fence is passed. The reference will be released
        /// during a <see cref="waitFor" />, if the awaited fence is inserted after the associated one.
        /// 
        /// Note that submitting a command buffer that is currently recording will implicitly close the command buffer.
        /// </remarks>
        /// <param name="commandBuffers">The command buffers to submit to the command queue.</param>
        /// <returns>The value of the fence, inserted after the command buffers.</returns>
        /// <seealso cref="waitFor" />
        inline UInt64 submit(const Enumerable<SharedPtr<const ICommandBuffer>>& commandBuffers) const {
            return this->submitCommandBuffers(commandBuffers);
        }

        /// <summary>
        /// Submits a set of command buffers with shared ownership and inserts a fence to wait for them.
        /// </summary>
        /// <remarks>
        /// By calling this method, the queue takes shared ownership over the <paramref name="commandBuffers" /> until the fence is passed. The reference will be released
        /// during a <see cref="waitFor" />, if the awaited fence is inserted after the associated one.
        /// 
        /// Note that submitting a command buffer that is currently recording will implicitly close the command buffer.
        /// </remarks>
        /// <param name="commandBuffers">The command buffers to submit to the command queue.</param>
        /// <returns>The value of the fence, inserted after the command buffers.</returns>
        /// <seealso cref="waitFor" />
        inline UInt64 submit(const Enumerable<SharedPtr<ICommandBuffer>>& commandBuffers) const {
            return this->submitCommandBuffers(commandBuffers | std::ranges::to<Enumerable<SharedPtr<const ICommandBuffer>>>());
        }

        /// <summary>
        /// Lets the CPU wait for a certain fence value to complete on the command queue.
        /// </summary>
        /// <remarks>
        /// This overload performs a CPU-side wait, i.e., the CPU blocks until the current queue has passed the fence value provided by the <paramref name="fence" /> parameter.
        /// </remarks>
        /// <param name="fence">The value of the fence to wait for.</param>
        /// <seealso cref="submit" />
        virtual void waitFor(UInt64 fence) const noexcept = 0;

        /// <summary>
        /// Lets the command queue wait for a certain fence value to complete on another queue.
        /// </summary>
        /// <remarks>
        /// This overload performs a GPU-side wait, i.e., the current command queue waits until <paramref name="queue" /> has passed the fence value provided by the <paramref name="fence" />
        /// parameter. This overload does return immediately and does not block the CPU.
        /// </remarks>
        /// <param name="queue">The queue to wait upon.</param>
        /// <param name="fence">The value of the fence to wait upon on the other queue.</param>
        inline void waitFor(const ICommandQueue& queue, UInt64 fence) const {
            this->waitForQueue(queue, fence);
        }

        /// <summary>
        /// Returns the value of the latest fence inserted into the queue.
        /// </summary>
        /// <returns>The value of the latest fence inserted into the queue.</returns>
        /// <seealso cref="waitFor" />
        virtual UInt64 currentFence() const noexcept = 0;

    private:
        virtual SharedPtr<ICommandBuffer> getCommandBuffer(bool beginRecording, bool secondary) const = 0;
        virtual UInt64 submitCommandBuffer(SharedPtr<const ICommandBuffer> commandBuffer) const = 0;
        virtual UInt64 submitCommandBuffers(const Enumerable<SharedPtr<const ICommandBuffer>>& commandBuffers) const = 0;
        virtual void waitForQueue(const ICommandQueue& queue, UInt64 fence) const = 0;
        
    protected:
        inline void releaseSharedState(const ICommandBuffer& commandBuffer) const {
            commandBuffer.releaseSharedState();
        }
    };

    /// <summary>
    /// The interface for a graphics factory.
    /// </summary>
    class LITEFX_RENDERING_API IGraphicsFactory {
    public:
        virtual ~IGraphicsFactory() noexcept = default;

    public:
        /// <summary>
        /// Creates a buffer of type <paramref name="type" />.
        /// </summary>
        /// <param name="type">The type of the buffer.</param>
        /// <param name="usage">The buffer usage.</param>
        /// <param name="elementSize">The size of an element in the buffer (in bytes).</param>
        /// <param name="elements">The number of elements in the buffer (in case the buffer is an array).</param>
        /// <param name="allowWrite">Allows the resource to be bound to a read/write descriptor.</param>
        /// <returns>The instance of the buffer.</returns>
        inline UniquePtr<IBuffer> createBuffer(BufferType type, BufferUsage usage, size_t elementSize, UInt32 elements = 1, bool allowWrite = false) const {
            return this->getBuffer(type, usage, elementSize, elements, allowWrite);
        };

        /// <summary>
        /// Creates a buffer that can be bound to a specific descriptor.
        /// </summary>
        /// <param name="descriptorSet">The layout of the descriptors parent descriptor set.</param>
        /// <param name="binding">The binding point of the descriptor within the parent descriptor set.</param>
        /// <param name="usage">The buffer usage.</param>
        /// <param name="elements">The number of elements in the buffer (in case the buffer is an array).</param>
        /// <param name="allowWrite">Allows the resource to be bound to a read/write descriptor.</param>
        /// <returns>The instance of the buffer.</returns>
        inline UniquePtr<IBuffer> createBuffer(const IDescriptorSetLayout& descriptorSet, UInt32 binding, BufferUsage usage, UInt32 elements = 1, bool allowWrite = false) const {
            auto& descriptor = descriptorSet.descriptor(binding);
            return this->createBuffer(descriptor.type(), usage, descriptor.elementSize(), elements, allowWrite);
        };

        /// <summary>
        /// Creates a buffer that can be bound to a specific descriptor.
        /// </summary>
        /// <param name="descriptorSet">The layout of the descriptors parent descriptor set.</param>
        /// <param name="binding">The binding point of the descriptor within the parent descriptor set.</param>
        /// <param name="usage">The buffer usage.</param>
        /// <param name="elements">The number of elements in the buffer (in case the buffer is an array).</param>
        /// <param name="allowWrite">Allows the resource to be bound to a read/write descriptor.</param>
        /// <returns>The instance of the buffer.</returns>
        inline UniquePtr<IBuffer> createBuffer(const IDescriptorSetLayout& descriptorSet, UInt32 binding, BufferUsage usage, UInt32 elementSize, UInt32 elements, bool allowWrite = false) const {
            auto& descriptor = descriptorSet.descriptor(binding);
            return this->createBuffer(descriptor.type(), usage, elementSize, elements, allowWrite);
        };

        /// <summary>
        /// Creates a buffer that can be bound to a descriptor of a specific descriptor set.
        /// </summary>
        /// <param name="pipeline">The pipeline that provides the descriptor set.</param>
        /// <param name="space">The space, the descriptor set is bound to.</param>
        /// <param name="binding">The binding point of the descriptor within the parent descriptor set.</param>
        /// <param name="usage">The buffer usage.</param>
        /// <param name="elements">The number of elements in the buffer (in case the buffer is an array).</param>
        /// <param name="allowWrite">Allows the resource to be bound to a read/write descriptor.</param>
        /// <returns>The instance of the buffer.</returns>
        inline UniquePtr<IBuffer> createBuffer(const IPipeline& pipeline, UInt32 space, UInt32 binding, BufferUsage usage, UInt32 elementSize, UInt32 elements, bool allowWrite = false) const {
            return this->createBuffer(pipeline.layout()->descriptorSet(space), binding, usage, elementSize, elements, allowWrite);
        };

        /// <summary>
        /// Creates a buffer that can be bound to a descriptor of a specific descriptor set.
        /// </summary>
        /// <param name="pipeline">The pipeline that provides the descriptor set.</param>
        /// <param name="space">The space, the descriptor set is bound to.</param>
        /// <param name="binding">The binding point of the descriptor within the parent descriptor set.</param>
        /// <param name="usage">The buffer usage.</param>
        /// <param name="elements">The number of elements in the buffer (in case the buffer is an array).</param>
        /// <param name="allowWrite">Allows the resource to be bound to a read/write descriptor.</param>
        /// <returns>The instance of the buffer.</returns>
        inline UniquePtr<IBuffer> createBuffer(const IPipeline& pipeline, UInt32 space, UInt32 binding, BufferUsage usage, UInt32 elements = 1, bool allowWrite = false) const {
            return this->createBuffer(pipeline.layout()->descriptorSet(space), binding, usage, elements, allowWrite);
        };

        /// <summary>
        /// Creates a buffer of type <paramref name="type" />.
        /// </summary>
        /// <param name="name">The name of the buffer.</param>
        /// <param name="type">The type of the buffer.</param>
        /// <param name="usage">The buffer usage.</param>
        /// <param name="elementSize">The size of an element in the buffer (in bytes).</param>
        /// <param name="elements">The number of elements in the buffer (in case the buffer is an array).</param>
        /// <param name="allowWrite">Allows the resource to be bound to a read/write descriptor.</param>
        /// <returns>The instance of the buffer.</returns>
        inline UniquePtr<IBuffer> createBuffer(const String& name, BufferType type, BufferUsage usage, size_t elementSize, UInt32 elements, bool allowWrite = false) const {
            return this->getBuffer(name, type, usage, elementSize, elements, allowWrite);
        };

        /// <summary>
        /// Creates a buffer that can be bound to a specific descriptor.
        /// </summary>
        /// <param name="name">The name of the buffer.</param>
        /// <param name="descriptorSet">The layout of the descriptors parent descriptor set.</param>
        /// <param name="binding">The binding point of the descriptor within the parent descriptor set.</param>
        /// <param name="usage">The buffer usage.</param>
        /// <param name="elements">The number of elements in the buffer (in case the buffer is an array).</param>
        /// <param name="allowWrite">Allows the resource to be bound to a read/write descriptor.</param>
        /// <returns>The instance of the buffer.</returns>
        inline UniquePtr<IBuffer> createBuffer(const String& name, const IDescriptorSetLayout& descriptorSet, UInt32 binding, BufferUsage usage, UInt32 elements = 1, bool allowWrite = false) const {
            auto& descriptor = descriptorSet.descriptor(binding);
            return this->createBuffer(name, descriptor.type(), usage, descriptor.elementSize(), elements, allowWrite);
        };
        
        /// <summary>
        /// Creates a buffer that can be bound to a specific descriptor.
        /// </summary>
        /// <param name="name">The name of the buffer.</param>
        /// <param name="descriptorSet">The layout of the descriptors parent descriptor set.</param>
        /// <param name="binding">The binding point of the descriptor within the parent descriptor set.</param>
        /// <param name="usage">The buffer usage.</param>
        /// <param name="elementSize">The size of an element in the buffer (in bytes).</param>
        /// <param name="elements">The number of elements in the buffer (in case the buffer is an array).</param>
        /// <param name="allowWrite">Allows the resource to be bound to a read/write descriptor.</param>
        /// <returns>The instance of the buffer.</returns>
        inline UniquePtr<IBuffer> createBuffer(const String& name, const IDescriptorSetLayout& descriptorSet, UInt32 binding, BufferUsage usage, size_t elementSize, UInt32 elements, bool allowWrite = false) const {
            auto& descriptor = descriptorSet.descriptor(binding);
            return this->createBuffer(name, descriptor.type(), usage, elementSize, elements, allowWrite);
        };

        /// <summary>
        /// Creates a buffer that can be bound to a descriptor of a specific descriptor set.
        /// </summary>
        /// <param name="name">The name of the buffer.</param>
        /// <param name="pipeline">The pipeline that provides the descriptor set.</param>
        /// <param name="space">The space, the descriptor set is bound to.</param>
        /// <param name="binding">The binding point of the descriptor within the parent descriptor set.</param>
        /// <param name="usage">The buffer usage.</param>
        /// <param name="elements">The number of elements in the buffer (in case the buffer is an array).</param>
        /// <param name="allowWrite">Allows the resource to be bound to a read/write descriptor.</param>
        /// <returns>The instance of the buffer.</returns>
        inline UniquePtr<IBuffer> createBuffer(const String& name, const IPipeline& pipeline, UInt32 space, UInt32 binding, BufferUsage usage, UInt32 elements = 1, bool allowWrite = false) const {
            return this->createBuffer(name, pipeline.layout()->descriptorSet(space), binding, usage, elements, allowWrite);
        };

        /// <summary>
        /// Creates a buffer that can be bound to a descriptor of a specific descriptor set.
        /// </summary>
        /// <param name="name">The name of the buffer.</param>
        /// <param name="pipeline">The pipeline that provides the descriptor set.</param>
        /// <param name="space">The space, the descriptor set is bound to.</param>
        /// <param name="binding">The binding point of the descriptor within the parent descriptor set.</param>
        /// <param name="usage">The buffer usage.</param>
        /// <param name="elementSize">The size of an element in the buffer (in bytes).</param>
        /// <param name="elements">The number of elements in the buffer (in case the buffer is an array).</param>
        /// <param name="allowWrite">Allows the resource to be bound to a read/write descriptor.</param>
        /// <returns>The instance of the buffer.</returns>
        inline UniquePtr<IBuffer> createBuffer(const String& name, const IPipeline& pipeline, UInt32 space, UInt32 binding, BufferUsage usage, size_t elementSize, UInt32 elements = 1, bool allowWrite = false) const {
            return this->createBuffer(name, pipeline.layout()->descriptorSet(space), binding, usage, elementSize, elements, allowWrite);
        };

        /// <summary>
        /// Creates a vertex buffer, based on the <paramref name="layout" />
        /// </summary>
        /// <remarks>
        /// A vertex buffer can be used by different <see cref="RenderPipeline" />s, as long as they share a common input assembler state.
        /// 
        /// The size of the buffer is computed from the element size vertex buffer layout, times the number of elements given by the <paramref name="elements" /> parameter.
        /// </remarks>
        /// <param name="layout">The layout of the vertex buffer.</param>
        /// <param name="usage">The buffer usage.</param>
        /// <param name="elements">The number of elements within the vertex buffer (i.e. the number of vertices).</param>
        /// <returns>The instance of the vertex buffer.</returns>
        inline UniquePtr<IVertexBuffer> createVertexBuffer(const IVertexBufferLayout& layout, BufferUsage usage, UInt32 elements = 1) const {
            return this->getVertexBuffer(layout, usage, elements);
        }

        /// <summary>
        /// Creates a vertex buffer, based on the <paramref name="layout" />
        /// </summary>
        /// <remarks>
        /// A vertex buffer can be used by different <see cref="RenderPipeline" />s, as long as they share a common input assembler state.
        /// 
        /// The size of the buffer is computed from the element size vertex buffer layout, times the number of elements given by the <paramref name="elements" /> parameter.
        /// </remarks>
        /// <param name="name">The name of the buffer.</param>
        /// <param name="layout">The layout of the vertex buffer.</param>
        /// <param name="usage">The buffer usage.</param>
        /// <param name="elements">The number of elements within the vertex buffer (i.e. the number of vertices).</param>
        /// <returns>The instance of the vertex buffer.</returns>
        inline UniquePtr<IVertexBuffer> createVertexBuffer(const String& name, const IVertexBufferLayout& layout, BufferUsage usage, UInt32 elements = 1) const {
            return this->getVertexBuffer(name, layout, usage, elements);
        }

        /// <summary>
        /// Creates an index buffer, based on the <paramref name="layout" />.
        /// </summary>
        /// <remarks>
        /// An index buffer can be used by different <see cref="RenderPipeline" />s, as long as they share a common input assembler state.
        /// 
        /// The size of the buffer is computed from the element size index buffer layout, times the number of elements given by the <paramref name="elements" /> parameter.
        /// </remarks>
        /// <param name="layout">The layout of the index buffer.</param>
        /// <param name="usage">The buffer usage.</param>
        /// <param name="elements">The number of elements within the vertex buffer (i.e. the number of indices).</param>
        /// <returns>The instance of the index buffer.</returns>
        inline UniquePtr<IIndexBuffer> createIndexBuffer(const IIndexBufferLayout& layout, BufferUsage usage, UInt32 elements) const {
            return this->getIndexBuffer(layout, usage, elements);
        }

        /// <summary>
        /// Creates an index buffer, based on the <paramref name="layout" />.
        /// </summary>
        /// <remarks>
        /// An index buffer can be used by different <see cref="RenderPipeline" />s, as long as they share a common input assembler state.
        /// 
        /// The size of the buffer is computed from the element size index buffer layout, times the number of elements given by the <paramref name="elements" /> parameter.
        /// </remarks>
        /// <param name="name">The name of the buffer.</param>
        /// <param name="layout">The layout of the index buffer.</param>
        /// <param name="usage">The buffer usage.</param>
        /// <param name="elements">The number of elements within the vertex buffer (i.e. the number of indices).</param>
        /// <returns>The instance of the index buffer.</returns>
        inline UniquePtr<IIndexBuffer> createIndexBuffer(const String& name, const IIndexBufferLayout& layout, BufferUsage usage, UInt32 elements) const {
            return this->getIndexBuffer(name, layout, usage, elements);
        }

        /// <summary>
        /// Creates an image that is used as render target attachment.
        /// </summary>
        /// <param name="target">The render target description.</param>
        /// <param name="size">The extent of the image.</param>
        /// <param name="samples">The number of samples, the image should be sampled with.</param>
        /// <returns>The instance of the attachment image.</returns>
        inline UniquePtr<IImage> createAttachment(const RenderTarget& target, const Size2d& size, MultiSamplingLevel samples = MultiSamplingLevel::x1) const {
            return this->getAttachment(target, size, samples);
        }

        /// <summary>
        /// Creates an image that is used as render target attachment.
        /// </summary>
        /// <param name="name">The name of the image.</param>
        /// <param name="target">The render target description.</param>
        /// <param name="size">The extent of the image.</param>
        /// <param name="samples">The number of samples, the image should be sampled with.</param>
        /// <returns>The instance of the attachment image.</returns>
        inline UniquePtr<IImage> createAttachment(const String& name, const RenderTarget& target, const Size2d& size, MultiSamplingLevel samples = MultiSamplingLevel::x1) const {
            return this->getAttachment(name, target, size, samples);
        }

        /// <summary>
        /// Creates a texture, based on the <paramref name="layout" />.
        /// </summary>
        /// <remarks>
        /// A texture in LiteFX is always backed by GPU-only visible memory and thus can only be transferred to/from. Thus you typically have to create a buffer using 
        /// <see cref="createBuffer" /> first that holds the actual image bytes. You than can transfer/copy the contents into the texture.
        /// </remarks>
        /// <param name="format">The format of the texture image.</param>
        /// <param name="size">The dimensions of the texture.</param>
        /// <param name="dimension">The dimensionality of the texture.</param>
        /// <param name="layers">The number of layers (slices) in this texture.</param>
        /// <param name="levels">The number of mip map levels of the texture.</param>
        /// <param name="samples">The number of samples, the texture should be sampled with.</param>
        /// <param name="allowWrite">Allows the resource to be bound to a read/write descriptor.</param>
        /// <returns>The instance of the texture.</returns>
        /// <seealso cref="createTextures" />
        inline UniquePtr<IImage> createTexture(Format format, const Size3d& size, ImageDimensions dimension = ImageDimensions::DIM_2, UInt32 levels = 1, UInt32 layers = 1, MultiSamplingLevel samples = MultiSamplingLevel::x1, bool allowWrite = false) const {
            return this->getTexture(format, size, dimension, levels, layers, samples, allowWrite);
        }

        /// <summary>
        /// Creates a texture, based on the <paramref name="layout" />.
        /// </summary>
        /// <remarks>
        /// A texture in LiteFX is always backed by GPU-only visible memory and thus can only be transferred to/from. Thus you typically have to create a buffer using 
        /// <see cref="createBuffer" /> first that holds the actual image bytes. You than can transfer/copy the contents into the texture.
        /// </remarks>
        /// <param name="name">The name of the texture image.</param>
        /// <param name="format">The format of the texture image.</param>
        /// <param name="size">The dimensions of the texture.</param>
        /// <param name="dimension">The dimensionality of the texture.</param>
        /// <param name="layers">The number of layers (slices) in this texture.</param>
        /// <param name="levels">The number of mip map levels of the texture.</param>
        /// <param name="samples">The number of samples, the texture should be sampled with.</param>
        /// <param name="allowWrite">Allows the resource to be bound to a read/write descriptor.</param>
        /// <returns>The instance of the texture.</returns>
        /// <seealso cref="createTextures" />
        inline UniquePtr<IImage> createTexture(const String& name, Format format, const Size3d& size, ImageDimensions dimension = ImageDimensions::DIM_2, UInt32 levels = 1, UInt32 layers = 1, MultiSamplingLevel samples = MultiSamplingLevel::x1, bool allowWrite = false) const {
            return this->getTexture(name, format, size, dimension, levels, layers, samples, allowWrite);
        }

        /// <summary>
        /// Creates an array of textures, based on the <paramref name="layout" />.
        /// </summary>
        /// <param name="layout">The layout of the textures.</param>
        /// <param name="elements">The number of textures to create.</param>
        /// <param name="format">The format of the texture images.</param>
        /// <param name="size">The dimensions of the textures.</param>
        /// <param name="layers">The number of layers (slices) in this texture.</param>
        /// <param name="levels">The number of mip map levels of the textures.</param>
        /// <param name="samples">The number of samples, the textures should be sampled with.</param>
        /// <param name="allowWrite">Allows the resource to be bound to a read/write descriptor.</param>
        /// <returns>An array of texture instances.</returns>
        /// <seealso cref="createTexture" />
        inline Enumerable<UniquePtr<IImage>> createTextures(UInt32 elements, Format format, const Size3d& size, ImageDimensions dimension = ImageDimensions::DIM_2, UInt32 layers = 1, UInt32 levels = 1, MultiSamplingLevel samples = MultiSamplingLevel::x1, bool allowWrite = false) const {
            return this->getTextures(elements, format, size, dimension, layers, levels, samples, allowWrite);
        }

        /// <summary>
        /// Creates a texture sampler, based on the <paramref name="layout" />.
        /// </summary>
        /// <param name="magFilter">The filter operation used for magnifying.</param>
        /// <param name="minFilter">The filter operation used for minifying.</param>
        /// <param name="borderU">The border mode along the U-axis.</param>
        /// <param name="borderV">The border mode along the V-axis.</param>
        /// <param name="borderW">The border mode along the W-axis.</param>
        /// <param name="mipMapMode">The mip map mode.</param>
        /// <param name="mipMapBias">The mip map bias.</param>
        /// <param name="maxLod">The maximum level of detail value.</param>
        /// <param name="minLod">The minimum level of detail value.</param>
        /// <param name="anisotropy">The level of anisotropic filtering.</param>
        /// <returns>The instance of the sampler.</returns>
        /// <seealso cref="createSamplers" />
        inline UniquePtr<ISampler> createSampler(FilterMode magFilter = FilterMode::Nearest, FilterMode minFilter = FilterMode::Nearest, BorderMode borderU = BorderMode::Repeat, BorderMode borderV = BorderMode::Repeat, BorderMode borderW = BorderMode::Repeat, MipMapMode mipMapMode = MipMapMode::Nearest, Float mipMapBias = 0.f, Float maxLod = std::numeric_limits<Float>::max(), Float minLod = 0.f, Float anisotropy = 0.f) const {
            return this->getSampler(magFilter, minFilter, borderU, borderV, borderW, mipMapMode, mipMapBias, maxLod, minLod, anisotropy);
        }

        /// <summary>
        /// Creates a texture sampler, based on the <paramref name="layout" />.
        /// </summary>
        /// <param name="name">The name of the sampler.</param>
        /// <param name="magFilter">The filter operation used for magnifying.</param>
        /// <param name="minFilter">The filter operation used for minifying.</param>
        /// <param name="borderU">The border mode along the U-axis.</param>
        /// <param name="borderV">The border mode along the V-axis.</param>
        /// <param name="borderW">The border mode along the W-axis.</param>
        /// <param name="mipMapMode">The mip map mode.</param>
        /// <param name="mipMapBias">The mip map bias.</param>
        /// <param name="maxLod">The maximum level of detail value.</param>
        /// <param name="minLod">The minimum level of detail value.</param>
        /// <param name="anisotropy">The level of anisotropic filtering.</param>
        /// <returns>The instance of the sampler.</returns>
        /// <seealso cref="createSamplers" />
        inline UniquePtr<ISampler> createSampler(const String& name, FilterMode magFilter = FilterMode::Nearest, FilterMode minFilter = FilterMode::Nearest, BorderMode borderU = BorderMode::Repeat, BorderMode borderV = BorderMode::Repeat, BorderMode borderW = BorderMode::Repeat, MipMapMode mipMapMode = MipMapMode::Nearest, Float mipMapBias = 0.f, Float maxLod = std::numeric_limits<Float>::max(), Float minLod = 0.f, Float anisotropy = 0.f) const {
            return this->getSampler(name, magFilter, minFilter, borderU, borderV, borderW, mipMapMode, mipMapBias, maxLod, minLod, anisotropy);
        }

        /// <summary>
        /// Creates an array of texture samplers, based on the <paramref name="layout" />.
        /// </summary>
        /// <param name="elements">The number of samplers to create.</param>
        /// <param name="magFilter">The filter operation used for magnifying.</param>
        /// <param name="minFilter">The filter operation used for minifying.</param>
        /// <param name="borderU">The border mode along the U-axis.</param>
        /// <param name="borderV">The border mode along the V-axis.</param>
        /// <param name="borderW">The border mode along the W-axis.</param>
        /// <param name="mipMapMode">The mip map mode.</param>
        /// <param name="mipMapBias">The mip map bias.</param>
        /// <param name="maxLod">The maximum level of detail value.</param>
        /// <param name="minLod">The minimum level of detail value.</param>
        /// <param name="anisotropy">The level of anisotropic filtering.</param>
        /// <returns>An array of sampler instances.</returns>
        /// <seealso cref="createSampler" />
        inline Enumerable<UniquePtr<ISampler>> createSamplers(UInt32 elements, FilterMode magFilter = FilterMode::Nearest, FilterMode minFilter = FilterMode::Nearest, BorderMode borderU = BorderMode::Repeat, BorderMode borderV = BorderMode::Repeat, BorderMode borderW = BorderMode::Repeat, MipMapMode mipMapMode = MipMapMode::Nearest, Float mipMapBias = 0.f, Float maxLod = std::numeric_limits<Float>::max(), Float minLod = 0.f, Float anisotropy = 0.f) const {
            return this->getSamplers(elements, magFilter, minFilter, borderU, borderV, borderW, mipMapMode, mipMapBias, maxLod, minLod, anisotropy);
        }

    private:
        virtual UniquePtr<IBuffer> getBuffer(BufferType type, BufferUsage usage, size_t elementSize, UInt32 elements, bool allowWrite) const = 0;
        virtual UniquePtr<IBuffer> getBuffer(const String& name, BufferType type, BufferUsage usage, size_t elementSize, UInt32 elements, bool allowWrite) const = 0;
        virtual UniquePtr<IVertexBuffer> getVertexBuffer(const IVertexBufferLayout& layout, BufferUsage usage, UInt32 elements) const = 0;
        virtual UniquePtr<IVertexBuffer> getVertexBuffer(const String& name, const IVertexBufferLayout& layout, BufferUsage usage, UInt32 elements) const = 0;
        virtual UniquePtr<IIndexBuffer> getIndexBuffer(const IIndexBufferLayout& layout, BufferUsage usage, UInt32 elements) const = 0;
        virtual UniquePtr<IIndexBuffer> getIndexBuffer(const String& name, const IIndexBufferLayout& layout, BufferUsage usage, UInt32 elements) const = 0;
        virtual UniquePtr<IImage> getAttachment(const RenderTarget& target, const Size2d& size, MultiSamplingLevel samples) const = 0;
        virtual UniquePtr<IImage> getAttachment(const String& name, const RenderTarget& target, const Size2d& size, MultiSamplingLevel samples) const = 0;
        virtual UniquePtr<IImage> getTexture(Format format, const Size3d& size, ImageDimensions dimension, UInt32 levels, UInt32 layers, MultiSamplingLevel samples, bool allowWrite) const = 0;
        virtual UniquePtr<IImage> getTexture(const String& name, Format format, const Size3d& size, ImageDimensions dimension, UInt32 levels, UInt32 layers, MultiSamplingLevel samples, bool allowWrite) const = 0;
        virtual Enumerable<UniquePtr<IImage>> getTextures(UInt32 elements, Format format, const Size3d& size, ImageDimensions dimension, UInt32 layers, UInt32 levels, MultiSamplingLevel samples, bool allowWrite) const = 0;
        virtual UniquePtr<ISampler> getSampler(FilterMode magFilter, FilterMode minFilter, BorderMode borderU, BorderMode borderV, BorderMode borderW, MipMapMode mipMapMode, Float mipMapBias, Float maxLod, Float minLod, Float anisotropy) const = 0;
        virtual UniquePtr<ISampler> getSampler(const String& name, FilterMode magFilter, FilterMode minFilter, BorderMode borderU, BorderMode borderV, BorderMode borderW, MipMapMode mipMapMode, Float mipMapBias, Float maxLod, Float minLod, Float anisotropy) const = 0;
        virtual Enumerable<UniquePtr<ISampler>> getSamplers(UInt32 elements, FilterMode magFilter, FilterMode minFilter, BorderMode borderU, BorderMode borderV, BorderMode borderW, MipMapMode mipMapMode, Float mipMapBias, Float maxLod, Float minLod, Float anisotropy) const = 0;
    };

    /// <summary>
    /// The interface for a graphics device that.
    /// </summary>
    class LITEFX_RENDERING_API IGraphicsDevice {
    public:
        virtual ~IGraphicsDevice() noexcept = default;

    public:
        /// <summary>
        /// Returns the device state that can be used to manage resources.
        /// </summary>
        /// <returns>A reference of the device state.</returns>
        virtual DeviceState& state() const noexcept = 0;

        /// <summary>
        /// Returns the surface, the device draws to.
        /// </summary>
        /// <returns>A reference of the surface, the device draws to.</returns>
        virtual const ISurface& surface() const noexcept = 0;

        /// <summary>
        /// Returns the graphics adapter, the device uses for drawing.
        /// </summary>
        /// <returns>A reference of the graphics adapter, the device uses for drawing.</returns>
        virtual const IGraphicsAdapter& adapter() const noexcept = 0;

        /// <summary>
        /// Returns the swap chain, that contains the back and front buffers used for presentation.
        /// </summary>
        /// <returns>The swap chain, that contains the back and front buffers used for presentation.</returns>
        virtual const ISwapChain& swapChain() const noexcept = 0;

        /// <summary>
        /// Returns the swap chain, that contains the back and front buffers used for presentation.
        /// </summary>
        /// <returns>The swap chain, that contains the back and front buffers used for presentation.</returns>
        virtual ISwapChain& swapChain() noexcept = 0;

        /// <summary>
        /// Returns the factory instance, used to create instances from the device.
        /// </summary>
        /// <returns>The factory instance, used to create instances from the device.</returns>
        virtual const IGraphicsFactory& factory() const noexcept = 0;

        /// <summary>
        /// Returns the instance of the default <see cref="ICommandQueue" /> that supports the combination of queue types specified by the <paramref name="type" /> parameter.
        /// </summary>
        /// <remarks>
        /// When the device is created, it attempts to create a queue for each singular queue type. Each GPU is expected to provide at least one queue that is capable of supporting all
        /// queue types. This queue is used as a fallback queue, if no dedicated queue for a certain type is supported. For example, if no dedicated <see cref="QueueType::Transfer" />
        /// queue can be created, calling this method for the default transfer queue will return the same queue instance as the default graphics queue, which implicitly always supports
        /// transfer operations. The same is true for compute queues. This default graphics queue is ensured to support presentation and is also created with the highest queue priority.
        /// </remarks>
        /// <param name="type">The type or a combination of types that specifies the operation the queue should support.</param>
        /// <exception cref="InvalidArgumentException">Thrown, if no default queue for the combination of queue types specified with the <paramref name="type" /> parameter has been created.</exception>
        /// <returns>The instance of the queue, used to process draw calls.</returns>
        /// <seealso cref="createQueue" />
        inline const ICommandQueue& defaultQueue(QueueType type) const {
            return this->getDefaultQueue(type);
        }

        /// <summary>
        /// Attempts to create a new queue that supports the combination of queue types specified by the <paramref name="type" /> parameter.
        /// </summary>
        /// <remarks>
        /// Note that a queue is not guaranteed to represent an *actual* hardware queue that runs in parallel to other hardware queues. Backends might create *virtual* queues, that map
        /// the same hardware queue. In this case, creating a new queue is always possible but might not yield performance benefits. As a good practice, it is advised to create only as
        /// few queues as required.
        /// 
        /// If this method is not able to create a new queue (i.e., it returns `nullptr`), you can either fall back to the default queue (<see cref="defaultQueue" />) or use any queue
        /// that you created earlier instead.
        /// 
        /// The <paramref name="priority" /> parameter can be specified to request a queue with a certain priority. However, the backend is not required to return a queue with that 
        /// actual priority. The default queues are always prioritized highest.
        /// </remarks>
        /// <param name="type">The type of the queue or a combination of capabilities the queue is required to support.</param>
        /// <param name="priority">The preferred priority of the queue.</param>
        /// <returns>A pointer to the newly created queue, or `nullptr`, if no queue could be created.</returns>
        /// <seealso cref="defaultQueue" />
        inline const ICommandQueue* createQueue(QueueType type, QueuePriority priority = QueuePriority::Normal) noexcept {
            return this->getNewQueue(type, priority);
        }

        /// <summary>
        /// Creates a memory barrier instance.
        /// </summary>
        /// <param name="syncBefore">The pipeline stage(s) all previous commands have to finish before the barrier is executed.</param>
        /// <param name="syncAfter">The pipeline stage(s) all subsequent commands are blocked at until the barrier is executed.</param>
        /// <returns>The instance of the memory barrier.</returns>
        inline UniquePtr<IBarrier> makeBarrier(PipelineStage syncBefore, PipelineStage syncAfter) const noexcept {
            return this->getNewBarrier(syncBefore, syncAfter);
        }

        /// <summary>
        /// Queries the device for the maximum supported number of multi-sampling levels.
        /// </summary>
        /// <remarks>
        /// This method returns the maximum supported multi-sampling level for a certain format. Typically you want to pass a back-buffer format for your swap-chain here. All lower 
        /// multi-sampling levels are implicitly supported for this format.
        /// </remarks>
        /// <param name="format">The target (i.e. back-buffer) format.</param>
        /// <returns>The maximum multi-sampling level.</returns>
        virtual MultiSamplingLevel maximumMultiSamplingLevel(Format format) const noexcept = 0;

        /// <summary>
        /// Returns the number of GPU ticks per milliseconds.
        /// </summary>
        /// <returns>The number of GPU ticks per milliseconds.</returns>
        /// <seealso cref="TimingEvent" />
        virtual double ticksPerMillisecond() const noexcept = 0;

    public:
        /// <summary>
        /// Waits until all queues allocated from the device have finished the work issued prior to this point.
        /// </summary>
        /// <remarks>
        /// Note that you must synchronize calls to this method, i.e., you have to ensure no other thread is submitting work on any queue while waiting. Calling this method only 
        /// guarantees that all *prior* work is finished after returning. If any other thread submits work to any queue after calling this method, this workload is not waited on.
        /// </remarks>
        virtual void wait() const = 0;

    private:
        virtual UniquePtr<IBarrier> getNewBarrier(PipelineStage syncBefore, PipelineStage syncAfter) const noexcept = 0;
        virtual const ICommandQueue& getDefaultQueue(QueueType type) const = 0;
        virtual const ICommandQueue* getNewQueue(QueueType type, QueuePriority priority) noexcept = 0;
    };

    /// <summary>
    /// The interface to access a render backend.
    /// </summary>
    class LITEFX_RENDERING_API IRenderBackend : public IBackend {
    public:
        virtual ~IRenderBackend() noexcept = default;

    public:
        /// <summary>
        /// Lists all available graphics adapters.
        /// </summary>
        /// <returns>An array of pointers to all available graphics adapters.</returns>
        inline Enumerable<const IGraphicsAdapter*> listAdapters() const {
            return this->getAdapters();
        }

        /// <summary>
        /// Finds an adapter using its unique ID.
        /// </summary>
        /// <remarks>
        /// Note that the adapter ID is optional, which allows the back-end to return a default adapter instance. Which adapter is used as <i>default</i> adapter, depends on
        /// the actual back-end implementation. The interface does not make any constraints on the default adapter to choose. A naive implementation might simply return the 
        /// first available adapter.
        /// </remarks>
        /// <param name="adapterId">The unique ID of the adapter, or <c>std::nullopt</c> to find the default adapter.</param>
        /// <returns>A pointer to a graphics adapter, or <c>nullptr</c>, if no adapter could be found.</returns>
        /// <seealso cref="IGraphicsAdapter" />
        virtual const IGraphicsAdapter* findAdapter(const Optional<UInt64>& adapterId = std::nullopt) const = 0;

        /// <summary>
        /// Looks up a device and returns a pointer to it, or <c>nullptr</c>, if no device with the provided <paramref name="name" /> could be found.
        /// </summary>
        /// <param name="name">The name of the device.</param>
        /// <returns>A pointer to the device or <c>nullptr</c>, if no device could be found.</returns>
        virtual IGraphicsDevice* device(const String& name) noexcept = 0;

        /// <summary>
        /// Looks up a device and returns a pointer to it, or <c>nullptr</c>, if no device with the provided <paramref name="name" /> could be found.
        /// </summary>
        /// <param name="name">The name of the device.</param>
        /// <returns>A pointer to the device or <c>nullptr</c>, if no device could be found.</returns>
        virtual const IGraphicsDevice* device(const String& name) const noexcept = 0;

        /// <summary>
        /// Looks up a device and returns a pointer to it, or <c>nullptr</c>, if no device with the provided <paramref name="name" /> could be found.
        /// </summary>
        /// <param name="name">The name of the device.</param>
        /// <returns>A pointer to the device or <c>nullptr</c>, if no device could be found.</returns>
        virtual inline const IGraphicsDevice* operator[](const String& name) const noexcept {
            return this->device(name);
        };

        /// <summary>
        /// Looks up a device and returns a pointer to it, or <c>nullptr</c>, if no device with the provided <paramref name="name" /> could be found.
        /// </summary>
        /// <param name="name">The name of the device.</param>
        /// <returns>A pointer to the device or <c>nullptr</c>, if no device could be found.</returns>
        virtual inline IGraphicsDevice* operator[](const String& name) noexcept {
            return this->device(name);
        };

    private:
        virtual Enumerable<const IGraphicsAdapter*> getAdapters() const = 0;
    };
}<|MERGE_RESOLUTION|>--- conflicted
+++ resolved
@@ -4480,15 +4480,8 @@
         /// <summary>
         /// Executes a compute shader.
         /// </summary>
-<<<<<<< HEAD
-        /// <param name="threadCount">The number of thread groups per axis.</param>
+        /// <param name="threadCount">The number of threads per dimension.</param>
         /// <seealso cref="dispatchIndirect" />
-        virtual void dispatch(const Vector3u& threadCount) const noexcept = 0;
-
-        /// <summary>
-        /// Executes a set of indirect dispatches.
-=======
-        /// <param name="threadCount">The number of threads per dimension.</param>
         virtual void dispatch(const Vector3u& threadCount) const noexcept = 0;
 
         /// <summary>
@@ -4518,30 +4511,6 @@
             this->dispatchMesh({ x, y, z });
         }
 #endif
-
-        /// <summary>
-        /// Draws a number of vertices from the currently bound vertex buffer.
->>>>>>> ebaedbe5
-        /// </summary>
-        /// <param name="batchBuffer">The buffer that contains the batches.</param>
-        /// <param name="batchCount">The number of batches in the buffer to execute.</param>
-        /// <param name="offset">The offset (in bytes) to the first batch in the <paramref name="batchBuffer" />.</param>
-        /// <seealso cref="dispatch" />
-        inline void dispatchIndirect(const IBuffer& batchBuffer, UInt32 batchCount, UInt64 offset = 0) const noexcept {
-            this->cmdDispatchIndirect(batchBuffer, batchCount, offset);
-        }
-
-        /// <summary>
-        /// Executes a set of indirect dispatches.
-        /// </summary>
-        /// <param name="batchBuffer">The buffer that contains the batches.</param>
-        /// <param name="countBuffer">The buffer that contains the number of batches to execute.</param>
-        /// <param name="offset">The offset (in bytes) to the first batch in the <paramref name="batchBuffer" />.</param>
-        /// <param name="countOffset">The offset (in bytes) to the number of batches in the <paramref name="countBuffer" />.</param>
-        /// <seealso cref="dispatch" />
-        inline void dispatchIndirect(const IBuffer& batchBuffer, const IBuffer& countBuffer, UInt64 offset = 0, UInt64 countOffset = 0) const noexcept {
-            this->cmdDispatchIndirect(batchBuffer, countBuffer, offset, countOffset);
-        }
 
         /// <summary>
         /// Draws a number of vertices from the currently bound vertex buffer.
