--- conflicted
+++ resolved
@@ -900,21 +900,22 @@
         }
 
         /// <summary>
-<<<<<<< HEAD
+        /// Initializes the depth clip toggle for the rasterizer state.
+        /// </summary>
+        /// <param name="depthClip">The depth clip toggle for the rasterizer state.</param>
+        template<typename TSelf>
+        [[nodiscard]] constexpr auto depthClip(this TSelf&& self, bool depthClip) noexcept -> TSelf&& {
+            self.m_state.depthClip = depthClip;
+            return std::forward<TSelf>(self);
+        }
+
+        /// <summary>
         /// Initializes the rasterizer state with conservative rasterization.
         /// </summary>
         /// <param name="enable">`true`, if the rasterizer should use conservative rasterization and `false` otherwise.</param>
         template<typename TSelf>
         [[nodiscard]] constexpr auto conservativeRasterization(this TSelf&& self, bool enable) noexcept -> TSelf&& {
             self.m_state.conservativeRasterization = enable;
-=======
-        /// Initializes the depth clip toggle for the rasterizer state.
-        /// </summary>
-        /// <param name="depthClip">The depth clip toggle for the rasterizer state.</param>
-        template<typename TSelf>
-        [[nodiscard]] constexpr auto depthClip(this TSelf&& self, bool depthClip) noexcept -> TSelf&& {
-            self.m_state.depthClip = depthClip;
->>>>>>> ab8dfeae
             return std::forward<TSelf>(self);
         }
 
