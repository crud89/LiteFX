#pragma once

#include "rendering_api.hpp"
#include "rendering.hpp"

#if defined(LITEFX_BUILD_DEFINE_BUILDERS)
namespace LiteFX::Rendering {

    /// <summary>
    /// Base class for a builder that builds a <see cref="Barrier" />.
    /// </summary>
    /// <typeparam name="TBarrier">The type of the barrier. Must implement <see cref="Barrier" />.</typeparam>
    /// <seealso cref="Barrier" />
    /// <seealso cref="IBarrier" />
    template <typename TBarrier> requires
        meta::implements<TBarrier, Barrier<typename TBarrier::buffer_type, typename TBarrier::image_type>>
    class BarrierBuilder : public Builder<TBarrier> {
    public:
        template <typename TParent> requires
            meta::implements<TParent, BarrierBuilder<TBarrier>>
        struct [[nodiscard]] ImageBarrierBuilder;

        /// <summary>
        /// A builder that sets up the pipeline stages to wait for and to continue with on a barrier.
        /// </summary>
        /// <typeparam name="TParent">The type of the parent barrier builder.</typeparam>
        template <typename TParent> requires
            meta::implements<TParent, BarrierBuilder<TBarrier>>
        struct [[nodiscard]] SecondStageBuilder {
        private:
            PipelineStage m_from;
            TParent m_parent;

            /// <summary>
            /// Initializes a builder that sets up barrier stages.
            /// </summary>
            /// <param name="parent">The parent builder instance.</param>
            /// <param name="waitFor">The pipeline stage to wait for.</param>
            constexpr SecondStageBuilder(TParent&& parent, PipelineStage waitFor) noexcept :
                m_parent(std::move(parent)), m_from(waitFor) { }

        public:
            friend class BarrierBuilder;

            /// <summary>
            /// Specifies the pipeline stage that are allowed to continue after the barrier has executed.
            /// </summary>
            /// <param name="stage">The pipeline stage that are allowed to continue after the barrier has executed.</param>
            /// <returns>The instance of the parent builder.</returns>
            constexpr auto toContinueWith(PipelineStage stage) -> TParent {
                this->m_parent.stagesCallback(this->m_from, stage);
                return std::move(this->m_parent);
            }
        };

        /// <summary>
        /// A builder that sets up a global resource barrier.
        /// </summary>
        /// <typeparam name="TParent">The type of the parent barrier builder.</typeparam>
        template <typename TParent> requires
            meta::implements<TParent, BarrierBuilder<TBarrier>>
        struct [[nodiscard]] GlobalBarrierBuilder {
        private:
            ResourceAccess m_access;
            TParent m_parent;

            /// <summary>
            /// Initializes a builder that sets up a global resource barrier.
            /// </summary>
            /// <param name="parent">The parent builder instance.</param>
            /// <param name="access">The resource access state of all resources to wait for with this barrier.</param>
            constexpr GlobalBarrierBuilder(TParent&& parent, ResourceAccess access) noexcept :
                m_parent(std::move(parent)), m_access(access) { }

        public:
            friend class BarrierBuilder;

            /// <summary>
            /// Specifies the resource accesses that are waited for in a global barrier before it can be executed.
            /// </summary>
            /// <param name="access">The resource accesses that are waited for until the barrier can be executed.</param>
            constexpr auto untilFinishedWith(ResourceAccess access) -> TParent {
                this->m_parent.globalBarrierCallback(access, m_access);
                return std::move(this->m_parent);
            }
        };

        /// <summary>
        /// A builder that sets up a resource barrier for a specific buffer.
        /// </summary>
        /// <typeparam name="TParent">The type of the parent barrier builder.</typeparam>
        template <typename TParent> requires
            meta::implements<TParent, BarrierBuilder<TBarrier>>
        struct [[nodiscard]] BufferBarrierBuilder {
        private:
            ResourceAccess m_access;
            IBuffer& m_buffer;
            TParent m_parent;

            /// <summary>
            /// Initializes a builder that sets up a barrier for a specific buffer.
            /// </summary>
            /// <param name="parent">The parent builder instance.</param>
            /// <param name="buffer">The buffer for this barrier.</param>
            /// <param name="access">The resource access state of the buffer to wait for with this barrier.</param>
            constexpr BufferBarrierBuilder(TParent&& parent, IBuffer& buffer, ResourceAccess access) noexcept :
                m_parent(std::move(parent)), m_buffer(buffer), m_access(access) { }

        public:
            friend class BarrierBuilder;

            /// <summary>
            /// Specifies the resource accesses that are waited for in a buffer before the barrier can be executed.
            /// </summary>
            /// <param name="access">The resource accesses that are waited for in a buffer before the barrier can be executed.</param>
            constexpr auto untilFinishedWith(ResourceAccess access) -> TParent {
                this->m_parent.bufferBarrierCallback(m_buffer, access, m_access);
                return std::move(this->m_parent);
            }
        };

        /// <summary>
        /// A builder that sets up the layout transition barrier for a set of sub-resources of a specific image.
        /// </summary>
        /// <typeparam name="TParent">The type of the parent barrier builder.</typeparam>
        template <typename TParent> requires
            meta::implements<TParent, BarrierBuilder<TBarrier>>
        struct [[nodiscard]] ImageLayoutBarrierBuilder {
        private:
            ResourceAccess m_access;
            IImage& m_image;
            TParent m_parent;
            ImageLayout m_layout;
            UInt32 m_level, m_levels, m_layer, m_layers, m_plane;

            /// <summary>
            /// Initializes a builder that sets up the layout transition barrier for a set of sub-resources of a specific image.
            /// </summary>
            /// <param name="parent">The parent builder instance.</param>
            /// <param name="image">The image for this barrier.</param>
            /// <param name="access">The resource access state of the sub-resources in the image to wait for with this barrier.</param>
            /// <param name="layout">The layout to transition the image sub-resources into.</param>
            /// <param name="level">The level of the first sub-resource to transition.</param>
            /// <param name="levels">The number of levels to transition.</param>
            /// <param name="layer">The layer of the first sub-resource to transition.</param>
            /// <param name="layers">The number of layers to transition.</param>
            /// <param name="plane">The plane of the sub-resource to transition.</param>
            constexpr ImageLayoutBarrierBuilder(TParent&& parent, IImage& image, ResourceAccess access, ImageLayout layout, UInt32 level, UInt32 levels, UInt32 layer, UInt32 layers, UInt32 plane) noexcept :
                m_parent(std::move(parent)), m_image(image), m_access(access), m_layout(layout), m_level(level), m_levels(levels), m_layer(layer), m_layers(layers), m_plane(plane) { }

        public:
            friend class BarrierBuilder;
            friend class ImageBarrierBuilder<TParent>;

            /// <summary>
            /// Specifies the resource accesses that are waited for on the image sub-resources before the barrier can be executed.
            /// </summary>
            /// <param name="access">The resource accesses that are waited for on the image sub-resources before the barrier can be executed.</param>
            constexpr auto whenFinishedWith(ResourceAccess access) -> TParent {
                this->m_parent.imageBarrierCallback(m_image, access, m_access, m_layout, m_level, m_levels, m_layer, m_layers, m_plane);
                return std::move(this->m_parent);
            }
        };

        /// <summary>
        /// A builder that sets up a resource barrier for a specific image.
        /// </summary> 
        /// <typeparam name="TParent">The type of the parent barrier builder.</typeparam>
        template <typename TParent> requires
            meta::implements<TParent, BarrierBuilder<TBarrier>>
        struct [[nodiscard]] ImageBarrierBuilder {
        private:
            ResourceAccess m_access;
            IImage& m_image;
            TParent m_parent;
            UInt32 m_level, m_levels, m_layer, m_layers, m_plane;

            /// <summary>
            /// Initializes a builder that sets up a resource barrier for a specific image.
            /// </summary>
            /// <param name="parent">The parent builder instance.</param>
            /// <param name="image">The image for this barrier.</param>
            /// <param name="access">The resource access state of the sub-resources in the image to wait for with this barrier.</param>
            constexpr ImageBarrierBuilder(TParent&& parent, IImage& image, ResourceAccess access) noexcept :
                m_parent(std::move(parent)), m_image(image), m_access(access), m_level{ 0 }, m_levels{ 0 }, m_layer{ 0 }, m_layers{ 0 }, m_plane{ 0 } { }

        public:
            friend class BarrierBuilder;

            /// <summary>
            /// Specifies the layout to transition an image to when executing the barrier.
            /// </summary>
            /// <param name="layout">The layout to transition an image to when executing the barrier.</param>
            constexpr auto transitionLayout(ImageLayout layout) -> ImageLayoutBarrierBuilder<TParent> {
                return ImageLayoutBarrierBuilder<TParent>{ std::move(m_parent), m_image, m_access, layout, m_level, m_levels, m_layer, m_layers, m_plane };
            }

            /// <summary>
            /// Specifies the sub-resource to block and transition when executing the barrier.
            /// </summary>
            /// <param name="level">The base level of the sub-resource.</param>
            /// <param name="levels">The number of levels to block and transition.</param>
            /// <param name="layer">The base layer of the sub-resource.</param>
            /// <param name="layers">The number of layers to block and transition.</param>
            /// <param name="plane">The plane index of the sub-resource to block and transition.</param>
            constexpr auto subresource(UInt32 level, UInt32 levels, UInt32 layer = 0, UInt32 layers = 1, UInt32 plane = 0) -> ImageBarrierBuilder<TParent>& {
                m_level = level;
                m_levels = levels;
                m_layer = layer;
                m_layers = layers;
                m_plane = plane;

                return *this;
            };
        };

    private:
        /// <summary>
        /// Function that is called back from the <see cref="SecondStageBuilder" /> in order to setup the barrier pipeline stages.
        /// </summary>
        /// <param name="waitFor">The pipeline stage to wait for with the barrier.</param>
        /// <param name="continueWith">The pipeline stage to allow continuation with the current barrier.</param>
        constexpr void stagesCallback(PipelineStage waitFor, PipelineStage continueWith) {
            this->setupStages(waitFor, continueWith);
        }

        /// <summary>
        /// Function that is called back from the <see cref="GlobalBarrierBuilder" /> in order to setup the resource access states for a global resource barrier.
        /// </summary>
        /// <param name="before">The resource access state of all resources to wait for with this barrier.</param>
        /// <param name="after">The resource access state of all resources to continue with after this barrier.</param>
        constexpr void globalBarrierCallback(ResourceAccess before, ResourceAccess after) {
            this->setupGlobalBarrier(before, after);
        }

        /// <summary>
        /// Function that is called back from the <see cref="BufferBarrierBuilder" /> in order to setup the resource access states for a buffer resource barrier.
        /// </summary>
        /// <param name="buffer">The buffer for which the barrier blocks.</param>
        /// <param name="before">The resource access state of the buffer to wait for with this barrier.</param>
        /// <param name="after">The resource access state of the buffer to continue with after this barrier.</param>
        constexpr void bufferBarrierCallback(IBuffer& buffer, ResourceAccess before, ResourceAccess after) {
            this->setupBufferBarrier(buffer, before, after);
        }

        /// <summary>
        /// Function that is called back from the <see cref="ImageLayoutBarrierBuilder" /> in order to setup the layout transition and resource access states for a set if sub-resources of a specific image.
        /// </summary>
        /// <param name="image">The image for this barrier.</param>
        /// <param name="before">The resource access state of the sub-resources in the image to wait for with this barrier.</param>
        /// <param name="after">The resource access state of the sub-resources in the image to continue with after this barrier.</param>
        /// <param name="layout">The layout to transition the image sub-resources into.</param>
        /// <param name="level">The level of the first sub-resource to transition.</param>
        /// <param name="levels">The number of levels to transition.</param>
        /// <param name="layer">The layer of the first sub-resource to transition.</param>
        /// <param name="layers">The number of layers to transition.</param>
        /// <param name="plane">The plane of the sub-resource to transition.</param>
        constexpr void imageBarrierCallback(IImage& image, ResourceAccess before, ResourceAccess after, ImageLayout layout, UInt32 level, UInt32 levels, UInt32 layer, UInt32 layers, UInt32 plane) {
            this->setupImageBarrier(image, before, after, layout, level, levels, layer, layers, plane);
        }

    protected:
        /// <summary>
        /// Sets the pipeline stages for the built barrier to wait for and to continue with.
        /// </summary>
        /// <param name="waitFor">The pipeline stage to wait for with the barrier.</param>
        /// <param name="continueWith">The pipeline stage to allow continuation with the current barrier.</param>
        constexpr virtual void setupStages(PipelineStage waitFor, PipelineStage continueWith) = 0;

        /// <summary>
        /// Sets up the resource access states to wait for and to continue with the barrier to be built.
        /// </summary>
        /// <param name="before">The resource access state of all resources to wait for with this barrier.</param>
        /// <param name="after">The resource access state of all resources to continue with after this barrier.</param>
        constexpr virtual void setupGlobalBarrier(ResourceAccess before, ResourceAccess after) = 0;

        /// <summary>
        /// Sets up the resource access states to wait for and to continue with for a specific buffer with the barrier to be built.
        /// </summary>
        /// <param name="buffer">The buffer for which the barrier blocks.</param>
        /// <param name="before">The resource access state of all resources to wait for with this barrier.</param>
        /// <param name="after">The resource access state of all resources to continue with after this barrier.</param>
        constexpr virtual void setupBufferBarrier(IBuffer& buffer, ResourceAccess before, ResourceAccess after) = 0;

        /// <summary>
        /// Sets up the image layout transition and resource access states to wait for and continue with the barrier to be built.
        /// </summary>
        /// <param name="image">The image for this barrier.</param>
        /// <param name="before">The resource access state of the sub-resources in the image to wait for with this barrier.</param>
        /// <param name="after">The resource access state of the sub-resources in the image to continue with after this barrier.</param>
        /// <param name="layout">The layout to transition the image sub-resources into.</param>
        /// <param name="level">The level of the first sub-resource to transition.</param>
        /// <param name="levels">The number of levels to transition.</param>
        /// <param name="layer">The layer of the first sub-resource to transition.</param>
        /// <param name="layers">The number of layers to transition.</param>
        /// <param name="plane">The plane of the sub-resource to transition.</param>
        constexpr virtual void setupImageBarrier(IImage& image, ResourceAccess before, ResourceAccess after, ImageLayout layout, UInt32 level, UInt32 levels, UInt32 layer, UInt32 layers, UInt32 plane) = 0;

    public:
        using Builder<TBarrier>::Builder;
        using barrier_type = TBarrier;

    public:
        /// <summary>
        /// Specifies the pipeline stages to wait for before executing the barrier.
        /// </summary>
        /// <param name="stage">The pipeline stages to wait for before executing the barrier.</param>
        template <typename TSelf>
        [[nodiscard]] constexpr auto waitFor(this TSelf&& self, PipelineStage stage) -> SecondStageBuilder<TSelf> {
            return SecondStageBuilder<TSelf>{ std::move(self), stage };
        }

        /// <summary>
        /// Specifies the resource accesses that are blocked in a global barrier until the barrier has executed.
        /// </summary>
        /// <param name="access">The resource accesses that are blocked until the barrier has executed.</param>
        template <typename TSelf>
        [[nodiscard]] constexpr auto blockAccessTo(this TSelf&& self, ResourceAccess access) -> GlobalBarrierBuilder<TSelf> {
            return GlobalBarrierBuilder<TSelf>{ std::move(self), access };
        }

        /// <summary>
        /// Specifies the resource accesses that are blocked for <paramref name="buffer" /> until the barrier has executed.
        /// </summary>
        /// <param name="buffer">The buffer to wait for.</param>
        /// <param name="access">The resource accesses that are blocked until the barrier has executed.</param>
        template <typename TSelf>
        [[nodiscard]] constexpr auto blockAccessTo(this TSelf&& self, IBuffer& buffer, ResourceAccess access) -> BufferBarrierBuilder<TSelf> {
            return BufferBarrierBuilder<TSelf>{ std::move(self), buffer, access };
        }

        /// <summary>
        /// Specifies the resource accesses that are blocked for <paramref name="buffer" /> until the barrier has executed.
        /// </summary>
        /// <param name="buffer">The buffer to wait for.</param>
        /// <param name="subresource">The sub-resource to block.</param>
        /// <param name="access">The resource accesses that are blocked until the barrier has executed.</param>
        template <typename TSelf>
        [[nodiscard]] constexpr auto blockAccessTo(this TSelf&& self, IBuffer& buffer, UInt32 subresource, ResourceAccess access) -> BufferBarrierBuilder<TSelf> {
            return BufferBarrierBuilder<TSelf>{ std::move(self), buffer, subresource, access };
        }

        /// <summary>
        /// Specifies the resource accesses that are blocked for <paramref name="image" /> until the barrier has executed.
        /// </summary>
        /// <param name="image">The buffer to wait for.</param>
        /// <param name="access">The resource accesses that are blocked until the barrier has executed.</param>
        template <typename TSelf>
        [[nodiscard]] constexpr auto blockAccessTo(this TSelf&& self, IImage& image, ResourceAccess access) -> ImageBarrierBuilder<TSelf> {
            return ImageBarrierBuilder<TSelf>{ std::move(self), image, access };
        }
    };

    /// <summary>
    /// Base class for a builder that builds a <see cref="ShaderProgram" />.
    /// </summary>
    /// <typeparam name="TShaderProgram">The type of the shader program. Must implement <see cref="ShaderProgram" />.</typeparam>
    /// <seealso cref="ShaderProgram" />
    template <typename TShaderProgram> requires
        meta::implements<TShaderProgram, ShaderProgram<typename TShaderProgram::shader_module_type>>
    class ShaderProgramBuilder : public Builder<TShaderProgram, std::nullptr_t, SharedPtr<TShaderProgram>> {
    public:
        using Builder<TShaderProgram, std::nullptr_t, SharedPtr<TShaderProgram>>::Builder;
        using shader_program_type = TShaderProgram;
        using shader_module_type = shader_program_type::shader_module_type;

    protected:
        /// <summary>
        /// Stores the shader program state while building.
        /// </summary>
        struct ShaderProgramState {
            /// <summary>
            /// The shader modules of the program.
            /// </summary>
            Array<UniquePtr<shader_module_type>> modules{ };
        } m_state;

        /// <summary>
        /// Called to create a new shader module in the program that is stored in a file.
        /// </summary>
        /// <param name="type">The type of the shader module.</param>
        /// <param name="fileName">The file name of the module.</param>
        /// <param name="entryPoint">The name of the entry point for the module.</param>
        /// <param name="shaderLocalDescriptor">The descriptor that binds shader-local data for ray-tracing shaders.</param>
        /// <returns>The shader module instance.</return>
        constexpr virtual UniquePtr<shader_module_type> makeShaderModule(ShaderStage type, const String& fileName, const String& entryPoint, const Optional<DescriptorBindingPoint>& shaderLocalDescriptor) = 0;

        /// <summary>
        /// Called to create a new shader module in the program that is loaded from a stream.
        /// </summary>
        /// <param name="type">The type of the shader module.</param>
        /// <param name="stream">The file stream of the module.</param>
        /// <param name="name">The file name of the module.</param>
        /// <param name="entryPoint">The name of the entry point for the module.</param>
        /// <param name="shaderLocalDescriptor">The descriptor that binds shader-local data for ray-tracing shaders.</param>
        /// <returns>The shader module instance.</return>
        constexpr virtual UniquePtr<shader_module_type> makeShaderModule(ShaderStage type, std::istream& stream, const String& name, const String& entryPoint, const Optional<DescriptorBindingPoint>& shaderLocalDescriptor) = 0;

    public:
        /// <summary>
        /// Adds a shader module to the program.
        /// </summary>
        /// <param name="type">The type of the shader module.</param>
        /// <param name="fileName">The file name of the module.</param>
        /// <param name="entryPoint">The name of the entry point for the module.</param>
        /// <param name="shaderLocalDescriptor">The descriptor that binds shader-local data for ray-tracing shaders.</param>
        template<typename TSelf>
        [[nodiscard]] constexpr auto withShaderModule(this TSelf&& self, ShaderStage type, const String& fileName, const String& entryPoint = "main", const Optional<DescriptorBindingPoint>& shaderLocalDescriptor = std::nullopt) -> TSelf&& {
            self.m_state.modules.push_back(std::move(static_cast<ShaderProgramBuilder&>(self).makeShaderModule(type, fileName, entryPoint, shaderLocalDescriptor)));
            return std::forward<TSelf>(self);
        }

        /// <summary>
        /// Adds a shader module to the program.
        /// </summary>
        /// <param name="type">The type of the shader module.</param>
        /// <param name="stream">The file stream of the module.</param>
        /// <param name="name">The file name of the module.</param>
        /// <param name="entryPoint">The name of the entry point for the module.</param>
        /// <param name="shaderLocalDescriptor">The descriptor that binds shader-local data for ray-tracing shaders.</param>
        template<typename TSelf>
        [[nodiscard]] constexpr auto withShaderModule(this TSelf&& self, ShaderStage type, std::istream& stream, const String& name, const String& entryPoint = "main", const Optional<DescriptorBindingPoint>& shaderLocalDescriptor = std::nullopt) -> TSelf&& {
            self.m_state.modules.push_back(std::move(static_cast<ShaderProgramBuilder&>(self).makeShaderModule(type, stream, name, entryPoint, shaderLocalDescriptor)));
            return std::forward<TSelf>(self);
        }

        /// <summary>
        /// Adds a vertex shader module to the program.
        /// </summary>
        /// <param name="fileName">The file name of the module.</param>
        /// <param name="entryPoint">The name of the entry point for the module.</param>
        template<typename TSelf>
        [[nodiscard]] constexpr auto withVertexShaderModule(this TSelf&& self, const String& fileName, const String& entryPoint = "main") -> TSelf&& {
            return std::forward<TSelf>(self.withShaderModule(ShaderStage::Vertex, fileName, entryPoint));
        }

        /// <summary>
        /// Adds a vertex shader module to the program.
        /// </summary>
        /// <param name="stream">The file stream of the module.</param>
        /// <param name="name">The file name of the module.</param>
        /// <param name="entryPoint">The name of the entry point for the module.</param>
        template<typename TSelf>
        [[nodiscard]] constexpr auto withVertexShaderModule(this TSelf&& self, std::istream& stream, const String& name, const String& entryPoint = "main") -> TSelf&& {
            return std::forward<TSelf>(self.withShaderModule(ShaderStage::Vertex, stream, name, entryPoint));
        }

        /// <summary>
        /// Adds a task shader module to the program.
        /// </summary>
        /// <remarks>
        /// This method is only supported if the <see cref="GraphicsDeviceFeature::MeshShaders" /> feature is enabled.
        /// </remarks>
        /// <param name="fileName">The file name of the module.</param>
        /// <param name="entryPoint">The name of the entry point for the module.</param>
        template<typename TSelf>
        [[nodiscard]] constexpr auto withTaskShaderModule(this TSelf&& self, const String& fileName, const String& entryPoint = "main") -> TSelf&& {
            return std::forward<TSelf>(self.withShaderModule(ShaderStage::Task, fileName, entryPoint));
        }
        /// <summary>
        /// Adds a task shader module to the program.
        /// </summary>
        /// <remarks>
        /// This method is only supported if the <see cref="GraphicsDeviceFeature::MeshShaders" /> feature is enabled.
        /// </remarks>
        /// <param name="stream">The file stream of the module.</param>
        /// <param name="name">The file name of the module.</param>
        /// <param name="entryPoint">The name of the entry point for the module.</param>
        template<typename TSelf>
        [[nodiscard]] constexpr auto withTaskShaderModule(this TSelf&& self, std::istream& stream, const String& name, const String& entryPoint = "main") -> TSelf&& {
            return std::forward<TSelf>(self.withShaderModule(ShaderStage::Task, stream, name, entryPoint));
        }

        /// <summary>
        /// Adds a mesh shader module to the program.
        /// </summary>
        /// <remarks>
        /// This method is only supported if the <see cref="GraphicsDeviceFeature::MeshShaders" /> feature is enabled.
        /// </remarks>
        /// <param name="fileName">The file name of the module.</param>
        /// <param name="entryPoint">The name of the entry point for the module.</param>
        template<typename TSelf>
        [[nodiscard]] constexpr auto withMeshShaderModule(this TSelf&& self, const String& fileName, const String& entryPoint = "main") -> TSelf&& {
            return std::forward<TSelf>(self.withShaderModule(ShaderStage::Mesh, fileName, entryPoint));
        }

        /// <summary>
        /// Adds a mesh shader module to the program.
        /// </summary>
        /// <remarks>
        /// This method is only supported if the <see cref="GraphicsDeviceFeature::MeshShaders" /> feature is enabled.
        /// </remarks>
        /// <param name="stream">The file stream of the module.</param>
        /// <param name="name">The file name of the module.</param>
        /// <param name="entryPoint">The name of the entry point for the module.</param>
        template<typename TSelf>
        [[nodiscard]] constexpr auto withMeshShaderModule(this TSelf&& self, std::istream& stream, const String& name, const String& entryPoint = "main") -> TSelf&& {
            return std::forward<TSelf>(self.withShaderModule(ShaderStage::Mesh, stream, name, entryPoint));
        }

        /// <summary>
        /// Adds a tessellation control shader module to the program.
        /// </summary>
        /// <param name="fileName">The file name of the module.</param>
        /// <param name="entryPoint">The name of the entry point for the module.</param>
        template<typename TSelf>
        [[nodiscard]] constexpr auto withTessellationControlShaderModule(this TSelf&& self, const String& fileName, const String& entryPoint = "main") -> TSelf&& {
            return std::forward<TSelf>(self.withShaderModule(ShaderStage::TessellationControl, fileName, entryPoint));
        }

        /// <summary>
        /// Adds a tessellation control shader module to the program.
        /// </summary>
        /// <param name="stream">The file stream of the module.</param>
        /// <param name="name">The file name of the module.</param>
        /// <param name="entryPoint">The name of the entry point for the module.</param>
        template<typename TSelf>
        [[nodiscard]] constexpr auto withTessellationControlShaderModule(this TSelf&& self, std::istream& stream, const String& name, const String& entryPoint = "main") -> TSelf&& {
            return std::forward<TSelf>(self.withShaderModule(ShaderStage::TessellationControl, stream, name, entryPoint));
        }

        /// <summary>
        /// Adds a tessellation evaluation shader module to the program.
        /// </summary>
        /// <param name="fileName">The file name of the module.</param>
        /// <param name="entryPoint">The name of the entry point for the module.</param>
        template<typename TSelf>
        [[nodiscard]] constexpr auto withTessellationEvaluationShaderModule(this TSelf&& self, const String& fileName, const String& entryPoint = "main") -> TSelf&& {
            return std::forward<TSelf>(self.withShaderModule(ShaderStage::TessellationEvaluation, fileName, entryPoint));
        }

        /// <summary>
        /// Adds a tessellation evaluation shader module to the program.
        /// </summary>
        /// <param name="stream">The file stream of the module.</param>
        /// <param name="name">The file name of the module.</param>
        /// <param name="entryPoint">The name of the entry point for the module.</param>
        template<typename TSelf>
        [[nodiscard]] constexpr auto withTessellationEvaluationShaderModule(this TSelf&& self, std::istream& stream, const String& name, const String& entryPoint = "main") -> TSelf&& {
            return std::forward<TSelf>(self.withShaderModule(ShaderStage::TessellationEvaluation, stream, name, entryPoint));
        }

        /// <summary>
        /// Adds a geometry shader module to the program.
        /// </summary>
        /// <param name="fileName">The file name of the module.</param>
        /// <param name="entryPoint">The name of the entry point for the module.</param>
        template<typename TSelf>
        [[nodiscard]] constexpr auto withGeometryShaderModule(this TSelf&& self, const String& fileName, const String& entryPoint = "main") -> TSelf&& {
            return std::forward<TSelf>(self.withShaderModule(ShaderStage::Geometry, fileName, entryPoint));
        }

        /// <summary>
        /// Adds a geometry shader module to the program.
        /// </summary>
        /// <param name="stream">The file stream of the module.</param>
        /// <param name="name">The file name of the module.</param>
        /// <param name="entryPoint">The name of the entry point for the module.</param>
        template<typename TSelf>
        [[nodiscard]] constexpr auto withGeometryShaderModule(this TSelf&& self, std::istream& stream, const String& name, const String& entryPoint = "main") -> TSelf&& {
            return std::forward<TSelf>(self.withShaderModule(ShaderStage::Geometry, stream, name, entryPoint));
        }

        /// <summary>
        /// Adds a fragment shader module to the program.
        /// </summary>
        /// <param name="fileName">The file name of the module.</param>
        /// <param name="entryPoint">The name of the entry point for the module.</param>
        template<typename TSelf>
        [[nodiscard]] constexpr auto withFragmentShaderModule(this TSelf&& self, const String& fileName, const String& entryPoint = "main") -> TSelf&& {
            return std::forward<TSelf>(self.withShaderModule(ShaderStage::Fragment, fileName, entryPoint));
        }

        /// <summary>
        /// Adds a fragment shader module to the program.
        /// </summary>
        /// <param name="stream">The file stream of the module.</param>
        /// <param name="name">The file name of the module.</param>
        /// <param name="entryPoint">The name of the entry point for the module.</param>
        template<typename TSelf>
        [[nodiscard]] constexpr auto withFragmentShaderModule(this TSelf&& self, std::istream& stream, const String& name, const String& entryPoint = "main") -> TSelf&& {
            return std::forward<TSelf>(self.withShaderModule(ShaderStage::Fragment, stream, name, entryPoint));
        }

        /// <summary>
        /// Adds a compute shader module to the program.
        /// </summary>
        /// <param name="fileName">The file name of the module.</param>
        /// <param name="entryPoint">The name of the entry point for the module.</param>
        template<typename TSelf>
        [[nodiscard]] constexpr auto withComputeShaderModule(this TSelf&& self, const String& fileName, const String& entryPoint = "main") -> TSelf&& {
            return std::forward<TSelf>(self.withShaderModule(ShaderStage::Compute, fileName, entryPoint));
        }

        /// <summary>
        /// Adds a compute shader module to the program.
        /// </summary>
        /// <param name="stream">The file stream of the module.</param>
        /// <param name="name">The file name of the module.</param>
        /// <param name="entryPoint">The name of the entry point for the module.</param>
        template<typename TSelf>
        [[nodiscard]] constexpr auto withComputeShaderModule(this TSelf&& self, std::istream& stream, const String& name, const String& entryPoint = "main") -> TSelf&& {
            return std::forward<TSelf>(self.withShaderModule(ShaderStage::Compute, stream, name, entryPoint));
        }

        /// <summary>
        /// Adds a ray generation shader module to the program.
        /// </summary>
        /// <remarks>
        /// This method is only supported if the <see cref="GraphicsDeviceFeature::RayTracing" /> feature is enabled.
        /// </remarks>
        /// <param name="fileName">The file name of the module.</param>
        /// <param name="shaderLocalDescriptor">The descriptor that binds shader-local data.</param>
        /// <param name="entryPoint">The name of the entry point for the module.</param>
        template<typename TSelf>
        [[nodiscard]] constexpr auto withRayGenerationShaderModule(this TSelf&& self, const String& fileName, const Optional<DescriptorBindingPoint>& shaderLocalDescriptor = std::nullopt, const String& entryPoint = "main") -> TSelf&& {
            return std::forward<TSelf>(self.withShaderModule(ShaderStage::RayGeneration, fileName, entryPoint, shaderLocalDescriptor));
        }

        /// <summary>
        /// Adds a ray generation shader module to the program.
        /// </summary>
        /// <remarks>
        /// This method is only supported if the <see cref="GraphicsDeviceFeature::RayTracing" /> feature is enabled.
        /// </remarks>
        /// <param name="stream">The file stream of the module.</param>
        /// <param name="name">The file name of the module.</param>
        /// <param name="shaderLocalDescriptor">The descriptor that binds shader-local data.</param>
        /// <param name="entryPoint">The name of the entry point for the module.</param>
        template<typename TSelf>
        [[nodiscard]] constexpr auto withRayGenerationShaderModule(this TSelf&& self, std::istream& stream, const String& name, const Optional<DescriptorBindingPoint>& shaderLocalDescriptor = std::nullopt, const String& entryPoint = "main") -> TSelf&& {
            return std::forward<TSelf>(self.withShaderModule(ShaderStage::RayGeneration, stream, name, entryPoint, shaderLocalDescriptor));
        }

        /// <summary>
        /// Adds a miss shader module to the program.
        /// </summary>
        /// <remarks>
        /// This method is only supported if the <see cref="GraphicsDeviceFeature::RayTracing" /> feature is enabled.
        /// </remarks>
        /// <param name="fileName">The file name of the module.</param>
        /// <param name="shaderLocalDescriptor">The descriptor that binds shader-local data.</param>
        /// <param name="entryPoint">The name of the entry point for the module.</param>
        template<typename TSelf>
        [[nodiscard]] constexpr auto withMissShaderModule(this TSelf&& self, const String& fileName, const Optional<DescriptorBindingPoint>& shaderLocalDescriptor = std::nullopt, const String& entryPoint = "main") -> TSelf&& {
            return std::forward<TSelf>(self.withShaderModule(ShaderStage::Miss, fileName, entryPoint, shaderLocalDescriptor));
        }

        /// <summary>
        /// Adds a miss shader module to the program.
        /// </summary>
        /// <remarks>
        /// This method is only supported if the <see cref="GraphicsDeviceFeature::RayTracing" /> feature is enabled.
        /// </remarks>
        /// <param name="stream">The file stream of the module.</param>
        /// <param name="name">The file name of the module.</param>
        /// <param name="shaderLocalDescriptor">The descriptor that binds shader-local data.</param>
        /// <param name="entryPoint">The name of the entry point for the module.</param>
        template<typename TSelf>
        [[nodiscard]] constexpr auto withMissShaderModule(this TSelf&& self, std::istream& stream, const String& name, const Optional<DescriptorBindingPoint>& shaderLocalDescriptor = std::nullopt, const String& entryPoint = "main") -> TSelf&& {
            return std::forward<TSelf>(self.withShaderModule(ShaderStage::Miss, stream, name, entryPoint, shaderLocalDescriptor));
        }

        /// <summary>
        /// Adds a callable shader module to the program.
        /// </summary>
        /// <remarks>
        /// This method is only supported if the <see cref="GraphicsDeviceFeature::RayTracing" /> feature is enabled.
        /// </remarks>
        /// <param name="fileName">The file name of the module.</param>
        /// <param name="shaderLocalDescriptor">The descriptor that binds shader-local data.</param>
        /// <param name="entryPoint">The name of the entry point for the module.</param>
        template<typename TSelf>
        [[nodiscard]] constexpr auto withCallableShaderModule(this TSelf&& self, const String& fileName, const Optional<DescriptorBindingPoint>& shaderLocalDescriptor = std::nullopt, const String& entryPoint = "main") -> TSelf&& {
            return std::forward<TSelf>(self.withShaderModule(ShaderStage::Callable, fileName, entryPoint, shaderLocalDescriptor));
        }

        /// <summary>
        /// Adds a callable shader module to the program.
        /// </summary>
        /// <remarks>
        /// This method is only supported if the <see cref="GraphicsDeviceFeature::RayTracing" /> feature is enabled.
        /// </remarks>
        /// <param name="stream">The file stream of the module.</param>
        /// <param name="name">The file name of the module.</param>
        /// <param name="shaderLocalDescriptor">The descriptor that binds shader-local data.</param>
        /// <param name="entryPoint">The name of the entry point for the module.</param>
        template<typename TSelf>
        [[nodiscard]] constexpr auto withCallableShaderModule(this TSelf&& self, std::istream& stream, const String& name, const Optional<DescriptorBindingPoint>& shaderLocalDescriptor = std::nullopt, const String& entryPoint = "main") -> TSelf&& {
            return std::forward<TSelf>(self.withShaderModule(ShaderStage::Callable, stream, name, entryPoint, shaderLocalDescriptor));
        }

        /// <summary>
        /// Adds an intersection hit shader module to the program.
        /// </summary>
        /// <remarks>
        /// This method is only supported if the <see cref="GraphicsDeviceFeature::RayTracing" /> feature is enabled.
        /// </remarks>
        /// <param name="fileName">The file name of the module.</param>
        /// <param name="entryPoint">The name of the entry point for the module.</param>
        template<typename TSelf>
        [[nodiscard]] constexpr auto withIntersectionShaderModule(this TSelf&& self, const String& fileName, const Optional<DescriptorBindingPoint>& shaderLocalDescriptor = std::nullopt, const String& entryPoint = "main") -> TSelf&& {
            return std::forward<TSelf>(self.withShaderModule(ShaderStage::Intersection, fileName, entryPoint, shaderLocalDescriptor));
        }

        /// <summary>
        /// Adds an intersection hit shader module to the program.
        /// </summary>
        /// <remarks>
        /// This method is only supported if the <see cref="GraphicsDeviceFeature::RayTracing" /> feature is enabled.
        /// </remarks>
        /// <param name="stream">The file stream of the module.</param>
        /// <param name="name">The file name of the module.</param>
        /// <param name="shaderLocalDescriptor">The descriptor that binds shader-local data.</param>
        /// <param name="entryPoint">The name of the entry point for the module.</param>
        template<typename TSelf>
        [[nodiscard]] constexpr auto withIntersectionShaderModule(this TSelf&& self, std::istream& stream, const String& name, const Optional<DescriptorBindingPoint>& shaderLocalDescriptor = std::nullopt, const String& entryPoint = "main") -> TSelf&& {
            return std::forward<TSelf>(self.withShaderModule(ShaderStage::Intersection, stream, name, entryPoint, shaderLocalDescriptor));
        }

        /// <summary>
        /// Adds an any hit shader module to the program.
        /// </summary>
        /// <remarks>
        /// This method is only supported if the <see cref="GraphicsDeviceFeature::RayTracing" /> feature is enabled.
        /// </remarks>
        /// <param name="fileName">The file name of the module.</param>
        /// <param name="shaderLocalDescriptor">The descriptor that binds shader-local data.</param>
        /// <param name="entryPoint">The name of the entry point for the module.</param>
        template<typename TSelf>
        [[nodiscard]] constexpr auto withAnyHitShaderModule(this TSelf&& self, const String& fileName, const Optional<DescriptorBindingPoint>& shaderLocalDescriptor = std::nullopt, const String& entryPoint = "main") -> TSelf&& {
            return std::forward<TSelf>(self.withShaderModule(ShaderStage::AnyHit, fileName, entryPoint, shaderLocalDescriptor));
        }

        /// <summary>
        /// Adds an any hit shader module to the program.
        /// </summary>
        /// <remarks>
        /// This method is only supported if the <see cref="GraphicsDeviceFeature::RayTracing" /> feature is enabled.
        /// </remarks>
        /// <param name="stream">The file stream of the module.</param>
        /// <param name="name">The file name of the module.</param>
        /// <param name="shaderLocalDescriptor">The descriptor that binds shader-local data.</param>
        /// <param name="entryPoint">The name of the entry point for the module.</param>
        template<typename TSelf>
        [[nodiscard]] constexpr auto withAnyHitShaderModule(this TSelf&& self, std::istream& stream, const String& name, const Optional<DescriptorBindingPoint>& shaderLocalDescriptor = std::nullopt, const String& entryPoint = "main") -> TSelf&& {
            return std::forward<TSelf>(self.withShaderModule(ShaderStage::AnyHit, stream, name, entryPoint, shaderLocalDescriptor));
        }

        /// <summary>
        /// Adds a closest hit shader module to the program.
        /// </summary>
        /// <remarks>
        /// This method is only supported if the <see cref="GraphicsDeviceFeature::RayTracing" /> feature is enabled.
        /// </remarks>
        /// <param name="fileName">The file name of the module.</param>
        /// <param name="shaderLocalDescriptor">The descriptor that binds shader-local data.</param>
        /// <param name="entryPoint">The name of the entry point for the module.</param>
        template<typename TSelf>
        [[nodiscard]] constexpr auto withClosestHitShaderModule(this TSelf&& self, const String& fileName, const Optional<DescriptorBindingPoint>& shaderLocalDescriptor = std::nullopt, const String& entryPoint = "main") -> TSelf&& {
            return std::forward<TSelf>(self.withShaderModule(ShaderStage::ClosestHit, fileName, entryPoint, shaderLocalDescriptor));
        }

        /// <summary>
        /// Adds a closest hit shader module to the program.
        /// </summary>
        /// <remarks>
        /// This method is only supported if the <see cref="GraphicsDeviceFeature::RayTracing" /> feature is enabled.
        /// </remarks>
        /// <param name="stream">The file stream of the module.</param>
        /// <param name="name">The file name of the module.</param>
        /// <param name="shaderLocalDescriptor">The descriptor that binds shader-local data.</param>
        /// <param name="entryPoint">The name of the entry point for the module.</param>
        template<typename TSelf>
        [[nodiscard]] constexpr auto withClosestHitShaderModule(this TSelf&& self, std::istream& stream, const String& name, const Optional<DescriptorBindingPoint>& shaderLocalDescriptor = std::nullopt, const String& entryPoint = "main") -> TSelf&& {
            return std::forward<TSelf>(self.withShaderModule(ShaderStage::ClosestHit, stream, name, entryPoint, shaderLocalDescriptor));
        }
    };

    /// <summary>
    /// Builds a <see cref="Rasterizer" />.
    /// </summary>
    /// <typeparam name="TRasterizer">The type of the rasterizer. Must implement <see cref="IRasterizer" />.</typeparam>
    /// <seealso cref="IRasterizer" />
    template <typename TRasterizer> requires
        meta::implements<TRasterizer, IRasterizer>
    class RasterizerBuilder : public Builder<TRasterizer, std::nullptr_t, SharedPtr<TRasterizer>> {
    public:
        using Builder<TRasterizer, std::nullptr_t, SharedPtr<TRasterizer>>::Builder;
        using rasterizer_type = TRasterizer;

    protected:
        /// <summary>
        /// Stores the rasterizer state while building.
        /// </summary>
        struct RasterizerState {
            /// <summary>
            /// The polygon draw mode.
            /// </summary>
            PolygonMode polygonMode{ PolygonMode::Solid };

            /// <summary>
            /// The polygon cull mode.
            /// </summary>
            CullMode cullMode{ CullMode::BackFaces };

            /// <summary>
            /// The polygon cull order.
            /// </summary>
            CullOrder cullOrder{ CullOrder::ClockWise };

            /// <summary>
            /// The line width, if line rasterization is supported.
            /// </summary>
            Float lineWidth{ 1.0f };

            /// <summary>
            /// The depth bias state.
            /// </summary>
            DepthStencilState::DepthBias depthBias{ };

            /// <summary>
            /// The depth state.
            /// </summary>
            DepthStencilState::DepthState depthState{ };

            /// <summary>
            /// The stencil state.
            /// </summary>
            DepthStencilState::StencilState stencilState{ };
        } m_state;

    public:
        /// <summary>
        /// Initializes the rasterizer state with the provided polygon mode.
        /// </summary>
        /// <param name="mode">The polygon mode to initialize the rasterizer state with.</param>
        template<typename TSelf>
        [[nodiscard]] constexpr auto polygonMode(this TSelf&& self, PolygonMode mode) noexcept -> TSelf&& {
            self.m_state.polygonMode = mode;
            return std::forward<TSelf>(self);
        }

        /// <summary>
        /// Initializes the rasterizer state with the provided cull mode.
        /// </summary>
        /// <param name="mode">The cull mode to initialize the rasterizer state with.</param>
        template<typename TSelf>
        [[nodiscard]] constexpr auto cullMode(this TSelf&& self, CullMode mode) noexcept -> TSelf&& {
            self.m_state.cullMode = mode;
            return std::forward<TSelf>(self);
        }

        /// <summary>
        /// Initializes the rasterizer state with the provided cull order.
        /// </summary>
        /// <param name="order">The cull order to initialize the rasterizer state with.</param>
        template<typename TSelf>
        [[nodiscard]] constexpr auto cullOrder(this TSelf&& self, CullOrder order) noexcept -> TSelf&& {
            self.m_state.cullOrder = order;
            return std::forward<TSelf>(self);
        }

        /// <summary>
        /// Initializes the rasterizer state with the provided line width.
        /// </summary>
        /// <param name="width">The line width to initialize the rasterizer state with.</param>
        template<typename TSelf>
        [[nodiscard]] constexpr auto lineWidth(this TSelf&& self, Float width) noexcept -> TSelf&& {
            self.m_state.lineWidth = width;
            return std::forward<TSelf>(self);
        }

        /// <summary>
        /// Initializes the rasterizer depth bias.
        /// </summary>
        /// <param name="depthBias">The depth bias the rasterizer should use.</param>
        template<typename TSelf>
        [[nodiscard]] constexpr auto depthBias(this TSelf&& self, const DepthStencilState::DepthBias& depthBias) noexcept -> TSelf&& {
            self.m_state.depthBias = depthBias;
            return std::forward<TSelf>(self);
        }

        /// <summary>
        /// Initializes the rasterizer depth state.
        /// </summary>
        /// <param name="depthState">The depth state of the rasterizer.</param>
        template<typename TSelf>
        [[nodiscard]] constexpr auto depthState(this TSelf&& self, const DepthStencilState::DepthState& depthState) noexcept -> TSelf&& {
            self.m_state.depthState = depthState;
            return std::forward<TSelf>(self);
        }

        /// <summary>
        /// Initializes the rasterizer stencil state.
        /// </summary>
        /// <param name="stencilState">The stencil state of the rasterizer.</param>
        template<typename TSelf>
        [[nodiscard]] constexpr auto stencilState(this TSelf&& self, const DepthStencilState::StencilState& stencilState) noexcept -> TSelf&& {
            self.m_state.stencilState = stencilState;
            return std::forward<TSelf>(self);
        }
    };

    /// <summary>
    /// Builds a <see cref="VertexBufferLayout" />.
    /// </summary>
    /// <typeparam name="TVertexBufferLayout">The type of the vertex buffer layout. Must implement <see cref="IVertexBufferLayout" />.</typeparam>
    /// <seealso cref="IVertexBufferLayout" />
    template <typename TVertexBufferLayout, typename TParent> requires
        meta::implements<TVertexBufferLayout, IVertexBufferLayout>
    class VertexBufferLayoutBuilder : public Builder<TVertexBufferLayout, TParent> {
    public:
        using Builder<TVertexBufferLayout, TParent>::Builder;
        using vertex_buffer_layout_type = TVertexBufferLayout;

    protected:
        /// <summary>
        /// Stores the vertex buffer layout state while building.
        /// </summary>
        struct VertexBufferLayoutState {
            /// <summary>
            /// The vertex buffer attributes of the layout.
            /// </summary>
            Array<UniquePtr<BufferAttribute>> attributes{ };
        } m_state;

    public:
        /// <summary>
        /// Adds an attribute to the vertex buffer layout.
        /// </summary>
        /// <param name="attribute">The attribute to add to the layout.</param>
        template <typename TSelf>
        constexpr auto withAttribute(this TSelf&& self, UniquePtr<BufferAttribute>&& attribute) -> TSelf&& {
            self.m_state.attributes.push_back(std::move(attribute));
            return std::forward<TSelf>(self);
        }

        /// <summary>
        /// Adds an attribute to the vertex buffer layout.
        /// </summary>
        /// <remarks>
        /// This overload implicitly determines the location based on the number of attributes already defined. It should only be used if all locations can be implicitly deducted.
        /// </remarks>
        /// <param name="format">The format of the attribute.</param>
        /// <param name="offset">The offset of the attribute within a buffer element.</param>
        /// <param name="semantic">The semantic of the attribute.</param>
        /// <param name="semanticIndex">The semantic index of the attribute.</param>
        template <typename TSelf>
        constexpr auto withAttribute(this TSelf&& self, BufferFormat format, UInt32 offset, AttributeSemantic semantic = AttributeSemantic::Unknown, UInt32 semanticIndex = 0) -> TSelf&& {
            self.withAttribute(std::move(makeUnique<BufferAttribute>(static_cast<UInt32>(self.m_state.attributes.size()), offset, format, semantic, semanticIndex)));
            return std::forward<TSelf>(self);
        }

        /// <summary>
        /// Adds an attribute to the vertex buffer layout.
        /// </summary>
        /// <param name="location">The location, the attribute is bound to.</param>
        /// <param name="format">The format of the attribute.</param>
        /// <param name="offset">The offset of the attribute within a buffer element.</param>
        /// <param name="semantic">The semantic of the attribute.</param>
        /// <param name="semanticIndex">The semantic index of the attribute.</param>
        template <typename TSelf>
        constexpr auto withAttribute(this TSelf&& self, UInt32 location, BufferFormat format, UInt32 offset, AttributeSemantic semantic = AttributeSemantic::Unknown, UInt32 semanticIndex = 0) -> TSelf&& {
            self.withAttribute(std::move(makeUnique<BufferAttribute>(location, offset, format, semantic, semanticIndex)));
            return std::forward<TSelf>(self);
        }
    };

    /// <summary>
    /// Builds a <see cref="DescriptorSetLayout" /> for a <see cref="PipelineLayout" />.
    /// </summary>
    /// <typeparam name="TDescriptorSetLayout">The type of the descriptor set layout. Must implement <see cref="DescriptorSetLayout" />.</typeparam>
    /// <seealso cref="DescriptorSetLayout" />
    /// <seealso cref="PipelineLayout" />
    template <typename TDescriptorSetLayout, typename TParent> requires
        meta::implements<TDescriptorSetLayout, DescriptorSetLayout<typename TDescriptorSetLayout::descriptor_layout_type, typename TDescriptorSetLayout::descriptor_set_type>>
    class DescriptorSetLayoutBuilder : public Builder<TDescriptorSetLayout, TParent> {
    public:
        using Builder<TDescriptorSetLayout, TParent>::Builder;
        using descriptor_set_layout_type = TDescriptorSetLayout;
        using descriptor_layout_type = descriptor_set_layout_type::descriptor_layout_type;
        using descriptor_set_type = descriptor_set_layout_type::descriptor_set_type;

    protected:
        /// <summary>
        /// Stores the descriptor set layout state while building.
        /// </summary>
        struct DescriptorSetLayoutState {
            /// <summary>
            /// The space of the descriptor set.
            /// </summary>
            UInt32 space{ };
            
            /// <summary>
            /// The shader stages, the descriptor set is accessible from.
            /// </summary>
            ShaderStage stages{ };

            /// <summary>
            /// The layouts of the descriptors within the descriptor set.
            /// </summary>
            Array<UniquePtr<descriptor_layout_type>> descriptorLayouts{ };
        } m_state;

        /// <summary>
        /// Creates a descriptor to the descriptor set layout.
        /// </summary>
        /// <param name="type">The type of the descriptor.</param>
        /// <param name="binding">The binding point for the descriptor.</param>
        /// <param name="descriptorSize">The size of a single descriptor.</param>
        /// <param name="descriptors">The number of descriptors to bind.</param>
        /// <returns>The descriptor layout instance.</returns>
        virtual UniquePtr<descriptor_layout_type> makeDescriptor(DescriptorType type, UInt32 binding, UInt32 descriptorSize, UInt32 descriptors) = 0;

        /// <summary>
        /// Creates a static sampler for the descriptor bound to <see cref="binding" />.
        /// </summary>
        /// <param name="binding">The binding point for the descriptor.</param>
        /// <param name="magFilter">The magnifying filter operation.</param>
        /// <param name="minFilter">The minifying filter operation.</param>
        /// <param name="borderU">The border address mode into U direction.</param>
        /// <param name="borderV">The border address mode into V direction.</param>
        /// <param name="borderW">The border address mode into W direction.</param>
        /// <param name="mipMapMode">The mip map filter operation.</param>
        /// <param name="mipMapBias">The mip map bias.</param>
        /// <param name="minLod">The closest mip map distance level.</param>
        /// <param name="maxLod">The furthest mip map distance level. </param>
        /// <param name="anisotropy">The maximum anisotropy.</param>
        /// <returns>The descriptor layout instance for the static sampler.</returns>
        virtual UniquePtr<descriptor_layout_type> makeDescriptor(UInt32 binding, FilterMode magFilter, FilterMode minFilter, BorderMode borderU, BorderMode borderV, BorderMode borderW, MipMapMode mipMapMode, Float mipMapBias, Float minLod, Float maxLod, Float anisotropy) = 0;

    public:
        /// <summary>
        /// Adds a descriptor to the descriptor set layout.
        /// </summary>
        /// <param name="layout">The descriptor layout to add.</param>
        template <typename TSelf>
        [[nodiscard]] constexpr auto withDescriptor(this TSelf&& self, UniquePtr<descriptor_layout_type>&& layout) -> TSelf&& {
            self.m_state.descriptorLayouts.push_back(std::move(layout));
            return std::forward<TSelf>(self);
        }

        /// <summary>
        /// Adds a descriptor to the descriptor set layout.
        /// </summary>
        /// <param name="type">The type of the descriptor.</param>
        /// <param name="binding">The binding point for the descriptor.</param>
        /// <param name="descriptorSize">The size of a single descriptor.</param>
        /// <param name="descriptors">The number of descriptors to bind.</param>
        template <typename TSelf>
<<<<<<< HEAD
        constexpr [[nodiscard]] auto withDescriptor(this TSelf&& self, DescriptorType type, UInt32 binding, UInt32 descriptorSize, UInt32 descriptors = 1) -> TSelf&& {
            self.m_state.descriptorLayouts.push_back(std::move(static_cast<DescriptorSetLayoutBuilder&>(self).makeDescriptor(type, binding, descriptorSize, descriptors)));
=======
        [[nodiscard]] constexpr auto withDescriptor(this TSelf&& self, DescriptorType type, UInt32 binding, UInt32 descriptorSize, UInt32 descriptors = 1) -> TSelf&& {
            self.m_state.descriptorLayouts.push_back(std::move(self.makeDescriptor(type, binding, descriptorSize, descriptors)));
>>>>>>> 1fbd2544
            return std::forward<TSelf>(self);
        }

        /// <summary>
        /// Defines a static sampler at the descriptor bound to <see cref="binding" />.
        /// </summary>
        /// <param name="binding">The binding point for the descriptor.</param>
        /// <param name="magFilter">The magnifying filter operation.</param>
        /// <param name="minFilter">The minifying filter operation.</param>
        /// <param name="borderU">The border address mode into U direction.</param>
        /// <param name="borderV">The border address mode into V direction.</param>
        /// <param name="borderW">The border address mode into W direction.</param>
        /// <param name="mipMapMode">The mip map filter operation.</param>
        /// <param name="mipMapBias">The mip map bias.</param>
        /// <param name="minLod">The closest mip map distance level.</param>
        /// <param name="maxLod">The furthest mip map distance level. </param>
        /// <param name="anisotropy">The maximum anisotropy.</param>
        template <typename TSelf>
<<<<<<< HEAD
        constexpr [[nodiscard]] auto withStaticSampler(this TSelf&& self, UInt32 binding, FilterMode magFilter = FilterMode::Nearest, FilterMode minFilter = FilterMode::Nearest, BorderMode borderU = BorderMode::Repeat, BorderMode borderV = BorderMode::Repeat, BorderMode borderW = BorderMode::Repeat, MipMapMode mipMapMode = MipMapMode::Nearest, Float mipMapBias = 0.f, Float minLod = 0.f, Float maxLod = std::numeric_limits<Float>::max(), Float anisotropy = 0.f) -> TSelf&& {
            self.m_state.descriptorLayouts.push_back(std::move(static_cast<DescriptorSetLayoutBuilder&>(self).makeDescriptor(binding, magFilter, minFilter, borderU, borderV, borderW, mipMapMode, mipMapBias, minLod, maxLod, anisotropy)));
=======
        [[nodiscard]] constexpr auto withStaticSampler(this TSelf&& self, UInt32 binding, FilterMode magFilter = FilterMode::Nearest, FilterMode minFilter = FilterMode::Nearest, BorderMode borderU = BorderMode::Repeat, BorderMode borderV = BorderMode::Repeat, BorderMode borderW = BorderMode::Repeat, MipMapMode mipMapMode = MipMapMode::Nearest, Float mipMapBias = 0.f, Float minLod = 0.f, Float maxLod = std::numeric_limits<Float>::max(), Float anisotropy = 0.f) -> TSelf&& {
            self.m_state.descriptorLayouts.push_back(std::move(self.makeDescriptor(binding, magFilter, minFilter, borderU, borderV, borderW, mipMapMode, mipMapBias, minLod, maxLod, anisotropy)));
>>>>>>> 1fbd2544
            return std::forward<TSelf>(self);
        }

        /// <summary>
        /// Adds an uniform/constant buffer descriptor.
        /// </summary>
        /// <param name="binding">The binding point or register index of the descriptor.</param>
        /// <param name="descriptorSize">The size of a single descriptor.</param>
        /// <param name="descriptors">The number of descriptors in the array.</param>
        template <typename TSelf>
<<<<<<< HEAD
        constexpr [[nodiscard]] auto withConstantBuffer(this TSelf&& self, UInt32 binding, UInt32 descriptorSize, UInt32 descriptors = 1) -> TSelf&& {
            self.m_state.descriptorLayouts.push_back(std::move(static_cast<DescriptorSetLayoutBuilder&>(self).makeDescriptor(DescriptorType::ConstantBuffer, binding, descriptorSize, descriptors)));
=======
        [[nodiscard]] constexpr auto withConstantBuffer(this TSelf&& self, UInt32 binding, UInt32 descriptorSize, UInt32 descriptors = 1) -> TSelf&& {
            self.m_state.descriptorLayouts.push_back(std::move(self.makeDescriptor(DescriptorType::ConstantBuffer, binding, descriptorSize, descriptors)));
>>>>>>> 1fbd2544
            return std::forward<TSelf>(self);
        }

        /// <summary>
        /// Adds a texel buffer descriptor.
        /// </summary>
        /// <param name="binding">The binding point or register index of the descriptor.</param>
        /// <param name="descriptors">The number of descriptors in the array.</param>
        /// <param name="writable"><c>true</c>, if the buffer should be writable.</param>
        template <typename TSelf>
<<<<<<< HEAD
        constexpr [[nodiscard]] auto withBuffer(this TSelf&& self, UInt32 binding, UInt32 descriptors = 1, bool writable = false) -> TSelf&& {
            self.m_state.descriptorLayouts.push_back(std::move(static_cast<DescriptorSetLayoutBuilder&>(self).makeDescriptor(writable ? DescriptorType::RWBuffer : DescriptorType::Buffer, binding, 0, descriptors)));
=======
        [[nodiscard]] constexpr auto withBuffer(this TSelf&& self, UInt32 binding, UInt32 descriptors = 1, bool writable = false) -> TSelf&& {
            self.m_state.descriptorLayouts.push_back(std::move(self.makeDescriptor(writable ? DescriptorType::RWBuffer : DescriptorType::Buffer, binding, 0, descriptors)));
>>>>>>> 1fbd2544
            return std::forward<TSelf>(self);
        }

        /// <summary>
        /// Adds a storage/structured buffer descriptor.
        /// </summary>
        /// <param name="binding">The binding point or register index of the descriptor.</param>
        /// <param name="descriptors">The number of descriptors in the array.</param>
        /// <param name="writable"><c>true</c>, if the buffer should be writable.</param>
        template <typename TSelf>
<<<<<<< HEAD
        constexpr [[nodiscard]] auto withStructuredBuffer(this TSelf&& self, UInt32 binding, UInt32 descriptors = 1, bool writable = false) -> TSelf&& {
            self.m_state.descriptorLayouts.push_back(std::move(static_cast<DescriptorSetLayoutBuilder&>(self).makeDescriptor(writable ? DescriptorType::RWStructuredBuffer : DescriptorType::StructuredBuffer, binding, 0, descriptors)));
=======
        [[nodiscard]] constexpr auto withStructuredBuffer(this TSelf&& self, UInt32 binding, UInt32 descriptors = 1, bool writable = false) -> TSelf&& {
            self.m_state.descriptorLayouts.push_back(std::move(self.makeDescriptor(writable ? DescriptorType::RWStructuredBuffer : DescriptorType::StructuredBuffer, binding, 0, descriptors)));
>>>>>>> 1fbd2544
            return std::forward<TSelf>(self);
        }

        /// <summary>
        /// Adds a byte address buffer descriptor.
        /// </summary>
        /// <param name="binding">The binding point or register index of the descriptor.</param>
        /// <param name="descriptors">The number of descriptors in the array.</param>
        /// <param name="writable"><c>true</c>, if the buffer should be writable.</param>
        template <typename TSelf>
<<<<<<< HEAD
        constexpr [[nodiscard]] auto withByteAddressBuffer(this TSelf&& self, UInt32 binding, UInt32 descriptors = 1, bool writable = false) -> TSelf&& {
            self.m_state.descriptorLayouts.push_back(std::move(static_cast<DescriptorSetLayoutBuilder&>(self).makeDescriptor(writable ? DescriptorType::RWByteAddressBuffer : DescriptorType::ByteAddressBuffer, binding, 0, descriptors)));
=======
        [[nodiscard]] constexpr auto withByteAddressBuffer(this TSelf&& self, UInt32 binding, UInt32 descriptors = 1, bool writable = false) -> TSelf&& {
            self.m_state.descriptorLayouts.push_back(std::move(self.makeDescriptor(writable ? DescriptorType::RWByteAddressBuffer : DescriptorType::ByteAddressBuffer, binding, 0, descriptors)));
>>>>>>> 1fbd2544
            return std::forward<TSelf>(self);
        }

        /// <summary>
        /// Adds an image/texture descriptor.
        /// </summary>
        /// <param name="binding">The binding point or register index of the descriptor.</param>
        /// <param name="descriptors">The number of descriptors in the array.</param>
        /// <param name="writable"><c>true</c>, if the buffer should be writable.</param>
        template <typename TSelf>
<<<<<<< HEAD
        constexpr [[nodiscard]] auto withTexture(this TSelf&& self, UInt32 binding, UInt32 descriptors = 1, bool writable = false) -> TSelf&& {
            self.m_state.descriptorLayouts.push_back(std::move(static_cast<DescriptorSetLayoutBuilder&>(self).makeDescriptor(writable ? DescriptorType::RWTexture : DescriptorType::Texture, binding, 0, descriptors)));
=======
        [[nodiscard]] constexpr auto withTexture(this TSelf&& self, UInt32 binding, UInt32 descriptors = 1, bool writable = false) -> TSelf&& {
            self.m_state.descriptorLayouts.push_back(std::move(self.makeDescriptor(writable ? DescriptorType::RWTexture : DescriptorType::Texture, binding, 0, descriptors)));
>>>>>>> 1fbd2544
            return std::forward<TSelf>(self);
        }

        /// <summary>
        /// Adds an input attachment descriptor.
        /// </summary>
        /// <param name="binding">The binding point or register index of the descriptor.</param>
        template <typename TSelf>
<<<<<<< HEAD
        constexpr [[nodiscard]] auto withInputAttachment(this TSelf&& self, UInt32 binding) -> TSelf&& {
            self.m_state.descriptorLayouts.push_back(std::move(static_cast<DescriptorSetLayoutBuilder&>(self).makeDescriptor(DescriptorType::InputAttachment, binding, 0)));
=======
        [[nodiscard]] constexpr auto withInputAttachment(this TSelf&& self, UInt32 binding) -> TSelf&& {
            self.m_state.descriptorLayouts.push_back(std::move(self.makeDescriptor(DescriptorType::InputAttachment, binding, 0)));
>>>>>>> 1fbd2544
            return std::forward<TSelf>(self);
        }

        /// <summary>
        /// Adds a ray-tracing acceleration structure.
        /// </summary>
        /// <remarks>
        /// This method is only supported, if the <see cref="GraphicsDeviceFeatures::RayTracing" /> feature is enabled.
        /// </remarks>
        /// <param name="binding">The binding point or register index of the descriptor.</param>
        template <typename TSelf>
<<<<<<< HEAD
        constexpr [[nodiscard]] auto withAccelerationStructure(this TSelf&& self, UInt32 binding) -> TSelf&& {
            self.m_state.descriptorLayouts.push_back(std::move(static_cast<DescriptorSetLayoutBuilder&>(self).makeDescriptor(DescriptorType::AccelerationStructure, binding, 0)));
=======
        [[nodiscard]] constexpr auto withAccelerationStructure(this TSelf&& self, UInt32 binding) -> TSelf&& {
            self.m_state.descriptorLayouts.push_back(std::move(self.makeDescriptor(DescriptorType::AccelerationStructure, binding, 0)));
>>>>>>> 1fbd2544
            return std::forward<TSelf>(self);
        }

        /// <summary>
        /// Adds a sampler descriptor.
        /// </summary>
        /// <param name="binding">The binding point or register index of the descriptor.</param>
        /// <param name="descriptors">The number of descriptors in the array.</param>
        template <typename TSelf>
<<<<<<< HEAD
        constexpr [[nodiscard]] auto withSampler(this TSelf&& self, UInt32 binding, UInt32 descriptors = 1) -> TSelf&& {
            self.m_state.descriptorLayouts.push_back(std::move(static_cast<DescriptorSetLayoutBuilder&>(self).makeDescriptor(DescriptorType::Sampler, binding, 0, descriptors)));
=======
        [[nodiscard]] constexpr auto withSampler(this TSelf&& self, UInt32 binding, UInt32 descriptors = 1) -> TSelf&& {
            self.m_state.descriptorLayouts.push_back(std::move(self.makeDescriptor(DescriptorType::Sampler, binding, 0, descriptors)));
>>>>>>> 1fbd2544
            return std::forward<TSelf>(self);
        }

        /// <summary>
        /// Sets the space, the descriptor set is bound to.
        /// </summary>
        /// <param name="space">The space, the descriptor set is bound to.</param>
        template <typename TSelf>
        constexpr auto space(this TSelf&& self, UInt32 space) noexcept -> TSelf&& {
            self.m_state.space = space;
            return std::forward<TSelf>(self);
        }

        /// <summary>
        /// Sets the shader stages, the descriptor set is accessible from.
        /// </summary>
        /// <param name="stages">The shader stages, the descriptor set is accessible from.</param>
        template <typename TSelf>
        constexpr auto shaderStages(this TSelf&& self, ShaderStage stages) noexcept -> TSelf&& {
            self.m_state.stages = stages;
            return std::forward<TSelf>(self);
        }

    public:
        /// <summary>
        /// Adds a descriptor layout to the descriptor set.
        /// </summary>
        /// <param name="layout">The layout of the descriptor.</param>
        /// <seealso cref="DescriptorLayout" />
        template <typename TSelf>
        [[nodiscard]] constexpr auto use(this TSelf&& self, UniquePtr<descriptor_layout_type>&& layout) -> TSelf&& {
            self.m_state.descriptorLayouts.push_back(std::move(layout));
            return std::forward<TSelf>(self);
        }
    };

    /// <summary>
    /// Builds a <see cref="PushConstantsLayout" /> for a <see cref="PipelineLayout" />.
    /// </summary>
    /// <typeparam name="TPushConstantsLayout">The type of the push constants layout. Must implement <see cref="PushConstantsLayout" />.</typeparam>
    /// <seealso cref="PushConstantsLayout" />
    template <typename TPushConstantsLayout, typename TParent> requires
        meta::implements<TPushConstantsLayout, PushConstantsLayout<typename TPushConstantsLayout::push_constants_range_type>>
    class PushConstantsLayoutBuilder : public Builder<TPushConstantsLayout, TParent> {
    public:
        using Builder<TPushConstantsLayout, TParent>::Builder;
        using push_constants_layout_type = TPushConstantsLayout;
        using push_constants_range_type = push_constants_layout_type::push_constants_range_type;

    protected:
        /// <summary>
        /// Stores the push constants layout state while building.
        /// </summary>
        struct PushConstantsLayoutState {
            /// <summary>
            /// The push constant ranges of the layout.
            /// </summary>
            Array<UniquePtr<push_constants_range_type>> ranges{ };
        } m_state;

        /// <summary>
        /// Creates a new push constants range.
        /// </summary>
        /// <param name="shaderStages">The shader stage, for which the range is defined.</param>
        /// <param name="offset">The offset of the range.</param>
        /// <param name="size">The size of the range.</param>
        /// <param name="space">The descriptor space, the range is bound to.</param>
        /// <param name="binding">The binding point for the range.</param>
        /// <returns>The instance of the push constant range.</returns>
        virtual UniquePtr<push_constants_range_type> makeRange(ShaderStage shaderStages, UInt32 offset, UInt32 size, UInt32 space, UInt32 binding) = 0;

    public:
        /// <summary>
        /// Adds a new push constants range.
        /// </summary>
        /// <param name="shaderStages">The shader stage, for which the range is defined.</param>
        /// <param name="offset">The offset of the range.</param>
        /// <param name="size">The size of the range.</param>
        /// <param name="space">The descriptor space, the range is bound to.</param>
        /// <param name="binding">The binding point for the range.</param>
        template <typename TSelf>
        constexpr auto withRange(this TSelf&& self, ShaderStage shaderStages, UInt32 offset, UInt32 size, UInt32 space, UInt32 binding) -> TSelf&& {
            self.m_state.ranges.push_back(std::move(static_cast<PushConstantsLayoutBuilder&>(self).makeRange(shaderStages, offset, size, space, binding)));
            return std::forward<TSelf>(self);
        }
    };

    /// <summary>
    /// Base class for a builder of a <see cref="PipelineLayout" />.
    /// </summary>
    /// <typeparam name="TPipelineLayout">The type of the pipeline layout. Must implement <see cref="PipelineLayout" />.</typeparam>
    /// <seealso cref="PipelineLayout" />
    template <typename TPipelineLayout> requires
        meta::implements<TPipelineLayout, PipelineLayout<typename TPipelineLayout::descriptor_set_layout_type, typename TPipelineLayout::push_constants_layout_type>>
    class PipelineLayoutBuilder : public Builder<TPipelineLayout, std::nullptr_t, SharedPtr<TPipelineLayout>> {
    public:
        using Builder<TPipelineLayout, std::nullptr_t, SharedPtr<TPipelineLayout>>::Builder;
        using pipeline_layout_type = TPipelineLayout;
        using descriptor_set_layout_type = pipeline_layout_type::descriptor_set_layout_type;
        using push_constants_layout_type = pipeline_layout_type::push_constants_layout_type;

    protected:
        /// <summary>
        /// Stores the pipeline layout state while building.
        /// </summary>
        struct PipelineLayoutState {
            /// <summary>
            /// The descriptor set layouts of the pipeline state.
            /// </summary>
            Array<UniquePtr<descriptor_set_layout_type>> descriptorSetLayouts{ };

            /// <summary>
            /// The push constant layout of the pipeline state.
            /// </summary>
            UniquePtr<push_constants_layout_type> pushConstantsLayout{ };
        } m_state;

    public:
        /// <summary>
        /// Adds a descriptor set to the pipeline layout.
        /// </summary>
        /// <param name="layout">The layout of the descriptor set.</param>
        /// <seealso cref="DescriptorSetLayout" />
        template <typename TSelf>
        constexpr auto use(this TSelf&& self, UniquePtr<descriptor_set_layout_type>&& layout) -> TSelf&& {
            self.m_state.descriptorSetLayouts.push_back(std::move(layout));
            return std::forward<TSelf>(self);
        }

        /// <summary>
        /// Adds a push constants range to the pipeline layout.
        /// </summary>
        /// <param name="layout">The layout of the push constants range.</param>
        /// <seealso cref="PushConstantsLayout" />
        template <typename TSelf>
        constexpr auto use(this TSelf&& self, UniquePtr<push_constants_layout_type>&& layout) -> TSelf&& {
            self.m_state.pushConstantsLayout = std::move(layout);
            return std::forward<TSelf>(self);
        }
    };

    /// <summary>
    /// Builds a <see cref="InputAssembler" />.
    /// </summary>
    /// <typeparam name="TInputAssembler">The type of the input assembler state. Must implement <see cref="InputAssembler" />.</typeparam>
    /// <seealso cref="InputAssembler" />
    template <typename TInputAssembler> requires
        meta::implements<TInputAssembler, InputAssembler<typename TInputAssembler::vertex_buffer_layout_type, typename TInputAssembler::index_buffer_layout_type>>
    class InputAssemblerBuilder : public Builder<TInputAssembler, std::nullptr_t, SharedPtr<TInputAssembler>> {
    public:
        using Builder<TInputAssembler, std::nullptr_t, SharedPtr<TInputAssembler>>::Builder;
        using input_assembler_type = TInputAssembler;
        using vertex_buffer_layout_type = input_assembler_type::vertex_buffer_layout_type;
        using index_buffer_layout_type = input_assembler_type::index_buffer_layout_type;

    protected:
        /// <summary>
        /// Stores the input assembler state while building.
        /// </summary>
        struct InputAssemblerState {
            /// <summary>
            /// The primitive topology.
            /// </summary>
            PrimitiveTopology topology{ };

            /// <summary>
            /// The vertex buffer layouts.
            /// </summary>
            Array<UniquePtr<vertex_buffer_layout_type>> vertexBufferLayouts{ };
            
            /// <summary>
            /// The index buffer layout.
            /// </summary>
            UniquePtr<index_buffer_layout_type> indexBufferLayout{ };
        } m_state;

    public:
        /// <summary>
        /// Specifies the topology to initialize the input assembler with.
        /// </summary>
        /// <param name="topology">The topology to initialize the input assembler with.</param>
        template <typename TSelf>
        constexpr auto topology(this TSelf&& self, PrimitiveTopology topology) -> TSelf&& {
            self.m_state.topology = topology;
            return std::forward<TSelf>(self);
        }

        /// <summary>
        /// Adds a vertex buffer layout to the input assembler. Can be called multiple times.
        /// </summary>
        /// <param name="layout">The layout to add to the input assembler.</param>
        template <typename TSelf>
        constexpr auto use(this TSelf&& self, UniquePtr<vertex_buffer_layout_type>&& layout) -> TSelf&& {
            self.m_state.vertexBufferLayouts.push_back(std::move(layout));
            return std::forward<TSelf>(self);
        }

        /// <summary>
        /// Adds an index buffer layout to the input assembler. Can only be called once.
        /// </summary>
        /// <param name="layout"></param>
        /// <exception cref="RuntimeException">Thrown if another index buffer layout has already been specified.</excpetion>
        template <typename TSelf>
        constexpr auto use(this TSelf&& self, UniquePtr<index_buffer_layout_type>&& layout) -> TSelf&& {
            self.m_state.indexBufferLayout = std::move(layout);
            return std::forward<TSelf>(self);
        }
    };

    /// <summary>
    /// Describes the interface of a render pipeline builder.
    /// </summary>
    /// <typeparam name="TRenderPipeline">The type of the render pipeline. Must implement <see cref="RenderPipeline" />.</typeparam>
    /// <seealso cref="RenderPipeline" />
    template <typename TRenderPipeline> requires
        meta::implements<TRenderPipeline, RenderPipeline<typename TRenderPipeline::pipeline_layout_type, typename TRenderPipeline::shader_program_type, typename TRenderPipeline::input_assembler_type, typename TRenderPipeline::rasterizer_type>>
    class RenderPipelineBuilder : public Builder<TRenderPipeline> {
    public:
        using Builder<TRenderPipeline>::Builder;
        using render_pipeline_type = TRenderPipeline;
        using pipeline_layout_type = render_pipeline_type::pipeline_layout_type;
        using shader_program_type = render_pipeline_type::shader_program_type;
        using input_assembler_type = render_pipeline_type::input_assembler_type;
        using rasterizer_type = render_pipeline_type::rasterizer_type;

    protected:
        /// <summary>
        /// Stores the render pipeline state while building.
        /// </summary>
        struct RenderPipelineState {
            /// <summary>
            /// The shader program of the render pipeline.
            /// </summary>
            SharedPtr<shader_program_type> shaderProgram{ };

            /// <summary>
            /// The render pipeline layout.
            /// </summary>
            SharedPtr<pipeline_layout_type> pipelineLayout{ };

            /// <summary>
            /// The rasterizer state.
            /// </summary>
            SharedPtr<rasterizer_type> rasterizer{ };

            /// <summary>
            /// The input assembler state.
            /// </summary>
            SharedPtr<input_assembler_type> inputAssembler{ };

            /// <summary>
            /// The alpha-to-coverage setting.
            /// </summary>
            bool enableAlphaToCoverage{ false };

            /// <summary>
            /// The multi-sampling level of the render pipeline.
            /// </summary>
            MultiSamplingLevel samples { MultiSamplingLevel::x1 };
        } m_state;

    public:
        /// <summary>
        /// Adds a shader program to the pipeline layout.
        /// </summary>
        /// <remarks>
        /// Note that a pipeline must only have one shader program. If this method is called twice, the second call will overwrite the shader
        /// program set by the first call.
        /// </remarks>
        /// <param name="program">The program to add to the pipeline layout.</param>
        template <typename TSelf>
        constexpr auto shaderProgram(this TSelf&& self, SharedPtr<shader_program_type> program) -> TSelf&& {
            self.m_state.shaderProgram = program;
            return std::forward<TSelf>(self);
        }

        /// <summary>
        /// Uses the provided pipeline layout to initialize the render pipeline. Can be invoked only once.
        /// </summary>
        /// <param name="layout">The pipeline layout to initialize the render pipeline with.</param>
        template <typename TSelf>
        constexpr auto layout(this TSelf&& self, SharedPtr<pipeline_layout_type> layout) -> TSelf&& {
            self.m_state.pipelineLayout = layout;
            return std::forward<TSelf>(self);
        }

        /// <summary>
        /// Uses the provided rasterizer state to initialize the render pipeline. Can be invoked only once.
        /// </summary>
        /// <param name="rasterizer">The rasterizer state to initialize the render pipeline with.</param>
        template <typename TSelf>
        constexpr auto rasterizer(this TSelf&& self, SharedPtr<rasterizer_type> rasterizer) -> TSelf&& {
            self.m_state.rasterizer = rasterizer;
            return std::forward<TSelf>(self);
        }

        /// <summary>
        /// Uses the provided input assembler state to initialize the render pipeline. Can be invoked only once.
        /// </summary>
        /// <param name="inputAssembler">The input assembler state to initialize the render pipeline with.</param>
        template <typename TSelf>
        constexpr auto inputAssembler(this TSelf&& self, SharedPtr<input_assembler_type> inputAssembler) -> TSelf&& {
            self.m_state.inputAssembler = inputAssembler;
            return std::forward<TSelf>(self);
        }

        /// <summary>
        /// Enables <i>Alpha-to-Coverage</i> multi-sampling on the pipeline.
        /// </summary>
        /// <remarks>
        /// For more information on <i>Alpha-to-Coverage</i> multi-sampling see the remarks of <see cref="IRenderPipeline::alphaToCoverage" />.
        /// </remarks>
        /// <param name="enable">Whether or not to use <i>Alpha-to-Coverage</i> multi-sampling.</param>
        template <typename TSelf>
        constexpr auto enableAlphaToCoverage(this TSelf&& self, bool enable = true) -> TSelf&& {
            self.m_state.enableAlphaToCoverage = enable;
            return std::forward<TSelf>(self);
        }

        /// <summary>
        /// Sets the multi-sampling level of the render pipeline.
        /// </summary>
        /// <param name="samples">The multi-sampling level of the render pipeline.</param>
        template <typename TSelf>
        constexpr auto samples(this TSelf&& self, MultiSamplingLevel samples) -> TSelf&& {
            self.m_state.samples = samples;
            return std::forward<TSelf>(self);
        }
    };

    /// <summary>
    /// Describes the interface of a compute pipeline builder.
    /// </summary>
    /// <typeparam name="TComputePipeline">The type of the compute pipeline. Must implement <see cref="ComputePipeline" />.</typeparam>
    /// <seealso cref="ComputePipeline" />
    template <typename TComputePipeline> requires
        meta::implements<TComputePipeline, ComputePipeline<typename TComputePipeline::pipeline_layout_type, typename TComputePipeline::shader_program_type>>
    class ComputePipelineBuilder : public Builder<TComputePipeline> {
    public:
        using Builder<TComputePipeline>::Builder;
        using compute_pipeline_type = TComputePipeline;
        using pipeline_layout_type = compute_pipeline_type::pipeline_layout_type;
        using shader_program_type = compute_pipeline_type::shader_program_type;

    protected:
        /// <summary>
        /// Stores the compute pipeline state while building.
        /// </summary>
        struct ComputePipelineState {
            /// <summary>
            /// The compute pipeline shader program.
            /// </summary>
            SharedPtr<shader_program_type> shaderProgram{ };

            /// <summary>
            /// The compute pipeline layout.
            /// </summary>
            SharedPtr<pipeline_layout_type> pipelineLayout{ };
        } m_state;

    public:
        /// <summary>
        /// Adds a shader program to the pipeline.
        /// </summary>
        /// <remarks>
        /// Note that a pipeline must only have one shader program. If this method is called twice, the second call will overwrite the shader
        /// program set by the first call.
        /// </remarks>
        /// <param name="program">The program to add to the pipeline layout.</param>
        template <typename TSelf>
        constexpr auto shaderProgram(this TSelf&& self, SharedPtr<shader_program_type> program) -> TSelf&& {
            self.m_state.shaderProgram = program;
            return std::forward<TSelf>(self);
        }

        /// <summary>
        /// Uses the provided pipeline layout to initialize the compute pipeline. Can be invoked only once.
        /// </summary>
        /// <param name="layout">The pipeline layout to initialize the compute pipeline with.</param>
        template <typename TSelf>
        constexpr auto layout(this TSelf&& self, SharedPtr<pipeline_layout_type> layout) -> TSelf&& {
            self.m_state.pipelineLayout = layout;
            return std::forward<TSelf>(self);
        }
    };

    /// <summary>
    /// Describes the interface of a ray-tracing pipeline builder.
    /// </summary>
    /// <typeparam name="TRayTracingPipeline">The type of the ray-tracing pipeline. Must implement <see cref="RayTracingPipeline" />.</typeparam>
    /// <seealso cref="RayTracingPipeline" />
    template <typename TRayTracingPipeline> requires
        meta::implements<TRayTracingPipeline, RayTracingPipeline<typename TRayTracingPipeline::pipeline_layout_type, typename TRayTracingPipeline::shader_program_type>>
    class RayTracingPipelineBuilder : public Builder<TRayTracingPipeline> {
    public:
        using Builder<TRayTracingPipeline>::Builder;
        using raytracing_pipeline_type = TRayTracingPipeline;
        using pipeline_layout_type = raytracing_pipeline_type::pipeline_layout_type;
        using shader_program_type = raytracing_pipeline_type::shader_program_type;

    protected:
        /// <summary>
        /// Stores the ray-tracing pipeline state while building.
        /// </summary>
        struct RayTracingPipelineState {
            /// <summary>
            /// The ray-tracing pipeline layout.
            /// </summary>
            SharedPtr<pipeline_layout_type> pipelineLayout { };

            /// <summary>
            /// The maximum number of ray bounces in the pipeline.
            /// </summary>
            UInt32 maxRecursionDepth { 10 };

            /// <summary>
            /// The maximum size for ray payloads in the pipeline.
            /// </summary>
            UInt32 maxPayloadSize { 0 };

            /// <summary>
            /// The maximum size for ray attributes in the pipeline.
            /// </summary>
            UInt32 maxAttributeSize { 32 };
        } m_state;

    public:
        /// <summary>
        /// Uses the provided pipeline layout to initialize the ray-tracing pipeline. Can be invoked only once.
        /// </summary>
        /// <param name="layout">The pipeline layout to initialize the ray-tracing pipeline with.</param>
        template <typename TSelf>
        constexpr auto layout(this TSelf&& self, SharedPtr<pipeline_layout_type> layout) -> TSelf&& {
            self.m_state.pipelineLayout = layout;
            return std::forward<TSelf>(self);
        }

        /// <summary>
        /// Sets the maximum number of ray bounces allowed in the pipeline.
        /// </summary>
        /// <param name="maxRecursionDepth">The maximum number of ray bounces allowed in the pipeline.</param>
        template <typename TSelf>
        constexpr auto maxBounces(this TSelf&& self, UInt32 maxRecursionDepth) -> TSelf&& {
            self.m_state.maxRecursionDepth = maxRecursionDepth;
            return std::forward<TSelf>(self);
        }

        /// <summary>
        /// Sets the maximum size for a ray payload in the pipeline. Ignored [Payload Access Qualifiers](https://microsoft.github.io/DirectX-Specs/d3d/Raytracing.html#payload-access-qualifiers) are used.
        /// </summary>
        /// <param name="maxPayloadSize">The maximum size for ray payloads in the pipeline.</param>
        template <typename TSelf>
        constexpr auto maxPayloadSize(this TSelf&& self, UInt32 maxPayloadSize) -> TSelf&& {
            self.m_state.maxPayloadSize = maxPayloadSize;
            return std::forward<TSelf>(self);
        }

        /// <summary>
        /// Sets the maximum size for a ray attribute in the pipeline.
        /// </summary>
        /// <param name="maxAttributeSize">The maximum size for ray attributes in the pipeline.</param>
        template <typename TSelf>
        constexpr auto maxAttributeSize(this TSelf&& self, UInt32 maxAttributeSize) -> TSelf&& {
            self.m_state.maxAttributeSize = maxAttributeSize;
            return std::forward<TSelf>(self);
        }
    };

    /// <summary>
    /// Describes the interface of a render pass builder.
    /// </summary>
    /// <typeparam name="TDerived">The type of the implementation of the builder.</typeparam>
    /// <typeparam name="TRenderPass">The type of the render pass. Must implement <see cref="RenderPass" />.</typeparam>
    /// <seealso cref="RenderPass" />
    template <typename TRenderPass> requires
        meta::implements<TRenderPass, RenderPass<typename TRenderPass::command_queue_type, typename TRenderPass::frame_buffer_type>>
    class RenderPassBuilder : public Builder<TRenderPass> {
    public:
        using Builder<TRenderPass>::Builder;
        using render_pass_type = TRenderPass;
        using command_queue_type = render_pass_type::command_queue_type;

    protected:
        /// <summary>
        /// Stores the render pass state while building.
        /// </summary>
        struct RenderPassState {
            /// <summary>
            /// The number of command buffers provided by the render pass.
            /// </summary>
            UInt32 commandBufferCount{ 0 };

            /// <summary>
            /// The render targets of the render pass.
            /// </summary>
            Array<RenderTarget> renderTargets{ };

            /// <summary>
            /// The input attachments of the render pass.
            /// </summary>
            Array<RenderPassDependency> inputAttachments{ };

            /// <summary>
            /// The command queue, the render pass will execute on.
            /// </summary>
            const command_queue_type* commandQueue{ nullptr };

            /// <summary>
            /// The binding point for input attachment samplers, if required.
            /// </summary>
            Optional<DescriptorBindingPoint> inputAttachmentSamplerBinding{ std::nullopt };
        } m_state;

        /// <summary>
        /// Creates a new input attachment mapping between a render target of a specified render pass and an input location of the render pass that is currently built.
        /// </summary>
        /// <param name="binding">The descriptor binding on which to bind the mapped render target.</param>
        /// <param name="renderTarget">The render target of the render pass.</param>
        /// <returns>The input attachment mapping that describes the relation between the earlier render pass render target and the input location.</returns>
        virtual RenderPassDependency makeInputAttachment(DescriptorBindingPoint binding, const RenderTarget& renderTarget) = 0;

    public:
        /// <summary>
        /// Sets the command queue, the render pass will execute on.
        /// </summary>
        /// <remarks>
        /// This method can be called to set the command queue, the render pass will submit it's commands to. If no queue is provided, the render pass will execute on the
        /// default graphics queue of the parent device.
        /// </remarks>
        /// <param name="queue">The command queue, the render pass will execute on.</param>
        template <typename TSelf>
        constexpr auto executeOn(this TSelf&& self, const command_queue_type& queue) -> TSelf&& {
            self.m_state.commandQueue = &queue;
            return std::forward<TSelf>(self);
        }

        /// <summary>
        /// Sets the number of command buffers allocated by the render pass.
        /// </summary>
        /// <param name="count">The number of command buffers.</param>
        template <typename TSelf>
        constexpr auto commandBuffers(this TSelf&& self, UInt32 count) -> TSelf&& {
            self.m_state.commandBufferCount = count;
            return std::forward<TSelf>(self);
        }

        /// <summary>
        /// Adds a render target to the render pass by assigning it an incremental location number.
        /// </summary>
        /// <param name="type">The type of the render target.</param>
        /// <param name="format">The color format of the render target.</param>
        /// <param name="flags">The flags that control the behavior of the render target.</param>
        /// <param name="clearValues">The fixed clear value for the render target.</param>
        template <typename TSelf>
        constexpr auto renderTarget(this TSelf&& self, RenderTargetType type, Format format, RenderTargetFlags flags = RenderTargetFlags::None, const Vector4f& clearValues = { 0.0f, 0.0f, 0.0f, 0.0f }) -> TSelf&& {
            self.renderTarget("", static_cast<UInt32>(self.m_state.renderTargets.size()), type, format, flags, clearValues);
            return std::forward<TSelf>(self);
        }

        /// <summary>
        /// Adds a render target to the render pass by assigning it an incremental location number.
        /// </summary>
        /// <param name="name">The name of the render target.</param>
        /// <param name="type">The type of the render target.</param>
        /// <param name="format">The color format of the render target.</param>
        /// <param name="flags">The flags that control the behavior of the render target.</param>
        /// <param name="clearValues">The fixed clear value for the render target.</param>
        template <typename TSelf>
        constexpr auto renderTarget(this TSelf&& self, const String& name, RenderTargetType type, Format format, RenderTargetFlags flags = RenderTargetFlags::None, const Vector4f& clearValues = { 0.0f, 0.0f, 0.0f, 0.0f }) -> TSelf&& {
            self.renderTarget(name, static_cast<UInt32>(self.m_state.renderTargets.size()), type, format, flags, clearValues);
            return std::forward<TSelf>(self);
        }

        /// <summary>
        /// Adds a render target to the render pass.
        /// </summary>
        /// <param name="location">The location of the render target.</param>
        /// <param name="type">The type of the render target.</param>
        /// <param name="format">The color format of the render target.</param>
        /// <param name="flags">The flags that control the behavior of the render target.</param>
        /// <param name="clearValues">The fixed clear value for the render target.</param>
        template <typename TSelf>
        constexpr auto renderTarget(this TSelf&& self, UInt32 location, RenderTargetType type, Format format, RenderTargetFlags flags = RenderTargetFlags::None, const Vector4f& clearValues = { 0.0f, 0.0f, 0.0f, 0.0f }) -> TSelf&& {
            self.renderTarget("", location, type, format, flags, clearValues);
            return std::forward<TSelf>(self);
        }

        /// <summary>
        /// Adds a render target to the render pass.
        /// </summary>
        /// <param name="name">The name of the render target.</param>
        /// <param name="location">The location of the render target.</param>
        /// <param name="type">The type of the render target.</param>
        /// <param name="flags">The flags that control the behavior of the render target.</param>
        /// <param name="format">The color format of the render target.</param>
        /// <param name="clearValues">The fixed clear value for the render target.</param>
        template <typename TSelf>
        constexpr auto renderTarget(this TSelf&& self, const String& name, UInt32 location, RenderTargetType type, Format format, RenderTargetFlags flags = RenderTargetFlags::None, const Vector4f& clearValues = { 0.0f, 0.0f, 0.0f, 0.0f }) -> TSelf&& {
            self.m_state.renderTargets.push_back(RenderTarget(name, location, type, format, flags, clearValues));
            return std::forward<TSelf>(self);
        }

        /// <summary>
        /// Adds an input attachment to the render pass.
        /// </summary>
        /// <param name="binding">The descriptor binding on which to bind the mapped render target.</param>
        /// <param name="renderPass">The render pass, the input attachment is created from.</param>
        /// <param name="outputLocation">The location to which the input attachment is written by <paramref name="renderPass" />.</param>
        template <typename TSelf>
        constexpr auto inputAttachment(this TSelf&& self, DescriptorBindingPoint binding, const render_pass_type& renderPass, UInt32 outputLocation) -> TSelf&& {
            self.m_state.inputAttachments.push_back(static_cast<RenderPassBuilder&>(self).makeInputAttachment(binding, renderPass.renderTarget(outputLocation)));
            return std::forward<TSelf>(self);
        }

        /// <summary>
        /// Adds an input attachment to the render pass.
        /// </summary>
        /// <param name="binding">The descriptor binding on which to bind the mapped render target.</param>
        /// <param name="renderTarget">The render target that is bound as input attachment.</param>
        template <typename TSelf>
        auto inputAttachment(this TSelf&& self, DescriptorBindingPoint binding, RenderTarget renderTarget) -> TSelf&& {
            self.m_state.inputAttachments.push_back(static_cast<RenderPassBuilder&>(self).makeInputAttachment(binding, renderTarget));
            return std::forward<TSelf>(self);
        }

        /// <summary>
        /// Specifies where to bind the sampler for input attachments, if one is required.
        /// </summary>
        /// <param name="bindingPoint">The register and space of the descriptor to bind the input attachment sampler to.</param>
        template <typename TSelf>
        constexpr auto inputAttachmentSamplerBinding(this TSelf&& self, const DescriptorBindingPoint& bindingPoint) -> TSelf&& {
            self.m_state.inputAttachmentSamplerBinding = bindingPoint;
            return std::forward<TSelf>(self);
        }
    };

}
#endif // defined(LITEFX_BUILD_DEFINE_BUILDERS)<|MERGE_RESOLUTION|>--- conflicted
+++ resolved
@@ -1049,13 +1049,8 @@
         /// <param name="descriptorSize">The size of a single descriptor.</param>
         /// <param name="descriptors">The number of descriptors to bind.</param>
         template <typename TSelf>
-<<<<<<< HEAD
-        constexpr [[nodiscard]] auto withDescriptor(this TSelf&& self, DescriptorType type, UInt32 binding, UInt32 descriptorSize, UInt32 descriptors = 1) -> TSelf&& {
+        [[nodiscard]] constexpr auto withDescriptor(this TSelf&& self, DescriptorType type, UInt32 binding, UInt32 descriptorSize, UInt32 descriptors = 1) -> TSelf&& {
             self.m_state.descriptorLayouts.push_back(std::move(static_cast<DescriptorSetLayoutBuilder&>(self).makeDescriptor(type, binding, descriptorSize, descriptors)));
-=======
-        [[nodiscard]] constexpr auto withDescriptor(this TSelf&& self, DescriptorType type, UInt32 binding, UInt32 descriptorSize, UInt32 descriptors = 1) -> TSelf&& {
-            self.m_state.descriptorLayouts.push_back(std::move(self.makeDescriptor(type, binding, descriptorSize, descriptors)));
->>>>>>> 1fbd2544
             return std::forward<TSelf>(self);
         }
 
@@ -1074,13 +1069,8 @@
         /// <param name="maxLod">The furthest mip map distance level. </param>
         /// <param name="anisotropy">The maximum anisotropy.</param>
         template <typename TSelf>
-<<<<<<< HEAD
-        constexpr [[nodiscard]] auto withStaticSampler(this TSelf&& self, UInt32 binding, FilterMode magFilter = FilterMode::Nearest, FilterMode minFilter = FilterMode::Nearest, BorderMode borderU = BorderMode::Repeat, BorderMode borderV = BorderMode::Repeat, BorderMode borderW = BorderMode::Repeat, MipMapMode mipMapMode = MipMapMode::Nearest, Float mipMapBias = 0.f, Float minLod = 0.f, Float maxLod = std::numeric_limits<Float>::max(), Float anisotropy = 0.f) -> TSelf&& {
+        [[nodiscard]] constexpr auto withStaticSampler(this TSelf&& self, UInt32 binding, FilterMode magFilter = FilterMode::Nearest, FilterMode minFilter = FilterMode::Nearest, BorderMode borderU = BorderMode::Repeat, BorderMode borderV = BorderMode::Repeat, BorderMode borderW = BorderMode::Repeat, MipMapMode mipMapMode = MipMapMode::Nearest, Float mipMapBias = 0.f, Float minLod = 0.f, Float maxLod = std::numeric_limits<Float>::max(), Float anisotropy = 0.f) -> TSelf&& {
             self.m_state.descriptorLayouts.push_back(std::move(static_cast<DescriptorSetLayoutBuilder&>(self).makeDescriptor(binding, magFilter, minFilter, borderU, borderV, borderW, mipMapMode, mipMapBias, minLod, maxLod, anisotropy)));
-=======
-        [[nodiscard]] constexpr auto withStaticSampler(this TSelf&& self, UInt32 binding, FilterMode magFilter = FilterMode::Nearest, FilterMode minFilter = FilterMode::Nearest, BorderMode borderU = BorderMode::Repeat, BorderMode borderV = BorderMode::Repeat, BorderMode borderW = BorderMode::Repeat, MipMapMode mipMapMode = MipMapMode::Nearest, Float mipMapBias = 0.f, Float minLod = 0.f, Float maxLod = std::numeric_limits<Float>::max(), Float anisotropy = 0.f) -> TSelf&& {
-            self.m_state.descriptorLayouts.push_back(std::move(self.makeDescriptor(binding, magFilter, minFilter, borderU, borderV, borderW, mipMapMode, mipMapBias, minLod, maxLod, anisotropy)));
->>>>>>> 1fbd2544
             return std::forward<TSelf>(self);
         }
 
@@ -1091,13 +1081,8 @@
         /// <param name="descriptorSize">The size of a single descriptor.</param>
         /// <param name="descriptors">The number of descriptors in the array.</param>
         template <typename TSelf>
-<<<<<<< HEAD
-        constexpr [[nodiscard]] auto withConstantBuffer(this TSelf&& self, UInt32 binding, UInt32 descriptorSize, UInt32 descriptors = 1) -> TSelf&& {
+        [[nodiscard]] constexpr auto withConstantBuffer(this TSelf&& self, UInt32 binding, UInt32 descriptorSize, UInt32 descriptors = 1) -> TSelf&& {
             self.m_state.descriptorLayouts.push_back(std::move(static_cast<DescriptorSetLayoutBuilder&>(self).makeDescriptor(DescriptorType::ConstantBuffer, binding, descriptorSize, descriptors)));
-=======
-        [[nodiscard]] constexpr auto withConstantBuffer(this TSelf&& self, UInt32 binding, UInt32 descriptorSize, UInt32 descriptors = 1) -> TSelf&& {
-            self.m_state.descriptorLayouts.push_back(std::move(self.makeDescriptor(DescriptorType::ConstantBuffer, binding, descriptorSize, descriptors)));
->>>>>>> 1fbd2544
             return std::forward<TSelf>(self);
         }
 
@@ -1108,13 +1093,8 @@
         /// <param name="descriptors">The number of descriptors in the array.</param>
         /// <param name="writable"><c>true</c>, if the buffer should be writable.</param>
         template <typename TSelf>
-<<<<<<< HEAD
-        constexpr [[nodiscard]] auto withBuffer(this TSelf&& self, UInt32 binding, UInt32 descriptors = 1, bool writable = false) -> TSelf&& {
+        [[nodiscard]] constexpr auto withBuffer(this TSelf&& self, UInt32 binding, UInt32 descriptors = 1, bool writable = false) -> TSelf&& {
             self.m_state.descriptorLayouts.push_back(std::move(static_cast<DescriptorSetLayoutBuilder&>(self).makeDescriptor(writable ? DescriptorType::RWBuffer : DescriptorType::Buffer, binding, 0, descriptors)));
-=======
-        [[nodiscard]] constexpr auto withBuffer(this TSelf&& self, UInt32 binding, UInt32 descriptors = 1, bool writable = false) -> TSelf&& {
-            self.m_state.descriptorLayouts.push_back(std::move(self.makeDescriptor(writable ? DescriptorType::RWBuffer : DescriptorType::Buffer, binding, 0, descriptors)));
->>>>>>> 1fbd2544
             return std::forward<TSelf>(self);
         }
 
@@ -1125,13 +1105,8 @@
         /// <param name="descriptors">The number of descriptors in the array.</param>
         /// <param name="writable"><c>true</c>, if the buffer should be writable.</param>
         template <typename TSelf>
-<<<<<<< HEAD
-        constexpr [[nodiscard]] auto withStructuredBuffer(this TSelf&& self, UInt32 binding, UInt32 descriptors = 1, bool writable = false) -> TSelf&& {
+        [[nodiscard]] constexpr auto withStructuredBuffer(this TSelf&& self, UInt32 binding, UInt32 descriptors = 1, bool writable = false) -> TSelf&& {
             self.m_state.descriptorLayouts.push_back(std::move(static_cast<DescriptorSetLayoutBuilder&>(self).makeDescriptor(writable ? DescriptorType::RWStructuredBuffer : DescriptorType::StructuredBuffer, binding, 0, descriptors)));
-=======
-        [[nodiscard]] constexpr auto withStructuredBuffer(this TSelf&& self, UInt32 binding, UInt32 descriptors = 1, bool writable = false) -> TSelf&& {
-            self.m_state.descriptorLayouts.push_back(std::move(self.makeDescriptor(writable ? DescriptorType::RWStructuredBuffer : DescriptorType::StructuredBuffer, binding, 0, descriptors)));
->>>>>>> 1fbd2544
             return std::forward<TSelf>(self);
         }
 
@@ -1142,13 +1117,8 @@
         /// <param name="descriptors">The number of descriptors in the array.</param>
         /// <param name="writable"><c>true</c>, if the buffer should be writable.</param>
         template <typename TSelf>
-<<<<<<< HEAD
-        constexpr [[nodiscard]] auto withByteAddressBuffer(this TSelf&& self, UInt32 binding, UInt32 descriptors = 1, bool writable = false) -> TSelf&& {
+        [[nodiscard]] constexpr auto withByteAddressBuffer(this TSelf&& self, UInt32 binding, UInt32 descriptors = 1, bool writable = false) -> TSelf&& {
             self.m_state.descriptorLayouts.push_back(std::move(static_cast<DescriptorSetLayoutBuilder&>(self).makeDescriptor(writable ? DescriptorType::RWByteAddressBuffer : DescriptorType::ByteAddressBuffer, binding, 0, descriptors)));
-=======
-        [[nodiscard]] constexpr auto withByteAddressBuffer(this TSelf&& self, UInt32 binding, UInt32 descriptors = 1, bool writable = false) -> TSelf&& {
-            self.m_state.descriptorLayouts.push_back(std::move(self.makeDescriptor(writable ? DescriptorType::RWByteAddressBuffer : DescriptorType::ByteAddressBuffer, binding, 0, descriptors)));
->>>>>>> 1fbd2544
             return std::forward<TSelf>(self);
         }
 
@@ -1159,13 +1129,8 @@
         /// <param name="descriptors">The number of descriptors in the array.</param>
         /// <param name="writable"><c>true</c>, if the buffer should be writable.</param>
         template <typename TSelf>
-<<<<<<< HEAD
-        constexpr [[nodiscard]] auto withTexture(this TSelf&& self, UInt32 binding, UInt32 descriptors = 1, bool writable = false) -> TSelf&& {
+        [[nodiscard]] constexpr auto withTexture(this TSelf&& self, UInt32 binding, UInt32 descriptors = 1, bool writable = false) -> TSelf&& {
             self.m_state.descriptorLayouts.push_back(std::move(static_cast<DescriptorSetLayoutBuilder&>(self).makeDescriptor(writable ? DescriptorType::RWTexture : DescriptorType::Texture, binding, 0, descriptors)));
-=======
-        [[nodiscard]] constexpr auto withTexture(this TSelf&& self, UInt32 binding, UInt32 descriptors = 1, bool writable = false) -> TSelf&& {
-            self.m_state.descriptorLayouts.push_back(std::move(self.makeDescriptor(writable ? DescriptorType::RWTexture : DescriptorType::Texture, binding, 0, descriptors)));
->>>>>>> 1fbd2544
             return std::forward<TSelf>(self);
         }
 
@@ -1174,13 +1139,8 @@
         /// </summary>
         /// <param name="binding">The binding point or register index of the descriptor.</param>
         template <typename TSelf>
-<<<<<<< HEAD
-        constexpr [[nodiscard]] auto withInputAttachment(this TSelf&& self, UInt32 binding) -> TSelf&& {
+        [[nodiscard]] constexpr auto withInputAttachment(this TSelf&& self, UInt32 binding) -> TSelf&& {
             self.m_state.descriptorLayouts.push_back(std::move(static_cast<DescriptorSetLayoutBuilder&>(self).makeDescriptor(DescriptorType::InputAttachment, binding, 0)));
-=======
-        [[nodiscard]] constexpr auto withInputAttachment(this TSelf&& self, UInt32 binding) -> TSelf&& {
-            self.m_state.descriptorLayouts.push_back(std::move(self.makeDescriptor(DescriptorType::InputAttachment, binding, 0)));
->>>>>>> 1fbd2544
             return std::forward<TSelf>(self);
         }
 
@@ -1192,13 +1152,8 @@
         /// </remarks>
         /// <param name="binding">The binding point or register index of the descriptor.</param>
         template <typename TSelf>
-<<<<<<< HEAD
-        constexpr [[nodiscard]] auto withAccelerationStructure(this TSelf&& self, UInt32 binding) -> TSelf&& {
+        [[nodiscard]] constexpr auto withAccelerationStructure(this TSelf&& self, UInt32 binding) -> TSelf&& {
             self.m_state.descriptorLayouts.push_back(std::move(static_cast<DescriptorSetLayoutBuilder&>(self).makeDescriptor(DescriptorType::AccelerationStructure, binding, 0)));
-=======
-        [[nodiscard]] constexpr auto withAccelerationStructure(this TSelf&& self, UInt32 binding) -> TSelf&& {
-            self.m_state.descriptorLayouts.push_back(std::move(self.makeDescriptor(DescriptorType::AccelerationStructure, binding, 0)));
->>>>>>> 1fbd2544
             return std::forward<TSelf>(self);
         }
 
@@ -1208,13 +1163,8 @@
         /// <param name="binding">The binding point or register index of the descriptor.</param>
         /// <param name="descriptors">The number of descriptors in the array.</param>
         template <typename TSelf>
-<<<<<<< HEAD
-        constexpr [[nodiscard]] auto withSampler(this TSelf&& self, UInt32 binding, UInt32 descriptors = 1) -> TSelf&& {
+        [[nodiscard]] constexpr auto withSampler(this TSelf&& self, UInt32 binding, UInt32 descriptors = 1) -> TSelf&& {
             self.m_state.descriptorLayouts.push_back(std::move(static_cast<DescriptorSetLayoutBuilder&>(self).makeDescriptor(DescriptorType::Sampler, binding, 0, descriptors)));
-=======
-        [[nodiscard]] constexpr auto withSampler(this TSelf&& self, UInt32 binding, UInt32 descriptors = 1) -> TSelf&& {
-            self.m_state.descriptorLayouts.push_back(std::move(self.makeDescriptor(DescriptorType::Sampler, binding, 0, descriptors)));
->>>>>>> 1fbd2544
             return std::forward<TSelf>(self);
         }
 
