--- conflicted
+++ resolved
@@ -474,13 +474,10 @@
     class CommandBuffer : public ICommandBuffer {
     public:
         using ICommandBuffer::dispatch;
-<<<<<<< HEAD
         using ICommandBuffer::dispatchIndirect;
-=======
 #ifdef LITEFX_BUILD_MESH_SHADER_SUPPORT
         using ICommandBuffer::dispatchMesh;
 #endif
->>>>>>> ebaedbe5
         using ICommandBuffer::draw;
         using ICommandBuffer::drawIndirect;
         using ICommandBuffer::drawIndexed;
