--- conflicted
+++ resolved
@@ -467,15 +467,10 @@
     /// <typeparam name="TImage">The generic image type. Must implement <see cref="IImage"/>.</typeparam>
     /// <typeparam name="TBarrier">The barrier type. Must implement <see cref="Barrier"/>.</typeparam>
     /// <typeparam name="TPipeline">The common pipeline interface type. Must be derived from <see cref="Pipeline"/>.</typeparam>
-<<<<<<< HEAD
     /// <typeparam name="TBLAS">The type of the bottom-level acceleration structure. Must implement <see cref="IBottomLevelAccelerationStructure" />.</typeparam>
     /// <typeparam name="TTLAS">The type of the top-level acceleration structure. Must implement <see cref="ITopLevelAccelerationStructure" />.</typeparam>
     template <typename TCommandBuffer, typename TBuffer, typename TVertexBuffer, typename TIndexBuffer, typename TImage, typename TBarrier, typename TPipeline, typename TBLAS, typename TTLAS> requires
-        rtti::implements<TBarrier, Barrier<TBuffer, TImage>> &&
-=======
-    template <typename TCommandBuffer, typename TBuffer, typename TVertexBuffer, typename TIndexBuffer, typename TImage, typename TBarrier, typename TPipeline> requires
         meta::implements<TBarrier, Barrier<TBuffer, TImage>> &&
->>>>>>> ff1e9a97
         //std::derived_from<TCommandBuffer, ICommandBuffer> &&
         std::derived_from<TPipeline, Pipeline<typename TPipeline::pipeline_layout_type, typename TPipeline::shader_program_type>> &&
         std::derived_from<TBLAS, IBottomLevelAccelerationStructure> &&
@@ -773,11 +768,7 @@
     /// <typeparam name="TCommandBuffer">The type of the command buffer. Must implement <see cref="CommandBuffer"/>.</typeparam>
     /// <seealso cref="RenderTarget" />
     template <typename TCommandBuffer> requires
-<<<<<<< HEAD
-        rtti::implements<TCommandBuffer, CommandBuffer<typename TCommandBuffer::command_buffer_type, typename TCommandBuffer::buffer_type, typename TCommandBuffer::vertex_buffer_type, typename TCommandBuffer::index_buffer_type, typename TCommandBuffer::image_type, typename TCommandBuffer::barrier_type, typename TCommandBuffer::pipeline_type, typename TCommandBuffer::bottom_level_acceleration_structure_type, typename TCommandBuffer::top_level_acceleration_structure_type>>
-=======
-        meta::implements<TCommandBuffer, CommandBuffer<typename TCommandBuffer::command_buffer_type, typename TCommandBuffer::buffer_type, typename TCommandBuffer::vertex_buffer_type, typename TCommandBuffer::index_buffer_type, typename TCommandBuffer::image_type, typename TCommandBuffer::barrier_type, typename TCommandBuffer::pipeline_type>>
->>>>>>> ff1e9a97
+        meta::implements<TCommandBuffer, CommandBuffer<typename TCommandBuffer::command_buffer_type, typename TCommandBuffer::buffer_type, typename TCommandBuffer::vertex_buffer_type, typename TCommandBuffer::index_buffer_type, typename TCommandBuffer::image_type, typename TCommandBuffer::barrier_type, typename TCommandBuffer::pipeline_type, typename TCommandBuffer::bottom_level_acceleration_structure_type, typename TCommandBuffer::top_level_acceleration_structure_type>>
     class FrameBuffer : public IFrameBuffer {
     public:
         using command_buffer_type = TCommandBuffer;
@@ -977,11 +968,7 @@
     /// </summary>
     /// <typeparam name="TCommandBuffer">The type of the command buffer for this queue. Must implement <see cref="CommandBuffer"/>.</typeparam>
     template <typename TCommandBuffer> requires
-<<<<<<< HEAD
-        rtti::implements<TCommandBuffer, CommandBuffer<typename TCommandBuffer::command_buffer_type, typename TCommandBuffer::buffer_type, typename TCommandBuffer::vertex_buffer_type, typename TCommandBuffer::index_buffer_type, typename TCommandBuffer::image_type, typename TCommandBuffer::barrier_type, typename TCommandBuffer::pipeline_type, typename TCommandBuffer::bottom_level_acceleration_structure_type, typename TCommandBuffer::top_level_acceleration_structure_type>>
-=======
-        meta::implements<TCommandBuffer, CommandBuffer<typename TCommandBuffer::command_buffer_type, typename TCommandBuffer::buffer_type, typename TCommandBuffer::vertex_buffer_type, typename TCommandBuffer::index_buffer_type, typename TCommandBuffer::image_type, typename TCommandBuffer::barrier_type, typename TCommandBuffer::pipeline_type>>
->>>>>>> ff1e9a97
+        meta::implements<TCommandBuffer, CommandBuffer<typename TCommandBuffer::command_buffer_type, typename TCommandBuffer::buffer_type, typename TCommandBuffer::vertex_buffer_type, typename TCommandBuffer::index_buffer_type, typename TCommandBuffer::image_type, typename TCommandBuffer::barrier_type, typename TCommandBuffer::pipeline_type, typename TCommandBuffer::bottom_level_acceleration_structure_type, typename TCommandBuffer::top_level_acceleration_structure_type>>
     class CommandQueue : public ICommandQueue {
     public:
         using ICommandQueue::submit;
@@ -1034,15 +1021,10 @@
     /// <typeparam name="TImage">The type of the image. Must inherit from <see cref="IImage"/>.</typeparam>
     /// <typeparam name="TBuffer">The type of the buffer. Must inherit from <see cref="IBuffer"/>.</typeparam>
     /// <typeparam name="TSampler">The type of the sampler. Must inherit from <see cref="ISampler"/>.</typeparam>
-<<<<<<< HEAD
     /// <typeparam name="TBLAS">The type of the bottom-level acceleration structure. Must implement <see cref="IBottomLevelAccelerationStructure" />.</typeparam>
     /// <typeparam name="TTLAS">The type of the top-level acceleration structure. Must implement <see cref="ITopLevelAccelerationStructure" />.</typeparam>
     template <typename TDescriptorLayout, typename TBuffer, typename TVertexBuffer, typename TIndexBuffer, typename TImage, typename TSampler, typename TBLAS, typename TTLAS> requires
-        rtti::implements<TDescriptorLayout, IDescriptorLayout> &&
-=======
-    template <typename TDescriptorLayout, typename TBuffer, typename TVertexBuffer, typename TIndexBuffer, typename TImage, typename TSampler> requires
         meta::implements<TDescriptorLayout, IDescriptorLayout> &&
->>>>>>> ff1e9a97
         std::derived_from<TVertexBuffer, VertexBuffer<typename TVertexBuffer::vertex_buffer_layout_type>> &&
         std::derived_from<TIndexBuffer, IndexBuffer<typename TIndexBuffer::index_buffer_layout_type>> &&
         std::derived_from<TImage, IImage> &&
@@ -1211,25 +1193,14 @@
     /// <typeparam name="TComputePipeline">The type of the compute pipeline. Must implement <see cref="ComputePipeline" />.</typeparam>
     /// <typeparam name="TBarrier">The type of the memory barrier. Must implement <see cref="Barrier" />.</typeparam>
     template <typename TFactory, typename TSurface, typename TGraphicsAdapter, typename TSwapChain, typename TCommandQueue, typename TRenderPass, typename TComputePipeline, typename TBarrier> requires
-<<<<<<< HEAD
-        rtti::implements<TSurface, ISurface> &&
-        rtti::implements<TGraphicsAdapter, IGraphicsAdapter> &&
-        rtti::implements<TSwapChain, SwapChain<typename TFactory::image_type, typename TRenderPass::frame_buffer_type>> &&
-        rtti::implements<TCommandQueue, CommandQueue<typename TCommandQueue::command_buffer_type>> &&
-        rtti::implements<TFactory, GraphicsFactory<typename TFactory::descriptor_layout_type, typename TFactory::buffer_type, typename TFactory::vertex_buffer_type, typename TFactory::index_buffer_type, typename TFactory::image_type, typename TFactory::sampler_type, typename TFactory::bottom_level_acceleration_structure_type, typename TFactory::top_level_acceleration_structure_type>> &&
-        rtti::implements<TRenderPass, RenderPass<typename TRenderPass::render_pipeline_type, TCommandQueue, typename TRenderPass::frame_buffer_type, typename TRenderPass::input_attachment_mapping_type>> &&
-        rtti::implements<TComputePipeline, ComputePipeline<typename TComputePipeline::pipeline_layout_type, typename TComputePipeline::shader_program_type>> &&
-        rtti::implements<TBarrier, Barrier<typename TFactory::buffer_type, typename TFactory::image_type>>
-=======
         meta::implements<TSurface, ISurface> &&
         meta::implements<TGraphicsAdapter, IGraphicsAdapter> &&
         meta::implements<TSwapChain, SwapChain<typename TFactory::image_type, typename TRenderPass::frame_buffer_type>> &&
         meta::implements<TCommandQueue, CommandQueue<typename TCommandQueue::command_buffer_type>> &&
-        meta::implements<TFactory, GraphicsFactory<typename TFactory::descriptor_layout_type, typename TFactory::buffer_type, typename TFactory::vertex_buffer_type, typename TFactory::index_buffer_type, typename TFactory::image_type, typename TFactory::sampler_type>> &&
+        meta::implements<TFactory, GraphicsFactory<typename TFactory::descriptor_layout_type, typename TFactory::buffer_type, typename TFactory::vertex_buffer_type, typename TFactory::index_buffer_type, typename TFactory::image_type, typename TFactory::sampler_type, typename TFactory::bottom_level_acceleration_structure_type, typename TFactory::top_level_acceleration_structure_type>> &&
         meta::implements<TRenderPass, RenderPass<typename TRenderPass::render_pipeline_type, TCommandQueue, typename TRenderPass::frame_buffer_type, typename TRenderPass::input_attachment_mapping_type>> &&
         meta::implements<TComputePipeline, ComputePipeline<typename TComputePipeline::pipeline_layout_type, typename TComputePipeline::shader_program_type>> &&
         meta::implements<TBarrier, Barrier<typename TFactory::buffer_type, typename TFactory::image_type>>
->>>>>>> ff1e9a97
     class GraphicsDevice : public IGraphicsDevice {
     public:
         using surface_type = TSurface;
