--- conflicted
+++ resolved
@@ -618,15 +618,11 @@
             this->use(dynamic_cast<const pipeline_type&>(pipeline));
         }
 
-<<<<<<< HEAD
+        inline void cmdBind(const IDescriptorSet& descriptorSet) const override {
+            this->bind(dynamic_cast<const descriptor_set_type&>(descriptorSet));
+        }
+
         inline void cmdBind(const IDescriptorSet& descriptorSet, const IPipeline& pipeline) const noexcept override {
-=======
-        void cmdBind(const IDescriptorSet& descriptorSet) const override {
-            this->bind(dynamic_cast<const descriptor_set_type&>(descriptorSet));
-        }
-
-        void cmdBind(const IDescriptorSet& descriptorSet, const IPipeline& pipeline) const noexcept override { 
->>>>>>> 2c8c1f94
             this->bind(dynamic_cast<const descriptor_set_type&>(descriptorSet), dynamic_cast<const pipeline_type&>(pipeline));
         }
         
