--- conflicted
+++ resolved
@@ -15,18 +15,12 @@
     CullMode m_cullMode{ CullMode::BackFaces };
     CullOrder m_cullOrder{ CullOrder::CounterClockWise };
     Float m_lineWidth{ 1.f };
-    bool m_depthClip{ true };
+    bool m_depthClip{ true }, m_conservativeRasterization{ false };
     DepthStencilState m_depthStencilState{};
-    bool m_conservativeRasterization{ false };
 
 public:
-<<<<<<< HEAD
-    RasterizerImpl(PolygonMode polygonMode, CullMode cullMode, CullOrder cullOrder, Float lineWidth, DepthStencilState depthStencilState, bool conservativeRasterization) :
-        m_polygonMode(polygonMode), m_cullMode(cullMode), m_cullOrder(cullOrder), m_lineWidth(lineWidth), m_depthStencilState(std::move(depthStencilState)), m_conservativeRasterization(conservativeRasterization)
-=======
-    RasterizerImpl(PolygonMode polygonMode, CullMode cullMode, CullOrder cullOrder, Float lineWidth, bool depthClip, DepthStencilState depthStencilState) :
-        m_polygonMode(polygonMode), m_cullMode(cullMode), m_cullOrder(cullOrder), m_lineWidth(lineWidth), m_depthClip(depthClip), m_depthStencilState(std::move(depthStencilState))
->>>>>>> ab8dfeae
+    RasterizerImpl(PolygonMode polygonMode, CullMode cullMode, CullOrder cullOrder, Float lineWidth, bool depthClip, DepthStencilState depthStencilState, bool conservativeRasterization) :
+        m_polygonMode(polygonMode), m_cullMode(cullMode), m_cullOrder(cullOrder), m_lineWidth(lineWidth), m_depthClip(depthClip), m_conservativeRasterization(conservativeRasterization), m_depthStencilState(std::move(depthStencilState))
     {
     }
 };
@@ -35,13 +29,8 @@
 // Shared interface.
 // ------------------------------------------------------------------------------------------------
 
-<<<<<<< HEAD
-Rasterizer::Rasterizer(PolygonMode polygonMode, CullMode cullMode, CullOrder cullOrder, Float lineWidth, const DepthStencilState& depthStencilState, bool conservativeRasterization) noexcept :
-    m_impl(polygonMode, cullMode, cullOrder, lineWidth, depthStencilState, conservativeRasterization)
-=======
-Rasterizer::Rasterizer(PolygonMode polygonMode, CullMode cullMode, CullOrder cullOrder, Float lineWidth, bool depthClip, const DepthStencilState& depthStencilState) noexcept :
-    m_impl(polygonMode, cullMode, cullOrder, lineWidth, depthClip, depthStencilState)
->>>>>>> ab8dfeae
+Rasterizer::Rasterizer(PolygonMode polygonMode, CullMode cullMode, CullOrder cullOrder, Float lineWidth, bool depthClip, const DepthStencilState& depthStencilState, bool conservativeRasterization) noexcept :
+    m_impl(polygonMode, cullMode, cullOrder, lineWidth, depthClip, depthStencilState, conservativeRasterization)
 {
 }
 
@@ -76,15 +65,14 @@
     return m_impl->m_depthStencilState;
 }
 
-<<<<<<< HEAD
+bool Rasterizer::depthClip() const noexcept
+{
+    return m_impl->m_depthClip;
+}
+
 bool Rasterizer::conservativeRasterization() const noexcept
 {
     return m_impl->m_conservativeRasterization;
-=======
-bool Rasterizer::depthClip() const noexcept
-{
-    return m_impl->m_depthClip;
->>>>>>> ab8dfeae
 }
 
 PolygonMode& Rasterizer::polygonMode() noexcept
