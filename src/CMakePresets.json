{
  "version": 2,
  "cmakeMinimumRequired": {
    "major": 3,
    "minor": 20,
    "patch": 0
  },
  "configurePresets": [
    {
      "name": "windows",
      "hidden": true,
      "generator": "Ninja",
      "binaryDir": "${sourceDir}/../out/build/${presetName}",
      "cacheVariables": {
        "CMAKE_INSTALL_PREFIX": "${sourceDir}/../out/install/${presetName}",
        "CMAKE_TOOLCHAIN_FILE": "${sourceDir}/modules/vcpkg/scripts/buildsystems/vcpkg.cmake",
        "X_VCPKG_APPLOCAL_DEPS_INSTALL": "ON"
      },
      "vendor": {
        "microsoft.com/VisualStudioSettings/CMake/1.0": {
          "hostOS": [ "Windows" ]
        }
      }
    },
    {
      "name": "windows-x64-debug",
      "inherits": "windows",
      "architecture": {
        "value": "x64",
        "strategy": "external"
      },
      "cacheVariables": {
<<<<<<< HEAD
        "CMAKE_BUILD_TYPE": "Debug",
        "VCPKG_TARGET_TRIPLET": "x64-windows"
      }
    },
    {
      "name": "windows-x64-debug-static",
      "inherits": "windows",
      "architecture": {
        "value": "x64",
        "strategy": "external"
      },
      "cacheVariables": {
        "CMAKE_BUILD_TYPE": "Debug",
        "BUILD_SHARED_LIBS": "OFF",
        "VCPKG_TARGET_TRIPLET": "x64-windows-static"
      }
    },
    {
      "name": "windows-x64-test",
      "inherits": "windows",
      "architecture": {
        "value": "x64",
        "strategy": "external"
      },
      "cacheVariables": {
        "CMAKE_BUILD_TYPE": "Debug",
        "LITEFX_BUILD_TESTS": "ON",
        "VCPKG_TARGET_TRIPLET": "x64-windows-rel"
=======
        "CMAKE_BUILD_TYPE": "Debug",
        "VCPKG_MANIFEST_FEATURES": "pix-support",
        "LITEFX_BUILD_SUPPORT_DEBUG_MARKERS": "ON"
>>>>>>> 3c9bdda8
      }
    },
    {
      "name": "windows-x64-release",
      "inherits": "windows",
      "architecture": {
        "value": "x64",
        "strategy": "external"
      },
      "cacheVariables": {
        "CMAKE_BUILD_TYPE": "Release",
        "VCPKG_TARGET_TRIPLET": "x64-windows-rel"
      }
    },
    {
      "name": "windows-x64-test",
      "inherits": "windows",
      "architecture": {
        "value": "x64",
        "strategy": "external"
      },
      "cacheVariables": {
<<<<<<< HEAD
        "CMAKE_BUILD_TYPE": "Release",
        "VCPKG_TARGET_TRIPLET": "x64-windows-rel"
=======
        "CMAKE_BUILD_TYPE": "Debug",
        "LITEFX_BUILD_TESTS": "ON",
        "VCPKG_MANIFEST_FEATURES": "pix-support",
        "LITEFX_BUILD_SUPPORT_DEBUG_MARKERS": "ON"
>>>>>>> 3c9bdda8
      }
    },
    {
      "name": "windows-x86-debug",
      "inherits": "windows",
      "architecture": {
        "value": "x86",
        "strategy": "external"
      },
      "cacheVariables": {
<<<<<<< HEAD
        "CMAKE_BUILD_TYPE": "Debug",
        "VCPKG_TARGET_TRIPLET": "x86-windows"
      }
    },
    {
      "name": "windows-x86-test",
      "inherits": "windows",
      "architecture": {
        "value": "x86",
        "strategy": "external"
      },
      "cacheVariables": {
        "CMAKE_BUILD_TYPE": "Debug",
        "LITEFX_BUILD_TESTS": "ON",
        "VCPKG_TARGET_TRIPLET": "x86-windows-rel"
=======
        "CMAKE_BUILD_TYPE": "Debug",
        "LITEFX_BUILD_SUPPORT_DEBUG_MARKERS": "ON"
>>>>>>> 3c9bdda8
      }
    },
    {
      "name": "windows-x86-release",
      "inherits": "windows",
      "architecture": {
        "value": "x86",
        "strategy": "external"
      },
      "cacheVariables": {
        "CMAKE_BUILD_TYPE": "Release",
        "VCPKG_TARGET_TRIPLET": "x86-windows-rel"
      }
    },
    {
      "name": "windows-x86-test",
      "inherits": "windows",
      "architecture": {
        "value": "x86",
        "strategy": "external"
      },
      "cacheVariables": {
<<<<<<< HEAD
        "CMAKE_BUILD_TYPE": "Release",
        "VCPKG_TARGET_TRIPLET": "x86-windows-rel"
=======
        "CMAKE_BUILD_TYPE": "Debug",
        "LITEFX_BUILD_TESTS": "ON",
        "LITEFX_BUILD_SUPPORT_DEBUG_MARKERS": "ON"
>>>>>>> 3c9bdda8
      }
    }
  ],
  "buildPresets": [
    {
<<<<<<< HEAD
      "name": "windows-x64-release",
      "configurePreset": "windows-x64-release"
    },
    {
      "name": "windows-x64-debug",
      "configurePreset": "windows-x64-debug"
    },
    {
      "name": "windows-x64-debug-static",
      "configurePreset": "windows-x64-debug-static"
    },
    {
=======
>>>>>>> 3c9bdda8
      "name": "windows-x86-release",
      "configurePreset": "windows-x86-release"
    },
    {
      "name": "windows-x64-release",
      "configurePreset": "windows-x64-release"
    }
  ],
  "testPresets": [
    {
      "name": "windows-x64-test",
      "configurePreset": "windows-x64-test"
    },
    {
      "name": "windows-x86-test",
      "configurePreset": "windows-x86-test"
    }
  ]
}<|MERGE_RESOLUTION|>--- conflicted
+++ resolved
@@ -30,9 +30,10 @@
         "strategy": "external"
       },
       "cacheVariables": {
-<<<<<<< HEAD
         "CMAKE_BUILD_TYPE": "Debug",
-        "VCPKG_TARGET_TRIPLET": "x64-windows"
+        "VCPKG_TARGET_TRIPLET": "x64-windows",
+        "VCPKG_MANIFEST_FEATURES": "pix-support",
+        "LITEFX_BUILD_SUPPORT_DEBUG_MARKERS": "ON"
       }
     },
     {
@@ -45,7 +46,9 @@
       "cacheVariables": {
         "CMAKE_BUILD_TYPE": "Debug",
         "BUILD_SHARED_LIBS": "OFF",
-        "VCPKG_TARGET_TRIPLET": "x64-windows-static"
+        "VCPKG_TARGET_TRIPLET": "x64-windows-static",
+        "VCPKG_MANIFEST_FEATURES": "pix-support",
+        "LITEFX_BUILD_SUPPORT_DEBUG_MARKERS": "ON"
       }
     },
     {
@@ -58,12 +61,9 @@
       "cacheVariables": {
         "CMAKE_BUILD_TYPE": "Debug",
         "LITEFX_BUILD_TESTS": "ON",
-        "VCPKG_TARGET_TRIPLET": "x64-windows-rel"
-=======
-        "CMAKE_BUILD_TYPE": "Debug",
+        "VCPKG_TARGET_TRIPLET": "x64-windows-rel",
         "VCPKG_MANIFEST_FEATURES": "pix-support",
         "LITEFX_BUILD_SUPPORT_DEBUG_MARKERS": "ON"
->>>>>>> 3c9bdda8
       }
     },
     {
@@ -86,15 +86,10 @@
         "strategy": "external"
       },
       "cacheVariables": {
-<<<<<<< HEAD
         "CMAKE_BUILD_TYPE": "Release",
-        "VCPKG_TARGET_TRIPLET": "x64-windows-rel"
-=======
-        "CMAKE_BUILD_TYPE": "Debug",
-        "LITEFX_BUILD_TESTS": "ON",
+        "VCPKG_TARGET_TRIPLET": "x64-windows-rel",
         "VCPKG_MANIFEST_FEATURES": "pix-support",
         "LITEFX_BUILD_SUPPORT_DEBUG_MARKERS": "ON"
->>>>>>> 3c9bdda8
       }
     },
     {
@@ -105,9 +100,10 @@
         "strategy": "external"
       },
       "cacheVariables": {
-<<<<<<< HEAD
         "CMAKE_BUILD_TYPE": "Debug",
-        "VCPKG_TARGET_TRIPLET": "x86-windows"
+        "VCPKG_TARGET_TRIPLET": "x86-windows",
+        "VCPKG_MANIFEST_FEATURES": "pix-support",
+        "LITEFX_BUILD_SUPPORT_DEBUG_MARKERS": "ON"
       }
     },
     {
@@ -120,11 +116,9 @@
       "cacheVariables": {
         "CMAKE_BUILD_TYPE": "Debug",
         "LITEFX_BUILD_TESTS": "ON",
-        "VCPKG_TARGET_TRIPLET": "x86-windows-rel"
-=======
-        "CMAKE_BUILD_TYPE": "Debug",
+        "VCPKG_TARGET_TRIPLET": "x86-windows-rel",
+        "VCPKG_MANIFEST_FEATURES": "pix-support",
         "LITEFX_BUILD_SUPPORT_DEBUG_MARKERS": "ON"
->>>>>>> 3c9bdda8
       }
     },
     {
@@ -147,20 +141,13 @@
         "strategy": "external"
       },
       "cacheVariables": {
-<<<<<<< HEAD
         "CMAKE_BUILD_TYPE": "Release",
         "VCPKG_TARGET_TRIPLET": "x86-windows-rel"
-=======
-        "CMAKE_BUILD_TYPE": "Debug",
-        "LITEFX_BUILD_TESTS": "ON",
-        "LITEFX_BUILD_SUPPORT_DEBUG_MARKERS": "ON"
->>>>>>> 3c9bdda8
       }
     }
   ],
   "buildPresets": [
     {
-<<<<<<< HEAD
       "name": "windows-x64-release",
       "configurePreset": "windows-x64-release"
     },
@@ -173,8 +160,6 @@
       "configurePreset": "windows-x64-debug-static"
     },
     {
-=======
->>>>>>> 3c9bdda8
       "name": "windows-x86-release",
       "configurePreset": "windows-x86-release"
     },
