--- conflicted
+++ resolved
@@ -11,63 +11,6 @@
   ],
   "configurePresets": [
     {
-<<<<<<< HEAD
-      "name": "windows",
-      "hidden": true,
-      "generator": "Ninja",
-      "binaryDir": "${sourceDir}/../out/build/${presetName}",
-      "cacheVariables": {
-        "CMAKE_INSTALL_PREFIX": "${sourceDir}/../out/install/${presetName}",
-        "CMAKE_TOOLCHAIN_FILE": "${sourceDir}/modules/vcpkg/scripts/buildsystems/vcpkg.cmake",
-        "X_VCPKG_APPLOCAL_DEPS_INSTALL": "ON"
-      },
-      "vendor": {
-        "microsoft.com/VisualStudioSettings/CMake/1.0": {
-          "hostOS": [ "Windows" ]
-        }
-      }
-    },
-    {
-      "name": "msvc",
-      "hidden": true,
-      "cacheVariables": {
-        "CMAKE_C_COMPILER": "cl",
-        "CMAKE_CXX_COMPILER": "cl"
-      },
-      "vendor": {
-        "microsoft.com/VisualStudioSettings/CMake/1.0": {
-          "enableMicrosoftCodeAnalysis": true,
-          "disableExternalAnalysis": true
-        }
-      }
-    },
-    {
-      "name": "clangcl",
-      "hidden": true,
-      "cacheVariables": {
-        "CMAKE_C_COMPILER": "clang-cl",
-        "CMAKE_CXX_COMPILER": "clang-cl",
-        "CMAKE_CXX_CLANG_TIDY": "clang-tidy;--header-filter=.*;--checks=clang-analyzer-*,cppcoreguidelines-*;--extra-arg=/EHsc;--extra-arg=/std:c++latest"
-      },
-      "vendor": {
-        "microsoft.com/VisualStudioSettings/CMake/1.0": {
-          "intelliSenseMode": "windows-clang-x64",
-          "enableClangTidyCodeAnalysis": true,
-          "clangTidyChecks": "clang-analyzer-*, cppcoreguidelines-*"
-        }
-      }
-    },
-    {
-      "name": "clang",
-      "hidden": true,
-      "cacheVariables": {
-        "CMAKE_C_COMPILER": "clang",
-        "CMAKE_CXX_COMPILER": "clang++"
-      }
-    },
-    {
-=======
->>>>>>> f2a3efa8
       "name": "windows-msvc-x64-debug",
       "inherits": [
         "windows",
