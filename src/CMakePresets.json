--- conflicted
+++ resolved
@@ -253,7 +253,7 @@
       "cacheVariables": {
         "CMAKE_BUILD_TYPE": "Debug",
         "LITEFX_BUILD_TESTS": "ON",
-        "VCPKG_TARGET_TRIPLET": "x64-windows-rel",
+        "VCPKG_TARGET_TRIPLET": "x64-windows",
         "VCPKG_MANIFEST_FEATURES": "pix-support",
         "LITEFX_BUILD_SUPPORT_DEBUG_MARKERS": "ON"
       }
@@ -304,52 +304,26 @@
       "configurePreset": "windows-msvc-x64-test"
     },
     {
-<<<<<<< HEAD
-      "name": "windows-x64-debug",
-      "configurePreset": "windows-x64-debug"
-=======
       "name": "windows-msvc-x64-debug",
       "configurePreset": "windows-msvc-x64-debug"
     },
     {
       "name": "windows-msvc-x64-debug-static",
       "configurePreset": "windows-msvc-x64-debug-static"
->>>>>>> 1fbd2544
     },
     {
       "name": "windows-msvc-x86-release",
       "configurePreset": "windows-msvc-x86-release"
     },
     {
-<<<<<<< HEAD
-      "name": "windows-x64-test",
-      "configurePreset": "windows-x64-test"
-    },
-    {
-      "name": "windows-x86-release",
-      "configurePreset": "windows-x86-release"
-=======
       "name": "windows-msvc-x86-release-static",
       "configurePreset": "windows-msvc-x86-release-static"
->>>>>>> 1fbd2544
     },
     {
       "name": "windows-msvc-x86-test",
       "configurePreset": "windows-msvc-x86-test"
     },
     {
-<<<<<<< HEAD
-      "name": "windows-x86-debug",
-      "configurePreset": "windows-x86-debug"
-    },
-    {
-      "name": "windows-x86-debug-static",
-      "configurePreset": "windows-x86-debug-static"
-    },
-    {
-      "name": "windows-x86-test",
-      "configurePreset": "windows-x86-test"
-=======
       "name": "windows-msvc-x86-debug",
       "configurePreset": "windows-msvc-x86-debug"
     },
@@ -372,7 +346,6 @@
     {
       "name": "windows-clang-x64-debug-static",
       "configurePreset": "windows-clang-x64-debug-static"
->>>>>>> 1fbd2544
     }
   ],
   "testPresets": [
