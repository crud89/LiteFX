#pragma once

#include <stdexcept>
#include <string>
#include <optional>
#include <string>
#include <type_traits>
#include <fmt/format.h>

namespace LiteFX {

	using Exception = std::exception;

	template <typename TBase, typename TException>
	class ExceptionBase : public TBase {
	private:
		std::optional<Exception> m_inner;
	
	public:
		ExceptionBase(const ExceptionBase&) = delete;
		ExceptionBase(ExceptionBase&&) = delete;
		virtual ~ExceptionBase() noexcept = default;

		explicit ExceptionBase() noexcept :
			TBase(fmt::format("{0}", typeid(TException).name())) { }
		explicit ExceptionBase(Exception&& inner) noexcept :
			TBase(fmt::format("{0}\r\n\t{1}", typeid(TException).name(), inner.what())), m_inner(std::move(inner)) { }
		explicit ExceptionBase(std::string_view message) noexcept :
			TBase(fmt::format("{0}: {1}", typeid(TException).name(), message)) { }
		explicit ExceptionBase(Exception&& inner, std::string_view message) noexcept :
			TBase(fmt::format("{0}: {1}\r\n\t{2}", typeid(TException).name(), message, inner.what())), m_inner(std::move(inner)) { }

		template <typename ...TArgs>
<<<<<<< HEAD
		explicit ExceptionBase(std::string_view format, TArgs&&... args) noexcept :
			TBase(fmt::format("{0}: {1}", typeid(TException).name(), fmt::format(format, std::forward<TArgs>(args)...))) { }

		template <typename ...TArgs>
		explicit ExceptionBase(Exception&& inner, std::string_view format, TArgs&&... args) noexcept :
			TBase(fmt::format("{0}: {1}\r\n\t{2}", typeid(TException).name(), fmt::format(format, std::forward<TArgs>(args)...), inner.what())) { }
=======
		explicit ExceptionBase(const std::string& format, TArgs&&... args) noexcept :
			TBase(fmt::format("{0}: {1}", typeid(TException).name(), fmt::format(fmt::runtime(format), std::forward<TArgs>(args)...))) { }

		template <typename ...TArgs>
		explicit ExceptionBase(Exception&& inner, const std::string& format, TArgs&&... args) noexcept :
			TBase(fmt::format("{0}: {1}\r\n\t{2}", typeid(TException).name(), fmt::format(fmt::runtime(format), std::forward<TArgs>(args)...), inner.what())) { }
>>>>>>> b0320397

	public:
		[[nodiscard]]
		virtual const Exception* innerException() const noexcept {
			// NOTE: For some reason, initializing an std::optional by moving the exception into it results in a copy that drops the inherited exception. Be aware, that
			//       you only get an std::exception instance here.
			return m_inner.has_value() ? &m_inner.value() : nullptr; 
		}
	};

#define DEFINE_EXCEPTION(name, base) class name : public ExceptionBase<base, name> { \
	public: \
		using ExceptionBase<base, name>::ExceptionBase; \
	}

	DEFINE_EXCEPTION(InvalidArgumentException, std::invalid_argument);
	DEFINE_EXCEPTION(ArgumentOutOfRangeException, std::out_of_range);
	DEFINE_EXCEPTION(ArgumentNotInitializedException, std::logic_error);
	DEFINE_EXCEPTION(RuntimeException, std::runtime_error);

};<|MERGE_RESOLUTION|>--- conflicted
+++ resolved
@@ -31,21 +31,12 @@
 			TBase(fmt::format("{0}: {1}\r\n\t{2}", typeid(TException).name(), message, inner.what())), m_inner(std::move(inner)) { }
 
 		template <typename ...TArgs>
-<<<<<<< HEAD
 		explicit ExceptionBase(std::string_view format, TArgs&&... args) noexcept :
-			TBase(fmt::format("{0}: {1}", typeid(TException).name(), fmt::format(format, std::forward<TArgs>(args)...))) { }
+			TBase(fmt::format("{0}: {1}", typeid(TException).name(), fmt::format(fmt::runtime(format), std::forward<TArgs>(args)...))) { }
 
 		template <typename ...TArgs>
 		explicit ExceptionBase(Exception&& inner, std::string_view format, TArgs&&... args) noexcept :
-			TBase(fmt::format("{0}: {1}\r\n\t{2}", typeid(TException).name(), fmt::format(format, std::forward<TArgs>(args)...), inner.what())) { }
-=======
-		explicit ExceptionBase(const std::string& format, TArgs&&... args) noexcept :
-			TBase(fmt::format("{0}: {1}", typeid(TException).name(), fmt::format(fmt::runtime(format), std::forward<TArgs>(args)...))) { }
-
-		template <typename ...TArgs>
-		explicit ExceptionBase(Exception&& inner, const std::string& format, TArgs&&... args) noexcept :
 			TBase(fmt::format("{0}: {1}\r\n\t{2}", typeid(TException).name(), fmt::format(fmt::runtime(format), std::forward<TArgs>(args)...), inner.what())) { }
->>>>>>> b0320397
 
 	public:
 		[[nodiscard]]
