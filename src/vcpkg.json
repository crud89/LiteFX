{
  "name": "litefx",
  "version-string": "0.3.1.2022",
  "maintainers": [
    "Carsten Rudolph <18394207+crud89@users.noreply.github.com>"
  ],
  "description": "An extensible, descriptive, modern computer graphics and rendering engine.",
  "homepage": "https://litefx.crudolph.io/",
  "documentation": "https://litefx.crudolph.io/docs/",
  "license": "MIT",
  "supports": "windows & linux & !arm",
  "dependencies": [
    "cli11",
    "glfw3",
    "glm",
    "spdlog",
    "stb",
    "vulkan",
    "spirv-reflect",
    "vulkan-memory-allocator",
<<<<<<< HEAD
    {
      "name": "directxmath",
      "platform": "windows"
    },
    {
      "name": "directx-headers",
      "platform": "windows"
    },
    {
      "name": "d3d12-memory-allocator",
      "platform": "windows"
    },
    {
      "name": "directx-agility",
      "platform": "windows"
    },
    {
      "name": "directx-dxc",
      "platform": "windows"
    }
=======
    "d3d12-memory-allocator",
    "directx12-agility",
    "directx-dxc",
    "directx-warp"
>>>>>>> c15e57e5
  ],
  "features": {
    "pix-support": {
      "description": "Adds support for PIX runtime in the DirectX 12 backend.",
      "supports": "windows & x64",
      "dependencies": [ "winpixeventruntime" ]
    }
  }
}<|MERGE_RESOLUTION|>--- conflicted
+++ resolved
@@ -18,7 +18,6 @@
     "vulkan",
     "spirv-reflect",
     "vulkan-memory-allocator",
-<<<<<<< HEAD
     {
       "name": "directxmath",
       "platform": "windows"
@@ -32,19 +31,17 @@
       "platform": "windows"
     },
     {
-      "name": "directx-agility",
+      "name": "directx12-agility",
       "platform": "windows"
     },
     {
       "name": "directx-dxc",
       "platform": "windows"
+    },
+    {
+      "name": "directx-warp",
+      "platform": "windows"
     }
-=======
-    "d3d12-memory-allocator",
-    "directx12-agility",
-    "directx-dxc",
-    "directx-warp"
->>>>>>> c15e57e5
   ],
   "features": {
     "pix-support": {
