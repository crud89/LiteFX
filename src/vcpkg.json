--- conflicted
+++ resolved
@@ -10,61 +10,6 @@
   "documentation": "https://github.com/Aschratt/LiteFX/wiki",
   "license": "MIT",
   "supports": "windows & !arm",
-<<<<<<< HEAD
-  "features": [
-    {
-      "name": "dx12",
-      "description": "Builds the DirectX 12 backend.",
-      "dependencies": [
-        "d3d12-memory-allocator",
-        "directx-headers",
-        "glfw3"
-      ]
-    },
-    {
-      "name": "vulkan",
-      "description": "Builds the Vulkan backend.",
-      "dependencies": [
-        "glfw3",
-        "glad",
-        "vulkan",
-        "vulkan-memory-allocator"
-      ]
-    },
-    {
-      "name": "glm",
-      "description": "Builds glm converters for math types.",
-      "dependencies": [
-        "glm"
-      ]
-    },
-    {
-      "name": "dx-math",
-      "description": "Builds DirectX Math converters for math types.",
-      "dependencies": [
-        "directxmath"
-      ]
-    },
-    {
-      "name": "samples",
-      "description": "Builds the sample applications.",
-      "dependencies": [
-        "stb"
-      ]
-    }
-  ],
-  "default-features": [
-    "dx12",
-    "vulkan",
-    "glm",
-    "dx-math",
-    "samples"
-  ],
-  "dependencies": [
-    "cli11",
-    "spdlog",
-    "fmt"
-=======
   "dependencies": [
     "cli11",
     "directxmath",
@@ -75,7 +20,7 @@
     "spdlog",
     "stb",
     "vulkan",
-    "vulkan-memory-allocator"
->>>>>>> d2a68aed
+    "vulkan-memory-allocator",
+    "d3d12-memory-allocator"
   ]
 }