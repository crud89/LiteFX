# LiteFX 0.4.1 - Alpha 04

- Adapt C++23 where applicable. ([See PR #98](https://github.com/crud89/LiteFX/pull/98), [PR #102](https://github.com/crud89/LiteFX/pull/102) and [PC #113](https://github.com/crud89/LiteFX/pull/113)) This includes:
  - Many of the range adaptors could be simplified.
  - The adaptor `ranges::to` has been replaced with the STL counterpart.
  - A novel `Enumerable` container is introduced to pass around immutable collections.
  - Some places that previously used `std::ranges::generate` or `std::generate` now use `std::generator`.
  - Builders are now `constexpr` where possible and are implemented using `deducing this` in place of CRTP, which makes them more lightweight.
  - New exceptions with support for `stacktrace` and `source_location`.
- Updated vcpkg to version 2023.11.20. ([See PR #104](https://github.com/crud89/LiteFX/pull/104))
- Improvements to C++ core guideline conformance. ([See PR #103](https://github.com/crud89/LiteFX/pull/103))
- New event infrastructure. ([See PR #81](https://github.com/crud89/LiteFX/pull/81))
- Add support for user-defined debug markers. ([See PR #82](https://github.com/crud89/LiteFX/pull/82))
- Improved resource allocation and binding: ([See PR #83](https://github.com/crud89/LiteFX/pull/83), [PR #110](https://github.com/crud89/LiteFX/pull/110) and [PR #111](https://github.com/crud89/LiteFX/pull/111))
  - Resources can now be created without querying the descriptor set layout or descriptor layout in advance.
  - When allocating descriptor sets, default bindings can be provided to make bind-once scenarios more straightforward.
  - Descriptor sets can also be allocated without providing any binding index (in which case continous counting is assumed) or resources (which enables late binding or resource updating).
  - Descriptor set binding has been simplified by caching last used pipeline on command buffers.
- Improved handling of temporary command buffers. ([See PR #89](https://github.com/crud89/LiteFX/pull/89))
  - Command buffers can now be submitted with shared ownership to a command queue, which then stores them and releases the references, if the submit fence is passed (during `waitFor`).
  - Command buffer transfers can now receive resources with shared ownership. Resource references are released in a similar fashion.
  - To share ownership, the `asShared` function can be used.
- Allow manual command queue allocation for advanced parallel workloads. ([See PR #112](https://github.com/crud89/LiteFX/pull/112) and [PR #114](https://github.com/crud89/LiteFX/pull/114))
  -  New "Compute" example demonstrates how to use and synchronize different graphics and compute queues.
- Make most of the render pipeline state dynamic (viewports, scissors, ...). ([See PR #86](https://github.com/crud89/LiteFX/pull/86))
- Vector conversion to math types can now be done for constant vectors. ([See PR #87](https://github.com/crud89/LiteFX/pull/87))
- Backend types now import contra-variant interface functions instead of hiding them. ([See PR #91](https://github.com/crud89/LiteFX/pull/91))
- Add support for GPU time measurements (*Timing Events*). ([See PR #94](https://github.com/crud89/LiteFX/pull/94))
- Add builder interface for barriers and extent barrier flexibility. ([See PR #97](https://github.com/crud89/LiteFX/pull/97))
- Add support for static secondary command buffers aka. bundles. ([See PR #100](https://github.com/crud89/LiteFX/pull/100))
- Render targets are now created with a set of flags instead of individual boolean switches. ([See PR #114](https://github.com/crud89/LiteFX/pull/114))
  - This also enables for more use cases, like using render targets in read-write bindings or sharing between different queues.
- Swap chains can now accept `present` calls without explicitly providing a frame buffer. ([See PR #114](https://github.com/crud89/LiteFX/pull/114))
<<<<<<< HEAD
- Add support for mesh shaders. ([See PR #116](https://github.com/crud89/LiteFX/pull/116))
=======
- Build macros are now prefixed with `LITEFX_` to support portability. ([See PR #117](https://github.com/crud89/LiteFX/pull/117))
>>>>>>> a83d3337

**🌋 Vulkan:**

- Raise minimum Vulkan SDK version to 1.3.204.1. ([See PR #86](https://github.com/crud89/LiteFX/pull/86) and [See PR #88](https://github.com/crud89/LiteFX/pull/88))
- `VK_EXT_debug_utils` is now enabled by default for the Vulkan backend in debug builds. ([See PR #82](https://github.com/crud89/LiteFX/pull/82))
- Images are now implicitly transitioned during transfer operations. ([See PR #93](https://github.com/crud89/LiteFX/pull/93))
- Command buffers no longer share a command pool, improving multi-threading behavior. ([See PR #112](https://github.com/crud89/LiteFX/pull/112))
  - Queue allocation has also been reworked so that a queue from the most specialized queue family for a provided `QueueType` is returned.
- Empty descriptor sets are now allowed and may be automatically created to fill gaps in descriptor set space indices. ([See PR#110](https://github.com/crud89/LiteFX/pull/110))
- Swap chain presentation uses fences instead of convoluted binary semaphores for synchronization. ([See PR #114](https://github.com/crud89/LiteFX/pull/114))
  - Furthermore, the D3D interop version of the swap chain has been reworked to support proper frames in flight (as opposed to do a full CPU-wait before presenting).
- Descriptor set pool sizes are now determined dynamically, depending on the number of allocations. ([See PR #115](https://github.com/crud89/LiteFX/pull/115))

**❎ DirectX 12:**

- Use official PIX event runtime for DX12 x64 debug builds. ([See PR #82](https://github.com/crud89/LiteFX/pull/82))
- Switch D3D12 runtime to DirectX Agility SDK. ([See PR #95](https://github.com/crud89/LiteFX/pull/95))
- Add support for enhanced barriers. ([See PR #97](https://github.com/crud89/LiteFX/pull/97))

**🐞 Bug Fixes:**

- Image dimensions are always clamped to a minimum of 1, so that resources with zero-dimensions can no longer be created. ([See PR #90](https://github.com/crud89/LiteFX/pull/90))
- Missing formatters for DXIL and SPIR-V reflection types have been added. ([See PR #104](https://github.com/crud89/LiteFX/pull/104))
- Input assembler states can now be defined without providing an index buffer layout. ([See PR #109](https://github.com/crud89/LiteFX/pull/109))<|MERGE_RESOLUTION|>--- conflicted
+++ resolved
@@ -31,11 +31,8 @@
 - Render targets are now created with a set of flags instead of individual boolean switches. ([See PR #114](https://github.com/crud89/LiteFX/pull/114))
   - This also enables for more use cases, like using render targets in read-write bindings or sharing between different queues.
 - Swap chains can now accept `present` calls without explicitly providing a frame buffer. ([See PR #114](https://github.com/crud89/LiteFX/pull/114))
-<<<<<<< HEAD
+- Build macros are now prefixed with `LITEFX_` to support portability. ([See PR #117](https://github.com/crud89/LiteFX/pull/117))
 - Add support for mesh shaders. ([See PR #116](https://github.com/crud89/LiteFX/pull/116))
-=======
-- Build macros are now prefixed with `LITEFX_` to support portability. ([See PR #117](https://github.com/crud89/LiteFX/pull/117))
->>>>>>> a83d3337
 
 **🌋 Vulkan:**
 
