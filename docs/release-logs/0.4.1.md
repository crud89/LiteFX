# LiteFX 0.4.1 - Alpha 04

- New event infrastructure. ([See PR #81](https://github.com/crud89/LiteFX/pull/81))
- Debugging improvements: ([See PR #82](https://github.com/crud89/LiteFX/pull/82))
  - Add support for user-defined debug markers. 
  - Use official PIX event runtime for DX12 x64 debug builds.
  - `VK_EXT_debug_utils` is now enabled by default for the Vulkan backend in debug builds.
- Improved resource allocation and binding: ([See PR #83](https://github.com/crud89/LiteFX/pull/83))
  - Resources can now be created without querying the descriptor set layout or descriptor layout in advance.
  - When allocating descriptor sets, default bindings can be provided to make bind-once scenarios more straightforward.
<<<<<<< HEAD
- Raise minimum Vulkan SDK version to 1.3.204.1. ([See PR #86](https://github.com/crud89/LiteFX/pull/86) and [See PR #88](https://github.com/crud89/LiteFX/pull/88))
- Make most of the render pipeline state dynamic. ([See PR #86](https://github.com/crud89/LiteFX/pull/86))
=======
- Raise minimum Vulkan SDK version to 1.3.204.1. ([See PR #86](https://github.com/crud89/LiteFX/pull/86))
- Make most of the render pipeline state dynamic. ([See PR #86](https://github.com/crud89/LiteFX/pull/86))
- Vector conversion to math types can now be done for constant vectors. ([See PR #87](https://github.com/crud89/LiteFX/pull/87))
>>>>>>> 168b3408
<|MERGE_RESOLUTION|>--- conflicted
+++ resolved
@@ -8,11 +8,6 @@
 - Improved resource allocation and binding: ([See PR #83](https://github.com/crud89/LiteFX/pull/83))
   - Resources can now be created without querying the descriptor set layout or descriptor layout in advance.
   - When allocating descriptor sets, default bindings can be provided to make bind-once scenarios more straightforward.
-<<<<<<< HEAD
 - Raise minimum Vulkan SDK version to 1.3.204.1. ([See PR #86](https://github.com/crud89/LiteFX/pull/86) and [See PR #88](https://github.com/crud89/LiteFX/pull/88))
 - Make most of the render pipeline state dynamic. ([See PR #86](https://github.com/crud89/LiteFX/pull/86))
-=======
-- Raise minimum Vulkan SDK version to 1.3.204.1. ([See PR #86](https://github.com/crud89/LiteFX/pull/86))
-- Make most of the render pipeline state dynamic. ([See PR #86](https://github.com/crud89/LiteFX/pull/86))
-- Vector conversion to math types can now be done for constant vectors. ([See PR #87](https://github.com/crud89/LiteFX/pull/87))
->>>>>>> 168b3408
+- Vector conversion to math types can now be done for constant vectors. ([See PR #87](https://github.com/crud89/LiteFX/pull/87))