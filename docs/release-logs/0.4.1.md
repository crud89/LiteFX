--- conflicted
+++ resolved
@@ -1,11 +1,7 @@
 # LiteFX 0.4.1 - Alpha 04
 
-<<<<<<< HEAD
 - Adapt C++23 where applicable. ([See PR #98](https://github.com/crud89/LiteFX/pull/98) and [PR #102](https://github.com/crud89/LiteFX/pull/102)) This includes:
-=======
 - Updated vcpkg to version 2023.11.20. ([See PR #104](https://github.com/crud89/LiteFX/pull/104))
-- Adapt C++23 where applicable ([See PR #98](https://github.com/crud89/LiteFX/pull/98) and [PR #102](https://github.com/crud89/LiteFX/pull/102)). This includes:
->>>>>>> 2c8c1f94
   - Many of the range adaptors could be simplified.
   - The adaptor `ranges::to` has been replaced with the STL counterpart.
   - A novel `Enumerable` container is introduced to pass around immutable collections.
@@ -23,7 +19,7 @@
   - Command buffers can now be submitted with shared ownership to a command queue, which then stores them and releases the references, if the submit fence is passed (during `waitFor`).
   - Command buffer transfers can now receive resources with shared ownership. Resource references are released in a similar fashion.
   - To share ownership, the `asShared` function can be used.
-- Allow manual command queue allocation for advanced parallel workloads. ([See PR #104](https://github.com/crud89/LiteFX/pull/104))
+- Allow manual command queue allocation for advanced parallel workloads. ([See PR #112](https://github.com/crud89/LiteFX/pull/112))
 - Make most of the render pipeline state dynamic (viewports, scissors, ...). ([See PR #86](https://github.com/crud89/LiteFX/pull/86))
 - Vector conversion to math types can now be done for constant vectors. ([See PR #87](https://github.com/crud89/LiteFX/pull/87))
 - Backend types now import contra-variant interface functions instead of hiding them. ([See PR #91](https://github.com/crud89/LiteFX/pull/91))
@@ -36,12 +32,9 @@
 - Raise minimum Vulkan SDK version to 1.3.204.1. ([See PR #86](https://github.com/crud89/LiteFX/pull/86) and [See PR #88](https://github.com/crud89/LiteFX/pull/88))
 - `VK_EXT_debug_utils` is now enabled by default for the Vulkan backend in debug builds. ([See PR #82](https://github.com/crud89/LiteFX/pull/82))
 - Images are now implicitly transitioned during transfer operations. ([See PR #93](https://github.com/crud89/LiteFX/pull/93))
-<<<<<<< HEAD
-- Command buffers no longer share a command pool, improving multi-threading behavior. ([See PR #104](https://github.com/crud89/LiteFX/pull/104))
+- Command buffers no longer share a command pool, improving multi-threading behavior. ([See PR #112](https://github.com/crud89/LiteFX/pull/112))
   - Queue allocation has also been reworked so that a queue from the most specialized queue family for a provided `QueueType` is returned.
-=======
 - Empty descriptor sets are now allowed and may be automatically created to fill gaps in descriptor set space indices. ([See PR#110](https://github.com/crud89/LiteFX/pull/110))
->>>>>>> 2c8c1f94
 
 **❎ DirectX 12:**
 
