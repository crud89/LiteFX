# LiteFX 0.4.1 - Alpha 04

- New event infrastructure. ([See PR #81](https://github.com/crud89/LiteFX/pull/81))
- Debugging improvements: ([See PR #82](https://github.com/crud89/LiteFX/pull/82))
  - Add support for user-defined debug markers. 
  - Use official PIX event runtime for DX12 x64 debug builds.
  - `VK_EXT_debug_utils` is now enabled by default for the Vulkan backend in debug builds.
- Improved resource allocation and binding: ([See PR #83](https://github.com/crud89/LiteFX/pull/83))
  - Resources can now be created without querying the descriptor set layout or descriptor layout in advance.
  - When allocating descriptor sets, default bindings can be provided to make bind-once scenarios more straightforward.
- Raise minimum Vulkan SDK version to 1.3.204.1. ([See PR #86](https://github.com/crud89/LiteFX/pull/86) and [See PR #88](https://github.com/crud89/LiteFX/pull/88))
- Make most of the render pipeline state dynamic. ([See PR #86](https://github.com/crud89/LiteFX/pull/86))
- Vector conversion to math types can now be done for constant vectors. ([See PR #87](https://github.com/crud89/LiteFX/pull/87))
<<<<<<< HEAD
- Backend types now import contra-variant interface functions instead of hiding them. ([See PR #91](https://github.com/crud89/LiteFX/pull/91))
=======
- Minor fix where it was previously possible to allocate images with a dimension of 0. ([See PR #90](https://github.com/crud89/LiteFX/pull/90))
>>>>>>> 623955cf
<|MERGE_RESOLUTION|>--- conflicted
+++ resolved
@@ -3,16 +3,13 @@
 - New event infrastructure. ([See PR #81](https://github.com/crud89/LiteFX/pull/81))
 - Debugging improvements: ([See PR #82](https://github.com/crud89/LiteFX/pull/82))
   - Add support for user-defined debug markers. 
-  - Use official PIX event runtime for DX12 x64 debug builds.
-  - `VK_EXT_debug_utils` is now enabled by default for the Vulkan backend in debug builds.
+  - DirectX 12 ❎: Use official PIX event runtime for DX12 x64 debug builds.
+  - Vulkan 🌋: `VK_EXT_debug_utils` is now enabled by default for the Vulkan backend in debug builds.
 - Improved resource allocation and binding: ([See PR #83](https://github.com/crud89/LiteFX/pull/83))
   - Resources can now be created without querying the descriptor set layout or descriptor layout in advance.
   - When allocating descriptor sets, default bindings can be provided to make bind-once scenarios more straightforward.
-- Raise minimum Vulkan SDK version to 1.3.204.1. ([See PR #86](https://github.com/crud89/LiteFX/pull/86) and [See PR #88](https://github.com/crud89/LiteFX/pull/88))
-- Make most of the render pipeline state dynamic. ([See PR #86](https://github.com/crud89/LiteFX/pull/86))
+- Vulkan 🌋: Raise minimum Vulkan SDK version to 1.3.204.1. ([See PR #86](https://github.com/crud89/LiteFX/pull/86) and [See PR #88](https://github.com/crud89/LiteFX/pull/88))
+- Make most of the render pipeline state dynamic (viewports, scissors, ...). ([See PR #86](https://github.com/crud89/LiteFX/pull/86))
 - Vector conversion to math types can now be done for constant vectors. ([See PR #87](https://github.com/crud89/LiteFX/pull/87))
-<<<<<<< HEAD
 - Backend types now import contra-variant interface functions instead of hiding them. ([See PR #91](https://github.com/crud89/LiteFX/pull/91))
-=======
-- Minor fix where it was previously possible to allocate images with a dimension of 0. ([See PR #90](https://github.com/crud89/LiteFX/pull/90))
->>>>>>> 623955cf
+- Fix 🐞: Image dimensions are always clamped to a minimum of 1, so that resources with zero-dimensions are created. ([See PR #90](https://github.com/crud89/LiteFX/pull/90))