# Copyright (c) 2024 Carsten Rudolph
name: Run Tests

on:
  issue_comment:
    types:
<<<<<<< HEAD
    #- opened
    #- reopened
    #- synchronize
    - ready_for_review
=======
      - created
      - edited
>>>>>>> e9bc50e0

  issue_comment:
    types:
      - created
      - edited

env:
  vulkanSdkVersion: '1.3.283.0'
<<<<<<< HEAD
  mesaDriverVersion: '24.0.6'
=======
  mesaDriverVersion: '24.1.1'
>>>>>>> e9bc50e0

jobs:
  verify:
    name: verify-permissions
    runs-on: ubuntu-latest
    permissions:
      issues: write
      pull-requests: write
    if: "${{ ( github.event_name == 'issue_comment' && github.event.issue.pull_request && contains(github.event.comment.body, 'Run: Tests') ) }}"

    steps:
      - name: Check persmission
        uses: actions-cool/check-user-permission@v2
        id: check-permission
        if: ${{ github.event_name == 'issue_comment' }}
        with:
          username: ${{ github.event.comment.user.login }}
          check-contributor: true

      - name: Validate permission
        if: ${{ github.event_name == 'issue_comment' && steps.check.outputs.require-result }}
        run: |
          echo "::error Insufficient permission. Only existing contributers may trigger CI runs."
          exit 1

      - name: Confirm run
        uses: peter-evans/create-or-update-comment@v4
        if: ${{ github.event_name == 'issue_comment' }}
        with:
          comment-id: ${{ github.event.comment.id }}
          reactions: 'rocket'

  test:
    name: run-tests
    needs: verify
    runs-on: ${{ matrix.os }}
    timeout-minutes: 30
    if: "${{ ( github.event_name == 'pull_request' && !github.event.pull_request.draft ) || ( github.event_name == 'issue_comment' && github.event.issue.pull_request && contains(github.event.comment.body, 'Run: Tests') )  }}"
    strategy:
      fail-fast: false
      matrix:
        os: [ windows-latest ]
        include:
          - os: windows-latest
            triplet: x64-windows
            configuration: windows-x64-test
            architecture: x64

    steps:
<<<<<<< HEAD
      - name: Check persmission
        uses: actions-cool/check-user-permission@v2
        id: check-permission
        if: ${{ github.event_name == 'issue_comment' }}
        with:
          username: github.triggering_actor
          check-contributor: true

      - name: Validate permission
        if: ${{ github.event_name == 'issue_comment' && steps.check.outputs.require-result }}
        run: |
          echo "::error Insufficient permission. Only existing contributers may trigger CI runs."
          exit 1

      - name: Confirm run
        uses: peter-evans/create-or-update-comment@v4
        if: ${{ github.event_name == 'issue_comment' }}
        with:
          comment-id: ${{ github.event.comment.id }}
          reactions: 'rocket'
=======
      - name: Retrieve PR info
        uses: actions/github-script@v3
        with:
          github-token: ${{ secrets.GITHUB_TOKEN }}
          script: |
            console.log('Retrieving HEAD REF for PR #${{ github.event.issue.number }}')
            const pull_request = await github.pulls.get({
              owner: context.repo.owner,
              repo: context.repo.repo,
              pull_number: ${{ github.event.issue.number }}
            })
            console.log('HEAD SHA = ' + pull_request.data.head.sha + ', REF = ' + pull_request.data.head.ref)
            core.exportVariable('HEAD_SHA', pull_request.data.head.sha)
            core.exportVariable('HEAD_REF', pull_request.data.head.ref)
>>>>>>> e9bc50e0
    
      - name: Checking out sources
        uses: actions/checkout@master
        with:
          ref: ${{ env.HEAD_SHA }}
          submodules: true

      - name: Setup Vulkan SDK 
        uses: jakoch/install-vulkan-sdk-action@v1.0.0
        with:
          vulkan_version: ${{ env.vulkanSdkVersion }}
          install_runtime: true
          cache: true
          stripdown: false

      - name: Install OpenCppCoverage
        id: install-opencppcoverage
        shell: bash
        run: | 
          choco install opencppcoverage
          echo "C:\Program Files\OpenCppCoverage" >> $GITHUB_PATH

      - name: Setup build and test environment
        id: setup-environment
        shell: bash
        run: |
          echo "VCPKG_FEATURE_FLAGS=manifests" >> $env:GITHUB_ENV
          #echo "C:\VulkanSDK\${{ env.vulkanSdkVersion }}\runtime" >> $GITHUB_PATH  # Somehow does not get picked up by the MSVC development environment.
          cp "C:\VulkanSDK\${{ env.vulkanSdkVersion }}\runtime\x64\vulkan-1.dll" "C:\Windows\System32\vulkan-1.dll"
          cp "C:\VulkanSDK\${{ env.vulkanSdkVersion }}\runtime\x86\vulkan-1.dll" "C:\Windows\SysWOW64\vulkan-1.dll"

      - name: Download Mesa3D driver
        uses: robinraju/release-downloader@v1.10
        with:
          repository: 'pal1000/mesa-dist-win'
          tag: '${{ env.mesaDriverVersion }}'
<<<<<<< HEAD
          fileName: 'mesa3d-24.1.0-rc1-release-msvc.7z'
          #fileName: 'mesa3d-${{ env.mesaDriverVersion }}-release-msvc.7z'
          out-file-path: 'dep/mesa/'  # ${{ github.workspace }} is prefixed automatically.
          extract: false  # 7zip is not supported by this extension, so we have to do it on our own later.
          
      # TODO: Use 7zip x '${{ github.workspace }}/dep/mesa/mesa3d-${{ env.mesaDriverVersion }}-rc1-release-msvc.7z'
      - name: Install Mesa3D driver
        working-directory: '${{ github.workspace }}/dep/mesa/'
        run: |
          7z x 'mesa3d-24.1.0-rc1-release-msvc.7z'
=======
          fileName: 'mesa3d-${{ env.mesaDriverVersion }}-release-msvc.7z'
          out-file-path: 'dep/mesa/'  # ${{ github.workspace }} is prefixed automatically.
          extract: false  # 7zip is not supported by this extension, so we have to do it on our own later.
          
      - name: Install Mesa3D driver
        working-directory: '${{ github.workspace }}/dep/mesa/'
        run: |
          7z x '${{ github.workspace }}/dep/mesa/mesa3d-${{ env.mesaDriverVersion }}-rc1-release-msvc.7z'
>>>>>>> e9bc50e0
          reg add "HKLM\SOFTWARE\Khronos\Vulkan\Drivers" /v '${{ github.workspace }}\dep\mesa\x64\lvp_icd.x86_64.json' /t REG_DWORD /d 0
          reg add "HKLM\SOFTWARE\Khronos\Vulkan\ExplicitLayers" /v 'C:\VulkanSDK\${{ env.vulkanSdkVersion }}\Bin\VkLayer_khronos_synchronization2.json' /t REG_DWORD /d 0
          reg add "HKLM\SOFTWARE\Khronos\Vulkan\ExplicitLayers" /v 'C:\VulkanSDK\${{ env.vulkanSdkVersion }}\Bin\VkLayer_khronos_validation.json' /t REG_DWORD /d 0
          reg add "HKLM\SOFTWARE\WOW6432Node\Khronos\Vulkan\Drivers" /v '${{ github.workspace }}\dep\mesa\x86\lvp_icd.x86.json' /t REG_DWORD /d 0
          reg add "HKLM\SOFTWARE\WOW6432Node\Khronos\Vulkan\ExplicitLayers" /v 'C:\VulkanSDK\${{ env.vulkanSdkVersion }}\Bin32\VkLayer_khronos_synchronization2.json' /t REG_DWORD /d 0
          reg add "HKLM\SOFTWARE\WOW6432Node\Khronos\Vulkan\ExplicitLayers" /v 'C:\VulkanSDK\${{ env.vulkanSdkVersion }}\Bin32\VkLayer_khronos_validation.json' /t REG_DWORD /d 0
          C:\VulkanSDK\${{ env.vulkanSdkVersion }}\runtime\x64\vulkaninfo.exe --summary

      - name: Retrieve latest CMake build
        uses: lukka/get-cmake@latest

      - name: Restore or build vcpkg
        uses: lukka/run-vcpkg@v10
        with:
          vcpkgDirectory: '${{ github.workspace }}/src/Modules/vcpkg'
          vcpkgJsonGlob: '**/vcpkg.json'

      - name: Build Runtime and Tests
        id: build-with-cmake
        uses: lukka/run-cmake@v10
        with:
          cmakeListsTxtPath: '${{ github.workspace }}/src/CMakeLists.txt'
          configurePreset: '${{ matrix.configuration }}'
          configurePresetAdditionalArgs: "['-LITEFX_BUILD_EXAMPLES=ON']"
          buildPreset: '${{ matrix.configuration }}'
          #testPreset: '${{ matrix.configuration }}'
          #testPresetAdditionalArgs: "[ '--output-on-failure', '--timeout', '10' ]"

      - name: Run Tests
        working-directory: "${{ github.workspace }}/out/build/${{ matrix.configuration }}"
<<<<<<< HEAD
        id: run-tests
=======
        id: test-with-coverage
>>>>>>> e9bc50e0
        run: |
          OpenCppCoverage.exe --quiet --export_type=html:__coverage\html --export_type=binary:__coverage\bin --cover_children --sources='${{ github.workspace }}\src\' --modules=binaries\ -- ctest.exe ${{ matrix.configuration }} --output-on-failure --timeout 10
          
      - name: Upload test results
        if: success() || failure()
        uses: actions/upload-artifact@v4
        with:
          name: LiteFX-${{ matrix.triplet }}-test-results
          path: '${{ github.workspace }}/out/build/${{ matrix.configuration }}/Testing/Temporary/LastTest.log'

      - name: Upload coverage results
        if: success() || failure()
        uses: actions/upload-artifact@v4
        with:
          name: LiteFX-${{ matrix.triplet }}-coverage-results
          path: '${{ github.workspace }}/out/build/${{ matrix.configuration }}/__coverage/'
          
      - name: Install with CMake
        working-directory: '${{ github.workspace }}/out/build/${{ matrix.configuration }}'
        run: cmake --install .
          
      - name: Sign binaries
        if: ${{ github.event.inputs.signArtifacts == 'true' }}
        uses: dlemstra/code-sign-action@v1
        with:
          certificate: '${{ secrets.SIGN_CERTIFICATE_BASE64 }}'
          password: '${{ secrets.SIGN_CERTIFICATE_PASSWORD }}'
          folder: '${{ github.workspace }}/out/install/'
          recursive: true

      - name: Upload install artifacts
        if: ${{ github.event.inputs.uploadArtifacts == 'true' }}
        uses: actions/upload-artifact@v4
        with:
          name: LiteFX-${{ matrix.triplet }}-install
          path: '${{ github.workspace }}/out/install/${{ matrix.configuration }}'

      - uses: LouisBrunner/checks-action@v2.0.0
        if: always()
        with:
          token: ${{ secrets.GITHUB_TOKEN }}
          name: run-tests (${{ matrix.os }})
          sha: ${{ env.HEAD_SHA }}
          conclusion: ${{ job.status }}
          output: |
            { "summary": "${{ steps.checkout.outputs.summary }}" }<|MERGE_RESOLUTION|>--- conflicted
+++ resolved
@@ -2,30 +2,19 @@
 name: Run Tests
 
 on:
-  issue_comment:
-    types:
-<<<<<<< HEAD
-    #- opened
-    #- reopened
-    #- synchronize
-    - ready_for_review
-=======
-      - created
-      - edited
->>>>>>> e9bc50e0
-
   issue_comment:
     types:
       - created
       - edited
 
+  issue_comment:
+    types:
+      - created
+      - edited
+
 env:
   vulkanSdkVersion: '1.3.283.0'
-<<<<<<< HEAD
-  mesaDriverVersion: '24.0.6'
-=======
   mesaDriverVersion: '24.1.1'
->>>>>>> e9bc50e0
 
 jobs:
   verify:
@@ -75,28 +64,6 @@
             architecture: x64
 
     steps:
-<<<<<<< HEAD
-      - name: Check persmission
-        uses: actions-cool/check-user-permission@v2
-        id: check-permission
-        if: ${{ github.event_name == 'issue_comment' }}
-        with:
-          username: github.triggering_actor
-          check-contributor: true
-
-      - name: Validate permission
-        if: ${{ github.event_name == 'issue_comment' && steps.check.outputs.require-result }}
-        run: |
-          echo "::error Insufficient permission. Only existing contributers may trigger CI runs."
-          exit 1
-
-      - name: Confirm run
-        uses: peter-evans/create-or-update-comment@v4
-        if: ${{ github.event_name == 'issue_comment' }}
-        with:
-          comment-id: ${{ github.event.comment.id }}
-          reactions: 'rocket'
-=======
       - name: Retrieve PR info
         uses: actions/github-script@v3
         with:
@@ -111,7 +78,6 @@
             console.log('HEAD SHA = ' + pull_request.data.head.sha + ', REF = ' + pull_request.data.head.ref)
             core.exportVariable('HEAD_SHA', pull_request.data.head.sha)
             core.exportVariable('HEAD_REF', pull_request.data.head.ref)
->>>>>>> e9bc50e0
     
       - name: Checking out sources
         uses: actions/checkout@master
@@ -148,18 +114,6 @@
         with:
           repository: 'pal1000/mesa-dist-win'
           tag: '${{ env.mesaDriverVersion }}'
-<<<<<<< HEAD
-          fileName: 'mesa3d-24.1.0-rc1-release-msvc.7z'
-          #fileName: 'mesa3d-${{ env.mesaDriverVersion }}-release-msvc.7z'
-          out-file-path: 'dep/mesa/'  # ${{ github.workspace }} is prefixed automatically.
-          extract: false  # 7zip is not supported by this extension, so we have to do it on our own later.
-          
-      # TODO: Use 7zip x '${{ github.workspace }}/dep/mesa/mesa3d-${{ env.mesaDriverVersion }}-rc1-release-msvc.7z'
-      - name: Install Mesa3D driver
-        working-directory: '${{ github.workspace }}/dep/mesa/'
-        run: |
-          7z x 'mesa3d-24.1.0-rc1-release-msvc.7z'
-=======
           fileName: 'mesa3d-${{ env.mesaDriverVersion }}-release-msvc.7z'
           out-file-path: 'dep/mesa/'  # ${{ github.workspace }} is prefixed automatically.
           extract: false  # 7zip is not supported by this extension, so we have to do it on our own later.
@@ -168,7 +122,6 @@
         working-directory: '${{ github.workspace }}/dep/mesa/'
         run: |
           7z x '${{ github.workspace }}/dep/mesa/mesa3d-${{ env.mesaDriverVersion }}-rc1-release-msvc.7z'
->>>>>>> e9bc50e0
           reg add "HKLM\SOFTWARE\Khronos\Vulkan\Drivers" /v '${{ github.workspace }}\dep\mesa\x64\lvp_icd.x86_64.json' /t REG_DWORD /d 0
           reg add "HKLM\SOFTWARE\Khronos\Vulkan\ExplicitLayers" /v 'C:\VulkanSDK\${{ env.vulkanSdkVersion }}\Bin\VkLayer_khronos_synchronization2.json' /t REG_DWORD /d 0
           reg add "HKLM\SOFTWARE\Khronos\Vulkan\ExplicitLayers" /v 'C:\VulkanSDK\${{ env.vulkanSdkVersion }}\Bin\VkLayer_khronos_validation.json' /t REG_DWORD /d 0
@@ -199,11 +152,7 @@
 
       - name: Run Tests
         working-directory: "${{ github.workspace }}/out/build/${{ matrix.configuration }}"
-<<<<<<< HEAD
-        id: run-tests
-=======
         id: test-with-coverage
->>>>>>> e9bc50e0
         run: |
           OpenCppCoverage.exe --quiet --export_type=html:__coverage\html --export_type=binary:__coverage\bin --cover_children --sources='${{ github.workspace }}\src\' --modules=binaries\ -- ctest.exe ${{ matrix.configuration }} --output-on-failure --timeout 10
           
@@ -249,4 +198,4 @@
           sha: ${{ env.HEAD_SHA }}
           conclusion: ${{ job.status }}
           output: |
-            { "summary": "${{ steps.checkout.outputs.summary }}" }+            { "summary": "${{ steps.tests-with-coverage.outputs.summary }}" }